--- conflicted
+++ resolved
@@ -449,9 +449,6 @@
     def boxed(self) -> ScriptObject: ...
     @staticmethod
     def unbox(obj: ScriptObject) -> ProcessGroup: ...
-<<<<<<< HEAD
-    def group_name(self) -> str: ...
-=======
     def _start_coalescing(self, device: torch.device) -> None: ...
     def _end_coalescing(self, device: torch.device) -> Work: ...
     def _get_backend_name(self) -> str: ...
@@ -474,7 +471,6 @@
     def bound_device_id(self) -> Optional[torch.device]: ...
     @bound_device_id.setter
     def bound_device_id(self, device: Optional[torch.device]) -> None: ...
->>>>>>> 247f9c3d
 
 class ProcessGroupRoundRobin(ProcessGroup): ...
 
@@ -566,13 +562,6 @@
     logger: Optional[Logger],
 ): ...
 def _make_nccl_premul_sum(factor: Union[float, List[Tensor]]) -> ReduceOp: ...
-def _register_process_group(
-    group_name: str,
-    process_group: ProcessGroup,
-) -> None: ...
-def _resolve_process_group(
-    group_name: str,
-) -> ProcessGroup: ...
 
 class Backend:
     def __init__(
