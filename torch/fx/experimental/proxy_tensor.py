--- conflicted
+++ resolved
@@ -13,7 +13,6 @@
 from torch._dispatch.python import enable_python_dispatcher, enable_pre_dispatch
 import torch.fx as fx
 from torch.fx.passes.shape_prop import _extract_tensor_metadata
-
 from contextlib import contextmanager, nullcontext
 import inspect
 from dataclasses import dataclass
@@ -71,19 +70,15 @@
 proxy_slot = object()
 no_default = object()
 
-
 py_sym_types = (SymInt, SymFloat, SymBool)
 
 
 @dataclass
 class _SymExprHash:
-<<<<<<< HEAD
-=======
     """
     Hash for a py_sym_types that will use the underlying sympy expression
     """
 
->>>>>>> ed16ec16
     sym_obj: py_sym_types
 
     def __hash__(self) -> int:
@@ -94,16 +89,6 @@
         return self.sym_obj.node.expr == value.sym_obj.node.expr
 
 
-<<<<<<< HEAD
-def _wrap_to_sym_expr_hash(key):
-    return _SymExprHash(key) if isinstance(key, py_sym_types) else key
-
-
-
-class _SymHashingDict:
-    """
-    Wrapper around a dictionary that will convert sym types to hash with _SymExprHash.
-=======
 class _SymHashingDict:
     """
     Wrapper around a dictionary that will convert sym types to hash with _SymExprHash and reuse
@@ -114,16 +99,11 @@
 
     We only dedupe sym_size that are resolvable to an sym type that is an input to the graph to avoid
     adding dependencies of graph intermediaries.
->>>>>>> ed16ec16
     """
     def __init__(self):
         # optimistically hash sympy expressions, if those fail, fallback to symnodes
         self.sym_node_dict = {}
-<<<<<<< HEAD
-        self.wrapped_dict = {}
-=======
         self.sym_hash_dict = {}
->>>>>>> ed16ec16
         self.graph_input_symbols = set()
 
     def add_input_symint_symbol(self, symbol: py_sym_types):
@@ -133,23 +113,6 @@
         existing_node = key.node in self.sym_node_dict
         if not existing_node and key.node.expr.free_symbols.issubset(self.graph_input_symbols):
             self.graph_input_symbols.update(key.node.expr.free_symbols)
-<<<<<<< HEAD
-            self.wrapped_dict.__setitem__(_wrap_to_sym_expr_hash(key), value)
-        self.sym_node_dict[key.node] = value
-
-    def __getitem__(self, key):
-        if val := self.wrapped_dict.get(_wrap_to_sym_expr_hash(key), None):
-            return val
-        return self.sym_node_dict[key.node]
-
-    def __contains__(self, key):
-        return (self.wrapped_dict.__contains__(_wrap_to_sym_expr_hash(key))) or key.node in self.sym_node_dict
-
-    def get(self, key, default=None):
-        if val := self.wrapped_dict.get(_wrap_to_sym_expr_hash(key), default) is not default:
-            return val
-        return self.sym_node_dict.get(key.node, default)
-=======
             self.sym_hash_dict.__setitem__(self._wrap_to_sym_expr_hash(key), value)
         self.sym_node_dict[key.node] = value
 
@@ -170,7 +133,6 @@
 
     def _wrap_to_sym_expr_hash(self, key):
         return _SymExprHash(key) if isinstance(key, py_sym_types) else key
->>>>>>> ed16ec16
 
 
 def is_sym_node(node):
