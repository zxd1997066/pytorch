--- conflicted
+++ resolved
@@ -309,11 +309,7 @@
 
             # associate the output sharding with the output tensor metadata
             self._wrap_output_spec_tensor_meta(
-<<<<<<< HEAD
-                output_sharding.output_spec, out_tensor_meta
-=======
                 op_schema.op, output_sharding.output_spec, out_tensor_meta
->>>>>>> b910d9ea
             )
             return output_sharding
         elif op_schema.op in self.op_to_rules:
