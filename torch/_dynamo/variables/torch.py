import inspect
import logging

import math
import re
import types
from typing import Dict, List

from torch._streambase import _StreamBase
from ..guards import install_guard

try:
    import numpy as np
except ModuleNotFoundError:
    np = None

import torch._C
import torch._refs
import torch.fx
import torch.nn
import torch.onnx.operators

from .. import config, polyfill, variables
from ..allowed_functions import torch_get_name
from ..device_interface import get_registered_device_interfaces
from ..exc import unimplemented
from ..guards import GuardBuilder
from ..utils import (
    check_constant_args,
    check_unspec_python_args,
    has_torch_function,
    istype,
    product,
    proxy_args_kwargs,
    tensortype_to_dtype,
)
from .base import VariableTracker
from .ctx_manager import (
    AutocastModeVariable,
    NullContextVariable,
    TorchFunctionDisableVariable,
)
from .distributed import is_constant_pg_functions, is_from_local, ProcessGroupVariable
from .higher_order_ops import TorchHigherOrderOperatorVariable
from .lists import ListVariable, TupleVariable
from .torch_function import can_dispatch_torch_function, dispatch_torch_function

log = logging.getLogger(__name__)


torch_special_class_types = (torch._C.Generator,)

REWRITE_OPS_TO_TENSOR_SIZE_METHOD = [
    torch.onnx.operators.shape_as_tensor,
    torch._shape_as_tensor,
]

constant_fold_functions = [
    torch._assert,
    torch._utils._get_device_index,
    torch.cuda.is_available,
    torch.device,
    torch.distributed.is_available,
    torch.finfo,
    torch.get_autocast_gpu_dtype,
    torch.get_default_dtype,
    torch.iinfo,
    torch.is_autocast_cache_enabled,
    torch.is_autocast_cpu_enabled,
    torch.is_autocast_enabled,
    torch.is_complex,
    torch.is_floating_point,
    torch.nn.functional._Reduction.get_enum,
    torch.promote_types,
    torch._C._get_privateuse1_backend_name,
]


if torch.distributed.is_available():
    constant_fold_functions.extend(
        [
            torch.distributed.is_initialized,
            torch.distributed.get_rank,
            torch.distributed.get_world_size,
        ]
    )


tracing_state_functions = {
    torch.jit.is_scripting: False,
    torch.jit.is_tracing: False,
    torch._C._get_tracing_state: None,
    torch.fx._symbolic_trace.is_fx_tracing: False,
    torch.onnx.is_in_onnx_export: False,
    torch._dynamo.external_utils.is_compiling: True,
    torch._utils.is_compiling: True,
}


class BaseTorchVariable(VariableTracker):
    """common base for all torch.* functions, classes, modules and other things"""

    @classmethod
    def create_with_source(cls, value, source):
        install_guard(source.make_guard(GuardBuilder.FUNCTION_MATCH))
        return cls(
            value,
            source=source,
        )

    def __init__(self, value, **kwargs):
        super().__init__(**kwargs)
        self.value = value

    def reconstruct(self, codegen):
        name = torch_get_name(value, f"allowed_fn_{id(value)}")
        unique_var_name = "__" + re.sub(r"[^a-zA-Z0-9_]+", "_", name)
        return codegen.setup_globally_cached(unique_var_name, value, False)

    def as_proxy(self):
        return self.value

    def python_type(self):
        return type(self.value)

    def as_python_constant(self):
        return self.value

    def call_hasattr(self, tx, name):
        result = hasattr(self.value, name)
        return variables.ConstantVariable.create(result)

    def can_constant_fold_through(self):
        if self.value in constant_fold_functions:
            return True
        return getattr(self.value, "__module__", None) == "math"


class TorchCtxManagerClassVariable(BaseTorchVariable):
    """Points to a context manager class in torch.* that dynamo has implementations"""

    def __repr__(self):
        return f"TorchCtxManagerClassVariable({self.value})"

    def call_function(
        self, tx, args: "List[VariableTracker]", kwargs: "Dict[str, VariableTracker]"
    ) -> "VariableTracker":
        from . import GradModeVariable, InferenceModeVariable, StreamVariable

        if self.value is torch.no_grad:
            if len(args) == 1 and isinstance(
                args[0], variables.functions.BaseUserFunctionVariable
            ):
                ctx = GradModeVariable.create(tx, False)
                return ctx.call_function(tx, args, kwargs)
            else:
                return GradModeVariable.create(tx, False)
        elif self.value is torch.enable_grad:
            if len(args) == 1 and isinstance(
                args[0], variables.functions.BaseUserFunctionVariable
            ):
                ctx = GradModeVariable.create(tx, True)
                return ctx.call_function(tx, args, kwargs)
            return GradModeVariable.create(tx, True)
        elif self.value is torch.set_grad_enabled and len(args) == 1:
            return GradModeVariable.create(
                tx, args[0].as_python_constant(), initialized=True
            )
        elif self.value is torch.inference_mode:
            return InferenceModeVariable.create(tx, args[0].as_python_constant())
        elif inspect.isclass(self.value) and issubclass(self.value, _StreamBase):
            from torch._dynamo.variables.builder import wrap_fx_proxy_cls

            return wrap_fx_proxy_cls(
                StreamVariable,
                tx,
                tx.output.create_proxy(
                    "call_function",
                    self.value,
                    (),
                    {},
                ),
            )
        elif self.value in [
            torch.amp.autocast_mode.autocast,
            torch.cuda.amp.autocast,
            torch.cpu.amp.autocast,
        ]:
            return AutocastModeVariable.create(self.value, args, kwargs)
        elif self.value in (
            torch.profiler.profile,
            torch.profiler.record_function,
            torch.autograd.profiler.profile,
            torch.autograd.profiler.record_function,
        ):
            log.warning("Profiler function %s will be ignored", self.value)
            return NullContextVariable()
        elif self.value is torch._C.DisableTorchFunctionSubclass:
            assert not (args or kwargs)
            return TorchFunctionDisableVariable.create(tx)


class TorchInGraphFunctionVariable(BaseTorchVariable):
    """Points to a torch function/method that should be put in FX graph"""

    def __repr__(self):
        return f"TorchInGraphFunctionVariable({self.value})"

    def call_function(
        self, tx, args: "List[VariableTracker]", kwargs: "Dict[str, VariableTracker]"
    ) -> "VariableTracker":
        from . import (
            ConstantVariable,
            DeterministicAlgorithmsVariable,
            DisabledSavedTensorsHooksVariable,
            GradModeVariable,
            StreamContextVariable,
            SymNodeVariable,
            TensorVariable,
            UserDefinedObjectVariable,
        )

        from .builder import wrap_fx_proxy, wrap_fx_proxy_cls

        constant_args = check_constant_args(args, kwargs)
        unspec_python_args = check_unspec_python_args(args, kwargs)

        if self.can_constant_fold_through() and (constant_args or unspec_python_args):
            # constant fold
            return ConstantVariable.create(
                self.as_python_constant()(
                    *[x.as_python_constant() for x in args],
                    **{k: v.as_python_constant() for k, v in kwargs.items()},
                ),
            )
        elif self.value in tracing_state_functions:
            assert not args and not kwargs
            # See: https://github.com/pytorch/pytorch/issues/110765
            if self.value in [
                torch._utils.is_compiling,
                torch._dynamo.external_utils.is_compiling,
            ]:
                tx.mark_inconsistent_side_effects()
            return ConstantVariable.create(tracing_state_functions[self.value])
        elif self.value in (
            torch._functorch.vmap.vmap_impl,
            torch._functorch.eager_transforms.grad_impl,
        ):
            return TorchHigherOrderOperatorVariable.make(
                self.value,
                source=self.source,
            ).call_function(tx, args, kwargs)
        elif self.value is torch.overrides.get_default_nowrap_functions:
            # [Note: __torch_function__] we return empty here because we restrict
            # the set of functions that we trace __torch_function__ on to
            # functions outside of the actual set. Implementing this properly will require implementing
            # some variable types to track and compare tensor getset descriptors
            from .builder import SourcelessBuilder

            return SourcelessBuilder()(
                tx, torch.overrides.get_default_nowrap_functions()
            )
        elif self.value == math.radians and not (constant_args or unspec_python_args):
            # Use polyfill to convert math.radians(x) into math.pi * x / 180.0
            from .builder import SourcelessBuilder

            return tx.inline_user_function_return(
                SourcelessBuilder()(tx, polyfill.radians), args, kwargs
            )
        elif self.value in (torch.is_tensor, torch.overrides.is_tensor_like):
            assert len(args) == 1
            if isinstance(args[0], TensorVariable) or (
                self.value is torch.overrides.is_tensor_like
                and isinstance(args[0], UserDefinedObjectVariable)
                and hasattr(args[0].value, "__torch_function__")
            ):
                return ConstantVariable.create(True)
            else:
                return ConstantVariable.create(False)
        elif self.value in (
            torch.is_floating_point,
            torch.is_complex,
        ):
            input_arg = None
            if args:
                input_arg = args[0]
            else:
                assert "input" in kwargs
                input_arg = kwargs["input"]
            if isinstance(input_arg, TensorVariable) and input_arg.dtype is not None:
                if self.value is torch.is_floating_point:
                    return ConstantVariable.create(input_arg.dtype.is_floating_point)
                elif self.value is torch.is_complex:
                    return ConstantVariable.create(input_arg.dtype.is_complex)
                else:
                    raise AssertionError(f"calling {self.value}")
        elif (
            self.value is torch.numel
            and isinstance(args[0], TensorVariable)
            and args[0].size is not None
        ):
            return ConstantVariable.create(product(args[0].size))
        elif self.value in REWRITE_OPS_TO_TENSOR_SIZE_METHOD:
            assert len(args) == 1
            assert isinstance(args[0], TensorVariable)
            return args[0].call_method(tx, "size", [], {})
        elif self.value in (
            torch.nn.modules.utils._single,
            torch.nn.modules.utils._pair,
            torch.nn.modules.utils._triple,
            torch.nn.modules.utils._quadruple,
            torch.nn.modules.utils._ntuple,
        ):
            return self._call_ntuple(tx, args, kwargs)
        elif self.value is torch.is_grad_enabled:
            assert not (args or kwargs)
            install_guard(GradModeVariable._guards_singleton)
            return ConstantVariable.create(torch.is_grad_enabled())
        elif self.value is torch.use_deterministic_algorithms and len(args) == 1:
            return DeterministicAlgorithmsVariable.create(
                tx, args[0].as_python_constant()
            )
        elif self.value is torch.are_deterministic_algorithms_enabled:
            assert not (args or kwargs)
            install_guard(DeterministicAlgorithmsVariable._guards_singleton)
            return ConstantVariable.create(torch.are_deterministic_algorithms_enabled())
        elif self.value is torch.autograd.graph.disable_saved_tensors_hooks:
            assert len(args) == 1
            return DisabledSavedTensorsHooksVariable.create(
                tx, args[0].as_python_constant()
            )
        elif self.value is torch._C._is_torch_function_enabled:
            assert not (args or kwargs)
            install_guard(TorchFunctionDisableVariable._guards_singleton)
            return ConstantVariable.create(tx.output.torch_function_enabled)
        elif self.value in (
            torch.overrides.has_torch_function,
            torch.overrides.has_torch_function_variadic,
            torch.overrides.has_torch_function_unary,
        ):
            assert not kwargs
            return ConstantVariable.create(
                any(has_torch_function(a) for a in args),
            )
        elif any(
            self.value is method
            for method in [
                device_interface.stream
                for _, device_interface in get_registered_device_interfaces()
            ]
        ):
            assert len(args) == 1
            return StreamContextVariable.create(tx, args[0])
        elif self.value is torch.from_numpy:
            if not config.trace_numpy:
                unimplemented("torch.from_numpy. config.trace_numpy is False")
            if not np:
                unimplemented("torch.from_numpy. NumPy is not available")
            return wrap_fx_proxy_cls(
                target_cls=TensorVariable,
                tx=tx,
                proxy=tx.output.create_proxy(
                    "call_function",
                    torch.as_tensor,
                    *proxy_args_kwargs(args, {}),
                ),
                example_value=None,
            )
        elif can_dispatch_torch_function(tx, args, kwargs):
            return dispatch_torch_function(tx, self, args, kwargs)
        elif self.value is torch.jit.annotate:
            assert len(args) == 2
            return args[1]
        elif self.value is torch.backends.cudnn.is_acceptable:
            # is_acceptable(tensor) returns true if
            #   (a) tensor dtype/device are supported by cudnn
            #   (b) cudnn is available
            #   (c) some initialization has completed
            # technically, it depends on some global state from (c) (torch.backends.cudnn.__cudnn_version)
            assert (
                len(args) == 1 or "tensor" in kwargs
            ), "Expect 1 input to cudnn.is_acceptable"
            tensor_variable = args[0] if len(args) > 0 else kwargs["tensor"]
            assert isinstance(
                tensor_variable, TensorVariable
            ), "Expect input to cudnn.is_acceptable to be a tensor"
            tensor_inp = torch.tensor(
                0, dtype=tensor_variable.dtype, device=tensor_variable.device
            )
            return ConstantVariable.create(
                torch.backends.cudnn.is_acceptable(tensor_inp)
            )
        elif (
            self.value == torch.numel
            and len(args) == 1
            and isinstance(args[0], TensorVariable)
            and len(kwargs) == 0
        ):
            # TODO(voz): This is rewritten as a call_method because
            # torch.numel(x) w/ sym shapes raises a RuntimeError and x.numel() does not
            return wrap_fx_proxy(
                tx=tx,
                proxy=tx.output.create_proxy(
                    "call_method",
                    "numel",
                    *proxy_args_kwargs(args, kwargs),
                ),
            )
        # TODO: These special cases shouldn't be necessary; we should
        # generically support torch.ops that return int
        elif (
            self.value in [torch.ops.aten.sym_size, torch.ops.aten.sym_size.int]
            and len(args) == 2
            and len(kwargs) == 0
            and isinstance(args[0], TensorVariable)
        ):
            # we see this when retracing already traced code
            return args[0].call_method(tx, "size", [args[1]], {})
        elif (
            self.value is [torch.ops.aten.sym_stride, torch.ops.aten.sym_stride.int]
            and len(args) == 2
            and len(kwargs) == 0
            and isinstance(args[0], TensorVariable)
        ):
            return args[0].call_method(tx, "stride", [args[1]], {})
        elif (
            self.value == torch.addcdiv
            and len(args) == 3
            and "value" in kwargs
            and len(kwargs) == 1
        ):
            # decompose addcdiv into constituent ops, prevents a graph break due to converting
            # value to a scalar
            result = TorchInGraphFunctionVariable(torch.div).call_function(
                tx, args[1:], {}
            )
            result = TorchInGraphFunctionVariable(torch.mul).call_function(
                tx, [result, kwargs["value"]], {}
            )
<<<<<<< HEAD
            return TorchInGraphFunctionVariable(torch.add).call_function(
                tx, [args[0], result], {}
            )
=======
            return TorchVariable(torch.add).call_function(tx, [args[0], result], {})
        elif (
            self.value is torch._assert
            and len(args) >= 1
            and (
                (args[0].is_python_constant() and args[0].as_python_constant())
                or (
                    isinstance(args[0], variables.SymNodeVariable)
                    and args[0].evaluate_expr()
                )
            )
        ):
            return ConstantVariable(None)
>>>>>>> b7eb9b1e
        elif is_constant_pg_functions(self.value):
            # becuase the input is a "ProcessGroupVariable", we'll be guarding on its
            # ID_MATCH based on how it was constructed.

            # We desugar it at trace-time into ranks by directly calling util
            # bake the result into the trace
            assert len(args) == 1, "Expected one arg (pg)"
            assert isinstance(args[0], ProcessGroupVariable)

            invocation_result = self.value(args[0].as_python_constant())
            # Note - while we *could* cook up sources around invocations, like a FunctionSource
            # the space of invoking functions in the middle of the guard chain is very iffy. As such,
            # guard propagation via options is the best we can do.
            from .builder import SourcelessBuilder

            return SourcelessBuilder()(tx, invocation_result)
        elif is_from_local(self.value):
            # rewrite non-primitive args/kwargs to be included in the on-the-fly prim function
            # and rewrite args to have only proxyable args, then insert call_function
            args_as_value = [x.as_python_constant() for x in args[1:]]
            kwargs_as_value = {k: v.as_python_constant() for k, v in kwargs.items()}

            def fn_with_prim_types(x):
                return self.value(x, *args_as_value, **kwargs_as_value)

            # attach the same function name for better debugging
            fn_with_prim_types.__name__ = "prim " + self.value.__name__

            return wrap_fx_proxy(
                tx=tx,
                proxy=tx.output.create_proxy(
                    "call_function",
                    fn_with_prim_types,
                    *proxy_args_kwargs([args[0]], {}),
                ),
            )
        elif (
            self.value is torch.nested.nested_tensor
            and kwargs.get("layout", torch.strided) == torch.strided
        ):
            raise unimplemented("torch.compile does not support strided NestedTensor")
        else:
            any_symints_or_symfloats = any(isinstance(x, SymNodeVariable) for x in args)
            all_ints_or_floats = all(
                isinstance(x, (variables.ConstantVariable, variables.SymNodeVariable))
                for x in args
            )
            bin_ops = {"add", "sub", "mul", "div", "sqrt"}
            if (
                getattr(self.value, "__module__", "") == "torch"
                and self.value.__name__ in bin_ops
                and any_symints_or_symfloats
                and all_ints_or_floats
            ):
                msg = f"""\
Calling {str(self.value)} on only torch.SymInt arguments is not yet supported.
To support this behavior, we need to allow const-propping tensors that store symint data.
For now, dynamo will explicitly graph break when it encounters user code with this behavior.
"""
                log.warning(msg)
                raise unimplemented(msg)

            # TODO(voz): Replace w/ dynamic shape rewrite table.
            # Ideally, we would be able to do this at ctor time, but alas we need a combination
            # of value + args to determine this.
            fn_ = self.value
            if any(isinstance(x, SymNodeVariable) for x in args):
                if self.value == math.sqrt:
                    from torch.fx.experimental.sym_node import sym_sqrt

                    fn_ = sym_sqrt

            if fn_ is torch.tensor:

                def check_any_unspec(x):
                    # NB: This includes UnspecializedPythonVariable
                    if isinstance(x, (TensorVariable, SymNodeVariable)):
                        return True
                    elif isinstance(x, ListVariable):
                        return any(check_any_unspec(y) for y in x.items)
                    # TODO: there maybe other recursive structures you need to
                    # check
                    else:
                        return False

                data_arg = None
                if args:
                    data_arg = args[0]
                elif "data" in kwargs:
                    data_arg = kwargs["data"]

                # NB: OK to pass torch.tensor(tensor), this will trace fine
                if not isinstance(data_arg, TensorVariable) and check_any_unspec(
                    data_arg
                ):
                    # This is slower and less canonical, so only use it if we
                    # have to
                    fn_ = torch._refs.tensor

            tensor_variable = wrap_fx_proxy(
                tx=tx,
                proxy=tx.output.create_proxy(
                    "call_function",
                    fn_,
                    *proxy_args_kwargs(args, kwargs),
                ),
            )

            if (
                isinstance(tensor_variable, TensorVariable)
                and "requires_grad" in kwargs
                and kwargs["requires_grad"].as_python_constant()
            ):
                unimplemented(
                    """factory functions that return tensors that require grad are not supported.
Either create the tensor outside the compiled region, or do not set the tensor to require_grad"""
                )

            if "out" in kwargs and not (
                isinstance(kwargs["out"], variables.ConstantVariable)
                and kwargs["out"].as_python_constant() is None
            ):
                # out variants of torch operators like torch.sort and
                # torch.sigmoid mutate the tensors in the out field. Track such
                # tensors and rewrite the symbolic locals.
                if isinstance(tensor_variable, TupleVariable):
                    assert isinstance(kwargs["out"], (TupleVariable, ListVariable))
                    output_tensor_names = [
                        tx.find_symbolic_locals_name(x) for x in kwargs["out"].items
                    ]
                    for idx, name in enumerate(output_tensor_names):
                        if name in tx.symbolic_locals:
                            tx.symbolic_locals[name] = tensor_variable.items[idx]
                elif isinstance(tensor_variable, TensorVariable):
                    assert isinstance(kwargs["out"], TensorVariable)
                    if (
                        kwargs["out"].source
                        and kwargs["out"] in tx.output.graphargs
                        and kwargs["out"].size != tensor_variable.size
                    ):
                        # It's hard to get out variants with resizing on graph inputs work
                        # properly across dynamo/aot/inductor, just fall back.
                        unimplemented("out variants with resizing on graph inputs")
                    assert "example_value" in kwargs["out"].proxy.node.meta
                    if not torch._prims_common.is_contiguous(
                        kwargs["out"].proxy.node.meta["example_value"]
                    ):
                        # It's difficult to handle strides correctly in functionalization
                        # when calling an out= op with a non-contiguous out argument
                        unimplemented(
                            "out= op was called where output tensor was non-contiguous"
                        )
                    name = tx.find_symbolic_locals_name(kwargs["out"])
                    if name in tx.symbolic_locals:
                        tx.symbolic_locals[name] = tensor_variable
                else:
                    unimplemented(f"out variant of {type(kwargs['out'])}")

            return tensor_variable

    def _call_ntuple(self, tx, args, kwargs):
        """inline behavior of torch.nn.modules.utils._ntuple"""
        if self.value is torch.nn.modules.utils._ntuple:
            count = args[0].as_python_constant()
        else:
            count = self.value.__closure__[0].cell_contents
        assert isinstance(count, int)
        assert not kwargs

        def handle_ntuple(value):
            if value.has_unpack_var_sequence(tx):
                return variables.TupleVariable(
                    list(value.unpack_var_sequence(tx)),
                )
            elif value.is_python_constant():
                # constant prop through it
                return variables.ConstantVariable.create(
                    torch.nn.modules.utils._ntuple(count)(value.as_python_constant()),
                )
            else:
                unimplemented(f"torch.nn.modules.utils._ntuple({value})")

        if self.value is torch.nn.modules.utils._ntuple:
            return variables.LambdaVariable(handle_ntuple)
        else:
            return handle_ntuple(args[0])


class TorchVariable(BaseTorchVariable):
    """Points to a module, classes or functions in torch.*"""

    def __init__(self, value, **kwargs):
        assert not isinstance(
            value, (torch.dtype, torch.device)
        ), "should use ConstantVariable"

        super().__init__(value, **kwargs)

        # the remainder of this is just optional debug checks
        try:
            self_should_be_none = getattr(self.value, "__self__", None)
        except RuntimeError as e:
            assert "No such operator" in str(e), str(e)
            self_should_be_none = None
        except AssertionError as e:
            assert "Unknown attribute" in str(e), str(e)
            self_should_be_none = None

        if self_should_be_none is None:
            pass
        elif isinstance(self_should_be_none, types.ModuleType):
            # weird ones like torch.nn.functional.avg_pool2d have __self__
            name = self_should_be_none.__name__
            assert re.match(r"^(torch|math)([.]|$)", name), f"__self__ set to {name}"
        elif isinstance(
            self_should_be_none, type(torch._C._get_tracing_state.__self__)
        ):
            # some _C functions have __self__ as a null capsule
            pass
        elif isinstance(self_should_be_none, torch_special_class_types):
            pass
        else:
            raise AssertionError(f"{value} found with __self__ set")

    def __repr__(self):
        return f"TorchVariable({self.value})"

    def python_type(self):
        if isinstance(self.value, (torch.Tensor, torch.nn.Module, torch.device)):
            return type(self.value)
        if isinstance(self.value, type):
            return type
        return super().python_type()

    def call_function(
        self, tx, args: "List[VariableTracker]", kwargs: "Dict[str, VariableTracker]"
    ) -> "VariableTracker":
        from . import ConstantVariable

        from .builder import wrap_fx_proxy

        constant_args = check_constant_args(args, kwargs)
        unspec_python_args = check_unspec_python_args(args, kwargs)

        if self.can_constant_fold_through() and (constant_args or unspec_python_args):
            # constant fold
            return ConstantVariable.create(
                self.as_python_constant()(
                    *[x.as_python_constant() for x in args],
                    **{k: v.as_python_constant() for k, v in kwargs.items()},
                ),
            )
        elif istype(self.value, type) and issubclass(self.value, torch.nn.Module):
            if self.value is torch.nn.CrossEntropyLoss:
                return self._call_cross_entropy_loss(tx, args, kwargs)
            else:
                return variables.UserDefinedClassVariable(
                    self.value, source=self.source
                ).call_function(tx, args, kwargs)
        elif can_dispatch_torch_function(tx, args, kwargs):
            return dispatch_torch_function(tx, self, args, kwargs)
        elif isinstance(self.value, types.ModuleType):
            unimplemented("TypeError(\"'module' object is not callable\")")
        else:
            # torch.LongTensor cannot accept a list of FakeTensors.
            # So we stack the list of FakeTensors instead.
            if (
                np
                and self.value in tensortype_to_dtype
                and len(args) == 1
                and isinstance(args[0], ListVariable)
                and len(args[0].items) > 1
                and all(isinstance(x, variables.TensorVariable) for x in args[0].items)
            ):
                # Stack FakeTensor
                stacked = wrap_fx_proxy(
                    tx=tx,
                    proxy=tx.output.create_proxy(
                        "call_function",
                        torch.stack,
                        *proxy_args_kwargs(args, kwargs),
                    ),
                )
                args = [stacked]

            tensor_variable = wrap_fx_proxy(
                tx=tx,
                proxy=tx.output.create_proxy(
                    "call_function",
                    self.value,
                    *proxy_args_kwargs(args, kwargs),
                ),
            )

            return tensor_variable

    def _call_cross_entropy_loss(self, tx, args, kwargs):
        """
        functional: input, target, weight=None, size_average=None, ignore_index=- 100, reduce=None, reduction='mean',
        label_smoothing=0.0

        non functional ctor: weight=None, size_average=None, ignore_index=- 100, reduce=None, reduction='mean',
        label_smoothing=0.0

        non functional loss call: input, target, optional_output
        """
        from . import ConstantVariable

        def normalize_args(
            weight=ConstantVariable.create(None),
            size_average=ConstantVariable.create(None),
            ignore_index=ConstantVariable.create(-100),
            reduce=ConstantVariable.create(None),
            reduction=ConstantVariable.create("mean"),
            label_smoothing=ConstantVariable.create(0.0),
        ):
            return (
                weight,
                size_average,
                ignore_index,
                reduce,
                reduction,
                label_smoothing,
            )

        (
            weight,
            size_average,
            ignore_index,
            reduce_arg,
            reduction,
            label_smoothing,
        ) = normalize_args(*args, **kwargs)

        def fake_cross_entropy_loss(input, target):
            from .builder import wrap_fx_proxy

            return wrap_fx_proxy(
                tx=tx,
                proxy=tx.output.create_proxy(
                    "call_function",
                    torch.nn.functional.cross_entropy,
                    *proxy_args_kwargs(
                        [
                            input,
                            target,
                            weight,
                            size_average,
                            ignore_index,
                            reduce_arg,
                            reduction,
                            label_smoothing,
                        ],
                        {},
                    ),
                ),
            )

        return variables.LambdaVariable(fake_cross_entropy_loss)<|MERGE_RESOLUTION|>--- conflicted
+++ resolved
@@ -1,3 +1,4 @@
+import collections
 import inspect
 import logging
 
@@ -19,8 +20,9 @@
 import torch.fx
 import torch.nn
 import torch.onnx.operators
-
-from .. import config, polyfill, variables
+from torch._dynamo.variables import UserFunctionVariable
+
+from .. import config, variables
 from ..allowed_functions import torch_get_name
 from ..device_interface import get_registered_device_interfaces
 from ..exc import unimplemented
@@ -29,6 +31,7 @@
     check_constant_args,
     check_unspec_python_args,
     has_torch_function,
+    is_rng_state_getter_or_setter,
     istype,
     product,
     proxy_args_kwargs,
@@ -47,6 +50,19 @@
 
 log = logging.getLogger(__name__)
 
+# TODO(voz): Maybe rename these later
+tensor_dunder_fns = [
+    torch.Tensor.__rmatmul__,
+    torch.Tensor.__rmod__,
+    torch.Tensor.__rpow__,
+    torch.Tensor.__rsub__,
+    torch.Tensor.__rdiv__,
+    torch._C.TensorBase.__radd__,
+    torch._C.TensorBase.__rmul__,
+    torch._C.TensorBase.__ror__,
+    torch._C.TensorBase.__rxor__,
+    torch._C.TensorBase.__rand__,
+]
 
 torch_special_class_types = (torch._C.Generator,)
 
@@ -86,24 +102,49 @@
     )
 
 
-tracing_state_functions = {
-    torch.jit.is_scripting: False,
-    torch.jit.is_tracing: False,
-    torch._C._get_tracing_state: None,
-    torch.fx._symbolic_trace.is_fx_tracing: False,
-    torch.onnx.is_in_onnx_export: False,
-    torch._dynamo.external_utils.is_compiling: True,
-    torch._utils.is_compiling: True,
+# TODO(voz): perhaps a decorator? This is rather readable for now tho, and not a public API.
+def remap_as_fn___radd__(*args):
+    return torch._C.TensorBase.__radd__(*args)
+
+
+def remap_as_fn___rmul__(*args):
+    return torch._C.TensorBase.__rmul__(*args)
+
+
+def remap_as_fn___ror__(*args):
+    return torch._C.TensorBase.__ror__(*args)
+
+
+def remap_as_fn___rxor__(*args):
+    return torch._C.TensorBase.__rxor__(*args)
+
+
+def remap_as_fn___rand__(*args):
+    return torch._C.TensorBase.__rand__(*args)
+
+
+tensor_dunder_fns_remap = {
+    torch._C.TensorBase.__radd__: remap_as_fn___radd__,
+    torch._C.TensorBase.__rmul__: remap_as_fn___rmul__,
+    torch._C.TensorBase.__ror__: remap_as_fn___ror__,
+    torch._C.TensorBase.__rxor__: remap_as_fn___rxor__,
+    torch._C.TensorBase.__rand__: remap_as_fn___rand__,
 }
 
 
-class BaseTorchVariable(VariableTracker):
-    """common base for all torch.* functions, classes, modules and other things"""
+def torch_reconstruct(codegen, value):
+    name = torch_get_name(value, f"allowed_fn_{id(value)}")
+    unique_var_name = "__" + re.sub(r"[^a-zA-Z0-9_]+", "_", name)
+    return codegen.setup_globally_cached(unique_var_name, value, False)
+
+
+class TorchCtxManagerClassVariable(VariableTracker):
+    """Points to a context manager class in torch.* that dynamo has implementations"""
 
     @classmethod
     def create_with_source(cls, value, source):
         install_guard(source.make_guard(GuardBuilder.FUNCTION_MATCH))
-        return cls(
+        return TorchCtxManagerClassVariable(
             value,
             source=source,
         )
@@ -113,34 +154,13 @@
         self.value = value
 
     def reconstruct(self, codegen):
-        name = torch_get_name(value, f"allowed_fn_{id(value)}")
-        unique_var_name = "__" + re.sub(r"[^a-zA-Z0-9_]+", "_", name)
-        return codegen.setup_globally_cached(unique_var_name, value, False)
-
-    def as_proxy(self):
-        return self.value
+        return torch_reconstruct(codegen, self.value)
 
     def python_type(self):
         return type(self.value)
 
     def as_python_constant(self):
         return self.value
-
-    def call_hasattr(self, tx, name):
-        result = hasattr(self.value, name)
-        return variables.ConstantVariable.create(result)
-
-    def can_constant_fold_through(self):
-        if self.value in constant_fold_functions:
-            return True
-        return getattr(self.value, "__module__", None) == "math"
-
-
-class TorchCtxManagerClassVariable(BaseTorchVariable):
-    """Points to a context manager class in torch.* that dynamo has implementations"""
-
-    def __repr__(self):
-        return f"TorchCtxManagerClassVariable({self.value})"
 
     def call_function(
         self, tx, args: "List[VariableTracker]", kwargs: "Dict[str, VariableTracker]"
@@ -200,11 +220,77 @@
             return TorchFunctionDisableVariable.create(tx)
 
 
-class TorchInGraphFunctionVariable(BaseTorchVariable):
-    """Points to a torch function/method that should be put in FX graph"""
+class TorchVariable(VariableTracker):
+    """Points to a module or method in torch.*"""
+
+    def __init__(self, value, **kwargs):
+        super().__init__(**kwargs)
+        if (
+            isinstance(value, collections.abc.Hashable)
+            and value in tensor_dunder_fns_remap
+        ):
+            value = tensor_dunder_fns_remap[value]
+
+        self.value = value
+
+        assert not isinstance(
+            value, (torch.dtype, torch.device)
+        ), "should use ConstantVariable"
+        # the remainder of this is just optional debug checks
+        try:
+            self_should_be_none = getattr(self.value, "__self__", None)
+        except RuntimeError as e:
+            assert "No such operator" in str(e), str(e)
+            self_should_be_none = None
+        except AssertionError as e:
+            assert "Unknown attribute" in str(e), str(e)
+            self_should_be_none = None
+
+        # assert "_ntuple.<locals>.parse" not in str(value)
+
+        if self_should_be_none is None:
+            pass
+        elif isinstance(self_should_be_none, types.ModuleType):
+            # weird ones like torch.nn.functional.avg_pool2d have __self__
+            name = self_should_be_none.__name__
+            assert re.match(r"^(torch|math)([.]|$)", name), f"__self__ set to {name}"
+        elif isinstance(
+            self_should_be_none, type(torch._C._get_tracing_state.__self__)
+        ):
+            # some _C functions have __self__ as a null capsule
+            pass
+        elif isinstance(self_should_be_none, torch_special_class_types):
+            pass
+        else:
+            raise AssertionError(f"{value} found with __self__ set")
 
     def __repr__(self):
-        return f"TorchInGraphFunctionVariable({self.value})"
+        return f"TorchVariable({self.value})"
+
+    def call_hasattr(self, tx, name):
+        result = hasattr(self.value, name)
+        return variables.ConstantVariable.create(result)
+
+    def reconstruct(self, codegen):
+        return torch_reconstruct(codegen, self.value)
+
+    def as_proxy(self):
+        return self.value
+
+    def python_type(self):
+        if isinstance(self.value, (torch.Tensor, torch.nn.Module, torch.device)):
+            return type(self.value)
+        if isinstance(self.value, type):
+            return type
+        return super().python_type()
+
+    def as_python_constant(self):
+        return self.value
+
+    def can_constant_fold_through(self):
+        if self.value in constant_fold_functions:
+            return True
+        return getattr(self.value, "__module__", None) == "math"
 
     def call_function(
         self, tx, args: "List[VariableTracker]", kwargs: "Dict[str, VariableTracker]"
@@ -225,15 +311,22 @@
         constant_args = check_constant_args(args, kwargs)
         unspec_python_args = check_unspec_python_args(args, kwargs)
 
-        if self.can_constant_fold_through() and (constant_args or unspec_python_args):
-            # constant fold
-            return ConstantVariable.create(
-                self.as_python_constant()(
-                    *[x.as_python_constant() for x in args],
-                    **{k: v.as_python_constant() for k, v in kwargs.items()},
-                ),
-            )
-        elif self.value in tracing_state_functions:
+        if self.value is torch._functorch.vmap.vmap_impl:
+            return TorchHigherOrderOperatorVariable.make(
+                self.value,
+                source=self.source,
+            ).call_function(tx, args, kwargs)
+        if self.value is torch.overrides.get_default_nowrap_functions:
+            # [Note: __torch_function__] we return empty here because we restrict
+            # the set of functions that we trace __torch_function__ on to
+            # functions outside of the actual set. Implementing this properly will require implementing
+            # some variable types to track and compare tensor getset descriptors
+            from .builder import SourcelessBuilder
+
+            return SourcelessBuilder()(
+                tx, torch.overrides.get_default_nowrap_functions()
+            )
+        elif self.value in config.constant_functions:
             assert not args and not kwargs
             # See: https://github.com/pytorch/pytorch/issues/110765
             if self.value in [
@@ -241,32 +334,28 @@
                 torch._dynamo.external_utils.is_compiling,
             ]:
                 tx.mark_inconsistent_side_effects()
-            return ConstantVariable.create(tracing_state_functions[self.value])
-        elif self.value in (
-            torch._functorch.vmap.vmap_impl,
-            torch._functorch.eager_transforms.grad_impl,
-        ):
-            return TorchHigherOrderOperatorVariable.make(
+            return ConstantVariable.create(config.constant_functions[self.value])
+        elif self.value is torch._functorch.eager_transforms.grad_impl:
+            op = TorchHigherOrderOperatorVariable.make(
                 self.value,
                 source=self.source,
             ).call_function(tx, args, kwargs)
-        elif self.value is torch.overrides.get_default_nowrap_functions:
-            # [Note: __torch_function__] we return empty here because we restrict
-            # the set of functions that we trace __torch_function__ on to
-            # functions outside of the actual set. Implementing this properly will require implementing
-            # some variable types to track and compare tensor getset descriptors
-            from .builder import SourcelessBuilder
-
-            return SourcelessBuilder()(
-                tx, torch.overrides.get_default_nowrap_functions()
-            )
-        elif self.value == math.radians and not (constant_args or unspec_python_args):
-            # Use polyfill to convert math.radians(x) into math.pi * x / 180.0
-            from .builder import SourcelessBuilder
-
-            return tx.inline_user_function_return(
-                SourcelessBuilder()(tx, polyfill.radians), args, kwargs
-            )
+            return op
+        elif self.can_constant_fold_through() and (constant_args or unspec_python_args):
+            # constant fold
+            return ConstantVariable.create(
+                self.as_python_constant()(
+                    *[x.as_python_constant() for x in args],
+                    **{k: v.as_python_constant() for k, v in kwargs.items()},
+                ),
+            )
+        elif istype(self.value, type) and issubclass(self.value, torch.nn.Module):
+            if self.value is torch.nn.CrossEntropyLoss:
+                return self._call_cross_entropy_loss(tx, args, kwargs)
+            else:
+                return variables.UserDefinedClassVariable(
+                    self.value, source=self.source
+                ).call_function(tx, args, kwargs)
         elif self.value in (torch.is_tensor, torch.overrides.is_tensor_like):
             assert len(args) == 1
             if isinstance(args[0], TensorVariable) or (
@@ -334,7 +423,6 @@
             install_guard(TorchFunctionDisableVariable._guards_singleton)
             return ConstantVariable.create(tx.output.torch_function_enabled)
         elif self.value in (
-            torch.overrides.has_torch_function,
             torch.overrides.has_torch_function_variadic,
             torch.overrides.has_torch_function_unary,
         ):
@@ -368,6 +456,8 @@
             )
         elif can_dispatch_torch_function(tx, args, kwargs):
             return dispatch_torch_function(tx, self, args, kwargs)
+        elif self.value is torch.autograd._profiler_enabled:
+            unimplemented("torch.autograd._profiler_enabled not supported yet")
         elif self.value is torch.jit.annotate:
             assert len(args) == 2
             return args[1]
@@ -390,6 +480,20 @@
             return ConstantVariable.create(
                 torch.backends.cudnn.is_acceptable(tensor_inp)
             )
+        elif self.value is torch.nn.Parameter:
+            # https://github.com/pytorch/pytorch/issues/99569
+            unimplemented("torch.nn.Parameter not supported")
+        elif is_rng_state_getter_or_setter(self.value):
+            # We graph break on RNG state setters or getters like
+            # `torch.get_rng_state` or `torch.set_rng_state`. These functions
+            # are not aten operations and therefore they are completely ignored
+            # by the AOT dispatcher. As a result, the AOT graph does not have
+            # these setter or getter functions, producing an incorrect graph
+            # when it comes to rng states.
+            unimplemented(f"RNG state getter/setter function - {self.value}")
+        elif self.value is torch.manual_seed:
+            # https://github.com/pytorch/pytorch/issues/107187
+            unimplemented("torch.manual_seed not supported")
         elif (
             self.value == torch.numel
             and len(args) == 1
@@ -431,17 +535,10 @@
         ):
             # decompose addcdiv into constituent ops, prevents a graph break due to converting
             # value to a scalar
-            result = TorchInGraphFunctionVariable(torch.div).call_function(
-                tx, args[1:], {}
-            )
-            result = TorchInGraphFunctionVariable(torch.mul).call_function(
+            result = TorchVariable(torch.div).call_function(tx, args[1:], {})
+            result = TorchVariable(torch.mul).call_function(
                 tx, [result, kwargs["value"]], {}
             )
-<<<<<<< HEAD
-            return TorchInGraphFunctionVariable(torch.add).call_function(
-                tx, [args[0], result], {}
-            )
-=======
             return TorchVariable(torch.add).call_function(tx, [args[0], result], {})
         elif (
             self.value is torch._assert
@@ -455,7 +552,6 @@
             )
         ):
             return ConstantVariable(None)
->>>>>>> b7eb9b1e
         elif is_constant_pg_functions(self.value):
             # becuase the input is a "ProcessGroupVariable", we'll be guarding on its
             # ID_MATCH based on how it was constructed.
@@ -492,11 +588,22 @@
                     *proxy_args_kwargs([args[0]], {}),
                 ),
             )
+        elif self.value == torch.nn.init._calculate_correct_fan:
+            return UserFunctionVariable(
+                torch.nn.init._calculate_correct_fan
+            ).call_function(tx, args, {})
         elif (
             self.value is torch.nested.nested_tensor
             and kwargs.get("layout", torch.strided) == torch.strided
+        ) or self.value in (
+            torch._nested_tensor_from_mask,
+            torch._nested_from_padded,
         ):
             raise unimplemented("torch.compile does not support strided NestedTensor")
+        elif self.value is torch.nn.utils.rnn.pack_padded_sequence:
+            unimplemented("workaround https://github.com/pytorch/pytorch/issues/93501")
+        elif isinstance(self.value, types.ModuleType):
+            unimplemented("TypeError(\"'module' object is not callable\")")
         else:
             any_symints_or_symfloats = any(isinstance(x, SymNodeVariable) for x in args)
             all_ints_or_floats = all(
@@ -517,6 +624,26 @@
 """
                 log.warning(msg)
                 raise unimplemented(msg)
+            # torch.LongTensor cannot accept a list of FakeTensors.
+            # So we stack the list of FakeTensors instead.
+            if (
+                np
+                and self.value in tensortype_to_dtype
+                and len(args) == 1
+                and isinstance(args[0], ListVariable)
+                and len(args[0].items) > 1
+                and all(isinstance(x, variables.TensorVariable) for x in args[0].items)
+            ):
+                # Stack FakeTensor
+                stacked = wrap_fx_proxy(
+                    tx=tx,
+                    proxy=tx.output.create_proxy(
+                        "call_function",
+                        torch.stack,
+                        *proxy_args_kwargs(args, kwargs),
+                    ),
+                )
+                args = [stacked]
 
             # TODO(voz): Replace w/ dynamic shape rewrite table.
             # Ideally, we would be able to do this at ctor time, but alas we need a combination
@@ -616,142 +743,6 @@
 
             return tensor_variable
 
-    def _call_ntuple(self, tx, args, kwargs):
-        """inline behavior of torch.nn.modules.utils._ntuple"""
-        if self.value is torch.nn.modules.utils._ntuple:
-            count = args[0].as_python_constant()
-        else:
-            count = self.value.__closure__[0].cell_contents
-        assert isinstance(count, int)
-        assert not kwargs
-
-        def handle_ntuple(value):
-            if value.has_unpack_var_sequence(tx):
-                return variables.TupleVariable(
-                    list(value.unpack_var_sequence(tx)),
-                )
-            elif value.is_python_constant():
-                # constant prop through it
-                return variables.ConstantVariable.create(
-                    torch.nn.modules.utils._ntuple(count)(value.as_python_constant()),
-                )
-            else:
-                unimplemented(f"torch.nn.modules.utils._ntuple({value})")
-
-        if self.value is torch.nn.modules.utils._ntuple:
-            return variables.LambdaVariable(handle_ntuple)
-        else:
-            return handle_ntuple(args[0])
-
-
-class TorchVariable(BaseTorchVariable):
-    """Points to a module, classes or functions in torch.*"""
-
-    def __init__(self, value, **kwargs):
-        assert not isinstance(
-            value, (torch.dtype, torch.device)
-        ), "should use ConstantVariable"
-
-        super().__init__(value, **kwargs)
-
-        # the remainder of this is just optional debug checks
-        try:
-            self_should_be_none = getattr(self.value, "__self__", None)
-        except RuntimeError as e:
-            assert "No such operator" in str(e), str(e)
-            self_should_be_none = None
-        except AssertionError as e:
-            assert "Unknown attribute" in str(e), str(e)
-            self_should_be_none = None
-
-        if self_should_be_none is None:
-            pass
-        elif isinstance(self_should_be_none, types.ModuleType):
-            # weird ones like torch.nn.functional.avg_pool2d have __self__
-            name = self_should_be_none.__name__
-            assert re.match(r"^(torch|math)([.]|$)", name), f"__self__ set to {name}"
-        elif isinstance(
-            self_should_be_none, type(torch._C._get_tracing_state.__self__)
-        ):
-            # some _C functions have __self__ as a null capsule
-            pass
-        elif isinstance(self_should_be_none, torch_special_class_types):
-            pass
-        else:
-            raise AssertionError(f"{value} found with __self__ set")
-
-    def __repr__(self):
-        return f"TorchVariable({self.value})"
-
-    def python_type(self):
-        if isinstance(self.value, (torch.Tensor, torch.nn.Module, torch.device)):
-            return type(self.value)
-        if isinstance(self.value, type):
-            return type
-        return super().python_type()
-
-    def call_function(
-        self, tx, args: "List[VariableTracker]", kwargs: "Dict[str, VariableTracker]"
-    ) -> "VariableTracker":
-        from . import ConstantVariable
-
-        from .builder import wrap_fx_proxy
-
-        constant_args = check_constant_args(args, kwargs)
-        unspec_python_args = check_unspec_python_args(args, kwargs)
-
-        if self.can_constant_fold_through() and (constant_args or unspec_python_args):
-            # constant fold
-            return ConstantVariable.create(
-                self.as_python_constant()(
-                    *[x.as_python_constant() for x in args],
-                    **{k: v.as_python_constant() for k, v in kwargs.items()},
-                ),
-            )
-        elif istype(self.value, type) and issubclass(self.value, torch.nn.Module):
-            if self.value is torch.nn.CrossEntropyLoss:
-                return self._call_cross_entropy_loss(tx, args, kwargs)
-            else:
-                return variables.UserDefinedClassVariable(
-                    self.value, source=self.source
-                ).call_function(tx, args, kwargs)
-        elif can_dispatch_torch_function(tx, args, kwargs):
-            return dispatch_torch_function(tx, self, args, kwargs)
-        elif isinstance(self.value, types.ModuleType):
-            unimplemented("TypeError(\"'module' object is not callable\")")
-        else:
-            # torch.LongTensor cannot accept a list of FakeTensors.
-            # So we stack the list of FakeTensors instead.
-            if (
-                np
-                and self.value in tensortype_to_dtype
-                and len(args) == 1
-                and isinstance(args[0], ListVariable)
-                and len(args[0].items) > 1
-                and all(isinstance(x, variables.TensorVariable) for x in args[0].items)
-            ):
-                # Stack FakeTensor
-                stacked = wrap_fx_proxy(
-                    tx=tx,
-                    proxy=tx.output.create_proxy(
-                        "call_function",
-                        torch.stack,
-                        *proxy_args_kwargs(args, kwargs),
-                    ),
-                )
-                args = [stacked]
-
-            tensor_variable = wrap_fx_proxy(
-                tx=tx,
-                proxy=tx.output.create_proxy(
-                    "call_function",
-                    self.value,
-                    *proxy_args_kwargs(args, kwargs),
-                ),
-            )
-
-            return tensor_variable
-
     def _call_cross_entropy_loss(self, tx, args, kwargs):
         """
         functional: input, target, weight=None, size_average=None, ignore_index=- 100, reduce=None, reduction='mean',
@@ -814,4 +805,31 @@
                 ),
             )
 
-        return variables.LambdaVariable(fake_cross_entropy_loss)+        return variables.LambdaVariable(fake_cross_entropy_loss)
+
+    def _call_ntuple(self, tx, args, kwargs):
+        """inline behavior of torch.nn.modules.utils._ntuple"""
+        if self.value is torch.nn.modules.utils._ntuple:
+            count = args[0].as_python_constant()
+        else:
+            count = self.value.__closure__[0].cell_contents
+        assert isinstance(count, int)
+        assert not kwargs
+
+        def handle_ntuple(value):
+            if value.has_unpack_var_sequence(tx):
+                return variables.TupleVariable(
+                    list(value.unpack_var_sequence(tx)),
+                )
+            elif value.is_python_constant():
+                # constant prop through it
+                return variables.ConstantVariable.create(
+                    torch.nn.modules.utils._ntuple(count)(value.as_python_constant()),
+                )
+            else:
+                unimplemented(f"torch.nn.modules.utils._ntuple({value})")
+
+        if self.value is torch.nn.modules.utils._ntuple:
+            return variables.LambdaVariable(handle_ntuple)
+        else:
+            return handle_ntuple(args[0])