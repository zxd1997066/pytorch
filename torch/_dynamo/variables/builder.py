--- conflicted
+++ resolved
@@ -26,10 +26,10 @@
 from torch._subclasses.fake_tensor import FakeTensor, is_fake, maybe_get_fake_mode
 from torch.fx.experimental.symbolic_shapes import (
     _constrain_range_for_size,
-    DimConstraint,
     DimDynamic,
     RelaxedUnspecConstraint,
     StatefulSymbolicContext,
+    SubclassSymbolicContext,
     SymbolicContext,
 )
 from torch.fx.immutable_collections import immutable_list
@@ -148,7 +148,7 @@
     TensorVariable,
     UnspecializedPythonVariable,
 )
-from .torch import torch_special_class_types, TorchVariable
+from .torch import tensor_dunder_fns, torch_special_class_types, TorchVariable
 from .torch_function import build_torch_function_fn, TensorWithTFOverrideVariable
 from .user_defined import (
     KeyedJaggedTensorVariable,
@@ -355,6 +355,14 @@
                     **self.install_guards(GuardBuilder.FUNCTION_MATCH),
                 ),
             ),
+            (
+                tensor_dunder_fns,
+                lambda self, value: TorchVariable(
+                    value,
+                    source=self.source,
+                    **self.install_guards(GuardBuilder.FUNCTION_MATCH),
+                ),
+            ),
         ]
 
         result = {}
@@ -706,12 +714,12 @@
                 source=self.source,
             )
         elif trace_rules.lookup(value) is not None:
+            return trace_rules.lookup(value).create_with_source(
+                value, source=self.source
+            )
+        elif is_allowed(value):
             if is_user_defined_allowed(value):
                 self.tx.output.has_user_defined_allowed_in_graph = True
-            return trace_rules.lookup(value).create_with_source(
-                value, source=self.source
-            )
-        elif is_allowed(value):
             self.install_guards(GuardBuilder.FUNCTION_MATCH)
             return TorchVariable(
                 value,
@@ -1587,7 +1595,7 @@
     fake: Union[FakeTensor, SymInt]
     source: Source
     # Is None when fake is SymInt
-    constraint_dims: Optional[DimList[DimConstraint]]
+    symbolic_context: Optional[SymbolicContext]
 
     def __hash__(self) -> int:
         return hash((self.fake, self.source.name()))
@@ -1600,12 +1608,39 @@
 
 # Performs automatic dynamic dim determination.
 # Returns a SymbolicContext
-def _automatic_dynamic(e, tx, source, static_shapes) -> SymbolicContext:
+def _automatic_dynamic(
+    e, tx, source, static_shapes, outer_only=False
+) -> SymbolicContext:
     name = source.name()
     prior_policy = tx.output.tracing_context.tensor_to_context.get(e, None)
     source_to_symint_node_cache = (
         prior_policy.source_to_symint_node_cache if prior_policy else None
     )
+
+    if is_traceable_wrapper_subclass(e) and not outer_only:
+        # Get symbolic context for outer tensor
+        outer_context = _automatic_dynamic(
+            e, tx, source, static_shapes, outer_only=True
+        )
+
+        # Get symbolic contexts for inner tensors
+        attrs, _ = type(e).__tensor_flatten__(e)
+        inner_contexts = {}  # mapping from attr -> symbolic context
+        for attr in attrs:
+            inner_tensor = getattr(e, attr)
+            inner_source = AttrSource(source, attr)
+            inner_context = _automatic_dynamic(
+                inner_tensor, tx, inner_source, static_shapes
+            )
+            inner_contexts[attr] = inner_context
+
+        return SubclassSymbolicContext(
+            dynamic_sizes=outer_context.dynamic_sizes,
+            constraint_sizes=outer_context.constraint_sizes,
+            tensor_source=outer_context.tensor_source,
+            source_to_symint_node_cache=outer_context.source_to_symint_node_cache,
+            inner_contexts=inner_contexts,
+        )
 
     if static_shapes:
         return StatefulSymbolicContext(
@@ -1617,7 +1652,9 @@
 
     # We preserve the dynamism of inputs. For example, when users call
     # make_fx(torch.cond, tracing_mode="symbolic")(*args), inputs have SymInt sizes.
-    if any(isinstance(s, SymInt) for s in e.size()):
+    from torch.fx.experimental.symbolic_shapes import is_singleton
+
+    if any(isinstance(s, SymInt) and not is_singleton(s) for s in e.size()):
         return StatefulSymbolicContext(
             dynamic_sizes=[
                 DimDynamic.DYNAMIC if isinstance(s, SymInt) else DimDynamic.STATIC
@@ -1742,7 +1779,12 @@
         constraint_dims.append(constraint_dim)
 
         # Now, figure out if the dim is dynamic/duck/static
-        if constraint_dim is not None or marked_dynamic or marked_weak_dynamic:
+        if (
+            constraint_dim is not None
+            or marked_dynamic
+            or marked_weak_dynamic
+            or is_singleton(e.shape[i])
+        ):
             # NB: We could assert static_shapes is False here, but it
             # seems better to allow the user to override symbolic_context in this
             # case
@@ -1776,20 +1818,13 @@
             e, is_tensor, guard_source=source.guard_source()
         )
 
-        symbolic_context = None
-        if not e.is_nested:
-            # TODO: We should probably support this for nested tensors too
-            symbolic_context = _automatic_dynamic(e, tx, source, static_shapes)
-
-        if symbolic_context:
-            tx.output.tracing_context.tensor_to_context[e] = symbolic_context
+        symbolic_context = _automatic_dynamic(e, tx, source, static_shapes)
 
         log.debug(
-            "wrap_to_fake %s %s %s %s",
+            "wrap_to_fake %s %s %s",
             source.name(),
             tuple(e.shape),
-            symbolic_context.dynamic_sizes if symbolic_context is not None else None,
-            symbolic_context.constraint_sizes if symbolic_context is not None else None,
+            symbolic_context,
         )
         fake_e = wrap_fake_exception(
             lambda: tx.fake_mode.from_tensor(
@@ -1798,24 +1833,22 @@
                 symbolic_context=symbolic_context,
             )
         )
-        if is_tensor and not (static_shapes and source.is_nn_module()):
-            # TODO: just store the whole symbolic_context here
-            tx.output.tracked_fakes.append(
-                TrackedFake(
-                    fake_e,
-                    source,
-                    symbolic_context.constraint_sizes
-                    if symbolic_context is not None
-                    else None,
+
+        # list of (fake_tensor, real_tensor, source, symbolic_context)
+        tracking_info = [(fake_e, e, source, symbolic_context)]
+        if is_traceable_wrapper_subclass(fake_e):
+            attrs, _ = fake_e.__tensor_flatten__()
+            for attr in attrs:
+                fake_inner = getattr(fake_e, attr)
+                inner = getattr(e, attr)
+                tracking_info.append(
+                    (
+                        fake_inner,
+                        inner,
+                        AttrSource(source, attr),
+                        symbolic_context.inner_contexts[attr],
+                    )
                 )
-<<<<<<< HEAD
-            )
-            tx.output.tracked_fakes_id_to_source[id(e)].append(source)
-        tx.output.tensor_weakref_to_sizes_strides[e] = {
-            "size": fake_e.size(),
-            "stride": fake_e.stride(),
-        }
-=======
 
                 # no need to fake-ify the inner tensors again later on
                 tx.fake_mode.fake_tensor_converter.set_tensor_memo(inner, fake_inner)
@@ -1833,7 +1866,6 @@
                 )
                 tx.output.tracked_fakes_id_to_source[id(real)].append(source)
 
->>>>>>> b7eb9b1e
         return fake_e
     else:
         return e
