import functools
import inspect
import itertools
import logging
import math
import operator
import types
from typing import Dict, List

import torch
from torch import sym_float, sym_int

from .. import config, polyfill, variables
from ..allowed_functions import is_allowed
from ..exc import (
    AttributeMutationError,
    unimplemented,
    Unsupported,
    UserError,
    UserErrorType,
)
from ..guards import GuardBuilder
from ..replay_record import DummyModule
from ..source import AttrSource, GetItemSource, is_constant_source, TypeSource
from ..utils import (
    build_checkpoint_variable,
    check_constant_args,
    check_numpy_ndarray_args,
    check_unspec_python_args,
    extract_fake_example_value,
    get_fake_value,
    guard_if_dyn,
    is_utils_checkpoint,
    istype,
    numpy_operator_wrapper,
    proxy_args_kwargs,
    specialize_args_kwargs,
)
from .base import MutableLocal, typestr, VariableTracker
from .constant import ConstantVariable
from .ctx_manager import EventVariable, StreamVariable
from .dicts import ConstDictVariable, SetVariable
from .lists import (
    BaseListVariable,
    ListIteratorVariable,
    ListVariable,
    SizeVariable,
    TupleIteratorVariable,
    TupleVariable,
)
from .tensor import FakeItemVariable, SymNodeVariable, UnspecializedPythonVariable
from .user_defined import UserDefinedVariable

log = logging.getLogger(__name__)


class BuiltinVariable(VariableTracker):
    @staticmethod
    @functools.lru_cache(None)
    def _constant_fold_functions():
        fns = {
            abs,
            all,
            any,
            bool,
            callable,
            chr,
            divmod,
            float,
            int,
            len,
            max,
            min,
            ord,
            pow,
            repr,
            round,
            str,
            str.format,
            sum,
            type,
            operator.pos,
            operator.neg,
            operator.not_,
            operator.invert,
            operator.pow,
            operator.mul,
            operator.matmul,
            operator.floordiv,
            operator.truediv,
            operator.mod,
            operator.add,
            operator.sub,
            operator.getitem,
            operator.lshift,
            operator.rshift,
            operator.and_,
            operator.or_,
            operator.xor,
            operator.ipow,
            operator.imul,
            operator.imatmul,
            operator.ifloordiv,
            operator.itruediv,
            operator.imod,
            operator.iadd,
            operator.isub,
            operator.ilshift,
            operator.irshift,
            operator.iand,
            operator.ixor,
            operator.ior,
            operator.index,
        }
        fns.update(x for x in math.__dict__.values() if isinstance(x, type(math.sqrt)))
        return fns

    def can_constant_fold_through(self):
        return self.fn in self._constant_fold_functions()

    @staticmethod
    @functools.lru_cache(None)
    def _fx_graph_functions():
        fns = {
            operator.pos,
            operator.neg,
            operator.not_,
            operator.invert,
            operator.pow,
            operator.mul,
            operator.matmul,
            operator.floordiv,
            operator.truediv,
            operator.mod,
            operator.add,
            operator.lt,
            operator.gt,
            operator.ge,
            operator.le,
            operator.ne,
            operator.eq,
            operator.sub,
            operator.getitem,
            operator.lshift,
            operator.rshift,
            operator.and_,
            operator.or_,
            operator.xor,
            operator.ipow,
            operator.imul,
            operator.imatmul,
            operator.ifloordiv,
            operator.itruediv,
            operator.imod,
            operator.iadd,
            operator.isub,
            operator.ilshift,
            operator.irshift,
            operator.iand,
            operator.ixor,
            operator.ior,
        }
        return fns

    @staticmethod
    @functools.lru_cache(None)
    def _binops():
        # function -> ([forward name, reverse name, in-place name], in-place op)
        fns = {
            operator.add: (["__add__", "__radd__", "__iadd__"], operator.iadd),
            operator.sub: (["__sub__", "__rsub__", "__isub__"], operator.isub),
            operator.mul: (["__mul__", "__rmul__", "__imul__"], operator.imul),
            operator.truediv: (
                ["__truediv__", "__rtruediv__", "__itruediv__"],
                operator.itruediv,
            ),
            operator.floordiv: (
                ["__floordiv__", "__rfloordiv__", "__ifloordiv__"],
                operator.ifloordiv,
            ),
            operator.mod: (["__mod__", "__rmod__", "__imod__"], operator.imod),
            pow: (["__pow__", "__rpow__", "__ipow__"], operator.ipow),
            operator.pow: (["__pow__", "__rpow__", "__ipow__"], operator.ipow),
            operator.lshift: (
                ["__lshift__", "__rlshift__", "__ilshift__"],
                operator.ilshift,
            ),
            operator.rshift: (
                ["__rshift__", "__rrshift__", "__irshift__"],
                operator.irshift,
            ),
            # NB: The follow binary operators are not supported for now, since the
            # corresponding magic methods aren't defined on SymInt / SymFloat:
            # operator.matmul
            # divmod
            # operator.and_
            # operator.or_
            # operator.xor
        }
        return fns

    @staticmethod
    @functools.lru_cache(None)
    def _binop_handlers():
        # Multiple dispatch mechanism defining custom binop behavior for certain type
        # combinations. Handlers are attempted in order, and will be used if the type checks
        # match. They are expected to have the signature:
        # fn(tx, arg0: VariableTracker, arg1: VariableTracker, options) -> VariableTracker

        # Override table contains: op_fn -> [list of handlers]
        op_handlers = {}
        for (
            op,
            (magic_method_names, in_place_op),
        ) in BuiltinVariable._binops().items():
            op_handlers[op] = []
            op_handlers[in_place_op] = []

            forward_name, reverse_name, inplace_name = magic_method_names

            # User-defined args (highest precedence)
            def user_defined_handler(
                tx,
                a,
                b,
                options,
                forward_name=forward_name,
                reverse_name=reverse_name,
            ):
                # Manually handle reversing logic if needed (e.g. call __radd__)

                # TODO: If we expand this to handle tensor args, we need to manually
                # handle cases like this:
                #
                # class A(int):
                #     def __radd__(self, other):
                #         print("woof")
                # torch.randn(3) + A(3)
                #
                # In this example, A.__radd__() is not called -> nothing is printed, because
                # Tensor.__add__ only does a subtype test against int, ignoring the subclass.
                # To be fully correct, we should not call A.__radd__() here, and there may be
                # other cases to reason about and add exceptions for.
                if isinstance(a, UserDefinedVariable):
                    return a.call_method(tx, forward_name, [b], {})
                else:
                    return b.call_method(tx, reverse_name, [a], {})

            op_handlers[op].append(
                ((UserDefinedVariable, VariableTracker), user_defined_handler)
            )
            op_handlers[op].append(
                ((VariableTracker, UserDefinedVariable), user_defined_handler)
            )

            def user_defined_inplace_handler(
                tx, a, b, options, forward_name=inplace_name
            ):
                return a.call_method(tx, forward_name, [b], {})

            op_handlers[in_place_op].append(
                ((UserDefinedVariable, VariableTracker), user_defined_inplace_handler)
            )
            op_handlers[in_place_op].append(
                ((VariableTracker, UserDefinedVariable), user_defined_inplace_handler)
            )

            # Dynamic shape args
            def dynamic_handler(tx, a, b, options, fn=op):
                from .builder import wrap_fx_proxy

                return wrap_fx_proxy(
                    tx,
                    tx.output.create_proxy(
                        "call_function", fn, *proxy_args_kwargs([a, b], {})
                    ),
                    **options,
                )

            op_handlers[op].append(
                ((SymNodeVariable, VariableTracker), dynamic_handler)
            )
            op_handlers[op].append(
                ((VariableTracker, SymNodeVariable), dynamic_handler)
            )

            # NB: Prefer out-of-place op when calling in-place op to generate valid graph
            op_handlers[in_place_op].append(
                ((SymNodeVariable, VariableTracker), dynamic_handler)
            )
            op_handlers[in_place_op].append(
                ((VariableTracker, SymNodeVariable), dynamic_handler)
            )

        # Special cases - lower precedence but still prefer these over constant folding

        # List-like addition (e.g. [1, 2] + [3, 4])
        def tuple_add_handler(tx, a, b, options):
            return TupleVariable(a.items + list(b.unpack_var_sequence(tx)), **options)

        def size_add_handler(tx, a, b, options):
            return SizeVariable(a.items + list(b.unpack_var_sequence(tx)), **options)

        list_like_addition_handlers = [
            # NB: Prefer the tuple-specific logic over base logic because of
            # some SizeVariable weirdness. Specifically, the tuple-specific logic
            # drops the subclass type (e.g. SizeVariable) and returns TupleVariables.
            (
                (SizeVariable, SizeVariable),
                size_add_handler,
            ),
            (
                (TupleVariable, TupleVariable),
                tuple_add_handler,
            ),
            (
                (TupleVariable, ConstantVariable),
                tuple_add_handler,
            ),
            (
                (ConstantVariable, TupleVariable),
                lambda tx, a, b, options: TupleVariable(
                    list(a.unpack_var_sequence(tx)) + b.items, **options
                ),
            ),
            (
                (BaseListVariable, BaseListVariable),
                lambda tx, a, b, options: type(a)(a.items + b.items, **options),
            ),
        ]
        op_handlers[operator.add].extend(list_like_addition_handlers)

        def list_iadd_handler(tx, a, b, options):
            if not a.mutable_local or not b.has_unpack_var_sequence(tx):
                # Handler doesn't apply
                return None

            return tx.replace_all(
                a,
                ListVariable(
                    list(a.items) + list(b.unpack_var_sequence(tx)),
                    regen_guards=False,
                    **options,
                ),
            )

        list_like_iadd_handlers = [
            (
                (ListVariable, VariableTracker),
                list_iadd_handler,
            ),
            (
                (TupleVariable, TupleVariable),
                tuple_add_handler,
            ),
            (
                (TupleVariable, ConstantVariable),
                tuple_add_handler,
            ),
        ]
        op_handlers[operator.iadd].extend(list_like_iadd_handlers)

        # List-like expansion (e.g. [1, 2, 3] * 3)
        def expand_list_like(tx, lst, const, options):
            return lst.__class__(
                items=lst.items * const.as_python_constant(),
                mutable_local=MutableLocal(),
                **options,
            )

        list_like_expansion_handlers = [
            ((ListVariable, ConstantVariable), expand_list_like),
            ((TupleVariable, ConstantVariable), expand_list_like),
            (
                (ConstantVariable, ListVariable),
                lambda tx, a, b, options: expand_list_like(tx, b, a, options),
            ),
            (
                (ConstantVariable, TupleVariable),
                lambda tx, a, b, options: expand_list_like(tx, b, a, options),
            ),
        ]
        op_handlers[operator.mul].extend(list_like_expansion_handlers)

        return op_handlers

    @staticmethod
    def _find_binop_handler(op, a, b):
        handlers = BuiltinVariable._binop_handlers()
        if op not in handlers:
            return None

        # Return first handler that matches the type checks
        for (type1, type2), handler in handlers[op]:
            if isinstance(a, type1) and isinstance(b, type2):
                return handler

        return None

    def can_insert_in_graph(self):
        return self.fn in self._fx_graph_functions()

    def __init__(self, fn, **kwargs):
        super().__init__(**kwargs)
        self.fn = fn

    def __str__(self):
        if self.fn is None:
            name = "None"
        else:
            name = self.fn.__name__

        return f"{self.__class__.__name__}({name})"

    def python_type(self):
        return type(self.fn)

    def as_python_constant(self):
        return self.fn

    def as_proxy(self):
        DTYPE = {
            bool: torch.bool,
            int: torch.int64,
            float: torch.float64,
        }
        if self.fn in DTYPE:
            return DTYPE[self.fn]
        return super().as_proxy()

    def reconstruct(self, codegen):
        name = self.fn.__name__
        assert self.fn.__module__ == "builtins"
        assert name not in codegen.tx.f_globals, "shadowed global"
        return [codegen.create_load_global(name, False, add=True)]

    def constant_args(self, *args, **kwargs):
        return check_constant_args(args, kwargs)

    def tensor_args(self, *args, **kwargs):
        return any(
            isinstance(i, variables.TensorVariable)
            for i in itertools.chain(args, kwargs.values())
        ) and not any(
            isinstance(i, variables.GetAttrVariable)
            for i in itertools.chain(args, kwargs.values())
        )

    def unspec_python_args(self, *args, **kwargs):
        return check_unspec_python_args(args, kwargs)

    @staticmethod
    def unwrap_unspec_args_kwargs(args, kwargs):
        unwrapped_args = []
        unwrapped_kwargs = {}
        for x in args:
            if isinstance(
                x,
                (variables.UnspecializedPythonVariable,),
            ):
                unwrapped_args.append(x.raw_value)
            else:
                unwrapped_args.append(x.as_python_constant())
        for k, v in kwargs:
            if isinstance(
                x,
                (variables.UnspecializedPythonVariable,),
            ):
                unwrapped_kwargs.update({k: v.raw_value})
            else:
                unwrapped_kwargs.update({k: v.as_python_constant()})
        return unwrapped_args, unwrapped_kwargs

    def call_function(
        self, tx, args: "List[VariableTracker]", kwargs: "Dict[str, VariableTracker]"
    ) -> "VariableTracker":
        from . import UserFunctionVariable
        from .builder import wrap_fx_proxy, wrap_fx_proxy_cls

        constant_args = check_constant_args(args, kwargs)
        tensor_args = self.tensor_args(*args, **kwargs)
        unspec_python_args = self.unspec_python_args(*args, **kwargs)
        options = VariableTracker.propagate(self, args, kwargs.values())
        has_constant_handler = self.can_constant_fold_through() and (
            constant_args or unspec_python_args
        )
        assert isinstance(args, (list, tuple))
        assert isinstance(kwargs, dict)

        # args[0] is list and args[1] is unspec
        if self.fn is operator.getitem and not isinstance(
            args[0], variables.TensorVariable
        ):
            tensor_args = False
            args, kwargs = specialize_args_kwargs(tx, args, kwargs)

        if (
            self.can_insert_in_graph()
            and tensor_args
            and not (
                self.fn is operator.getitem
                and isinstance(args[0], ConstDictVariable)
                and isinstance(args[1], variables.TensorVariable)
            )
        ):
            try:
                fn = self.fn
                if self.fn is operator.iadd and isinstance(
                    args[0], variables.ConstantVariable
                ):
                    # Work around weird bug in hf_T5
                    fn, args = operator.add, [args[1], args[0]]

                if self.fn is operator.getitem and isinstance(args[1], SymNodeVariable):
                    # Standard indexing will force specialization due to
                    # __index__.  Rewrite as a regular torch op which will
                    # trace fine
                    fn, args = torch.select, [
                        args[0],
                        variables.ConstantVariable.create(0),
                        args[1],
                    ]

                # Interaction between ndarray and tensors:
                #   We prefer the tensor op whenever there are tensors involved
                if check_numpy_ndarray_args(args, kwargs) and not any(
                    type(arg) == variables.TensorVariable for arg in args
                ):
                    proxy = tx.output.create_proxy(
                        "call_function",
                        numpy_operator_wrapper(self.fn),
                        *proxy_args_kwargs(args, kwargs),
                    )

                    return wrap_fx_proxy_cls(
                        variables.NumpyNdarrayVariable, tx, proxy, **options
                    )

                proxy = tx.output.create_proxy(
                    "call_function",
                    fn,
                    *proxy_args_kwargs(args, kwargs),
                )
                if any(isinstance(arg, FakeItemVariable) for arg in args):
                    return wrap_fx_proxy_cls(
                        FakeItemVariable,
                        tx,
                        proxy,
                        **options,
                    )
                elif self.unspec_python_args(*args, **kwargs):
                    _args, _kwargs = self.unwrap_unspec_args_kwargs(args, kwargs)
                    raw_value = self.fn(*_args, **_kwargs)

                    need_unwrap = any(
                        x.need_unwrap
                        for x in itertools.chain(args, kwargs.values())
                        if isinstance(x, variables.UnspecializedPythonVariable)
                    )

                    return wrap_fx_proxy_cls(
                        UnspecializedPythonVariable,
                        tx,
                        proxy,
                        raw_value=raw_value,
                        need_unwrap=need_unwrap,
                        **options,
                    )
                elif all(isinstance(x, SymNodeVariable) for x in args):
                    return SymNodeVariable.create(tx, proxy, None, **options)
                else:
                    # Work around for vision_maskrcnn due to precision difference
                    # specialize the dividend when float divide by tensor
                    if self.fn is operator.truediv and isinstance(
                        args[0], variables.UnspecializedPythonVariable
                    ):
                        args[0] = args[0].convert_to_constant(tx)
                    return wrap_fx_proxy(tx, proxy, **options)

            except NotImplementedError:
                unimplemented(f"partial tensor op: {self} {args} {kwargs}")

        # Handle cases like int(torch.seed())
        # Also handle sym_float to sym_int cases
        if self.fn in (int, float) and isinstance(
            args[0], (SymNodeVariable, variables.TensorVariable)
        ):
            if isinstance(args[0], variables.TensorVariable):
                item = args[0].call_method(tx, "item", [], {})
            else:
                item = args[0]
            fn_ = sym_int if self.fn is int else sym_float
            out = wrap_fx_proxy(
                tx=tx,
                proxy=tx.output.create_proxy(
                    "call_function",
                    fn_,
                    (item.as_proxy(),),
                    {},
                ),
                **options,
            )
            return out

        # Handle `str` on a user defined function
        if self.fn == str and args and isinstance(args[0], (UserFunctionVariable)):
            return variables.ConstantVariable.create(value=str(args[0].fn))

        # Handle binary ops (e.g. __add__ / __radd__, __iadd__, etc.)
        # NB: Tensor args are handled above and not here
        if len(kwargs) == 0 and len(args) == 2:
            # Try to find a handler for the arg types; otherwise, fall through to constant handler
            binop_handler = BuiltinVariable._find_binop_handler(
                self.fn, args[0], args[1]
            )
            if binop_handler:
                res = binop_handler(tx, args[0], args[1], options)
                if res is not None:
                    return res

        handler = getattr(self, f"call_{self.fn.__name__}", None)
        if handler:
            try:
                inspect.signature(handler).bind(tx, *args, **kwargs)
            except TypeError as exc:
                if not has_constant_handler:
                    log.warning(
                        "incorrect arg count %s %s and no constant handler",
                        handler,
                        exc,
                    )
                handler = None

        if handler:
            try:
                result = handler(tx, *args, **kwargs)
                if result is not None:
                    return result.add_options(options)
            except Unsupported as exc:
                if not has_constant_handler:
                    raise
                # Actually, we will handle this just fine
                exc.remove_from_stats()

        if has_constant_handler:
            args, kwargs = specialize_args_kwargs(tx, args, kwargs)
            # constant fold
            return variables.ConstantVariable.create(
                self.as_python_constant()(
                    *[x.as_python_constant() for x in args],
                    **{k: v.as_python_constant() for k, v in kwargs.items()},
                ),
                **options,
            )

        if self.fn is round:
            if len(args) > 0 and isinstance(args[0], SymNodeVariable):
                raise UserError(
                    UserErrorType.STANDARD_LIBRARY,
                    "Calling round() on symbolic value is not supported. "
                    "You can use floor() to implement this functionality",
                    case_name="dynamic_shape_round",
                )
        return super().call_function(tx, args, kwargs)

    def _call_min_max(self, tx, *args):
        if len(args) == 1 and args[0].has_unpack_var_sequence(tx):
            # expand iterable
            items = args[0].unpack_var_sequence(tx)
            return self._call_min_max_seq(tx, items)
        elif len(args) == 2:
            return self._call_min_max_binary(tx, args[0], args[1])
        elif len(args) > 2:
            return self._call_min_max_seq(tx, args)

    def _call_min_max_seq(self, tx, items):
        assert len(items) > 0
        if len(items) == 1:
            return items[0]

        return functools.reduce(functools.partial(self._call_min_max_binary, tx), items)

    def _call_min_max_binary(self, tx, a, b):
        if self.tensor_args(a, b):
            if not isinstance(a, variables.TensorVariable):
                a, b = b, a
            assert isinstance(a, variables.TensorVariable)

            # result of an item call is a scalar convert to a tensor
            if isinstance(a, FakeItemVariable):
                a = variables.TorchVariable(torch.tensor).call_function(tx, [a], {})

            # Dynamic input does not get resolved, rather, gets stored as call_function
            if isinstance(a, SymNodeVariable) or isinstance(b, SymNodeVariable):
                from .builder import wrap_fx_proxy_cls

                return wrap_fx_proxy_cls(
                    type(a),
                    tx=tx,
                    proxy=tx.output.create_proxy(
                        "call_function",
                        self.fn,
                        *proxy_args_kwargs([a, b], {}),
                    ),
                    **VariableTracker.propagate(self, [a, b]),
                )

            # convert min/max to torch ops
            if b.is_python_constant():
                if isinstance(a, variables.NumpyNdarrayVariable):
                    import numpy as np

                    fn = variables.NumpyVariable(np.clip)
                else:
                    fn = variables.TorchVariable(torch.clamp)
                kwargs = {"min": b} if (self.fn is max) else {"max": b}
                result = fn.call_function(tx, [a], kwargs)
            else:
                if isinstance(a, variables.NumpyNdarrayVariable):
                    import numpy as np

                    fn = {max: np.maximum, min: np.minimum}[self.fn]
                    fn = variables.NumpyVariable(fn)
                else:
                    fn = {max: torch.maximum, min: torch.minimum}[self.fn]
                    fn = variables.TorchVariable(fn)
                result = fn.call_function(tx, [a, b], {})

            # return unspec if both a, b are unspec or const
            if all(
                isinstance(
                    i,
                    (
                        variables.UnspecializedPythonVariable,
                        variables.ConstantVariable,
                    ),
                )
                for i in [a, b]
            ):
                if any(isinstance(val, FakeItemVariable) for val in [a, b]):
                    return variables.FakeItemVariable.from_tensor_variable(result)

                if b.is_python_constant():
                    raw_b = b.as_python_constant()
                else:
                    raw_b = b.raw_value
                if self.fn is max:
                    raw_res = max(a.raw_value, raw_b)
                else:
                    raw_res = min(a.raw_value, raw_b)

                need_unwrap = any(
                    x.need_unwrap
                    for x in [a, b]
                    if isinstance(x, variables.UnspecializedPythonVariable)
                )
                return variables.UnspecializedPythonVariable.from_tensor_variable(
                    result, raw_res, need_unwrap
                )
            # otherwise return tensor
            else:
                return result
        elif isinstance(a, variables.ConstantVariable) and isinstance(
            b, variables.ConstantVariable
        ):
            if self.fn is max:
                return variables.ConstantVariable.create(max(a.value, b.value))
            else:
                return variables.ConstantVariable.create(min(a.value, b.value))
        elif isinstance(a, SymNodeVariable) or isinstance(b, SymNodeVariable):
            proxy = tx.output.create_proxy(
                "call_function", self.fn, *proxy_args_kwargs([a, b], {})
            )
            return SymNodeVariable.create(tx, proxy, None)
        else:
            unimplemented(f"unsupported min / max over args {str(a)}, {str(b)}")

    call_min = _call_min_max
    call_max = _call_min_max

    def call_abs(self, tx, arg: "VariableTracker"):
        # Call arg.__abs__()
        abs_method = BuiltinVariable(getattr).call_function(
            tx, [arg, ConstantVariable.create("__abs__")], {}
        )
        return abs_method.call_function(tx, [], {})

    def call_range(self, tx, *args):
        if self.unspec_python_args(*args) or self.constant_args(*args):
            args, _ = specialize_args_kwargs(tx, args, {})
            return variables.RangeVariable(args)
        elif self._dynamic_args(*args):
            args = [
                variables.ConstantVariable.create(guard_if_dyn(arg)) for arg in args
            ]
            return variables.RangeVariable(args)
        # None no-ops this handler and lets the driving function proceed
        return None

    def _dynamic_args(self, *args, **kwargs):
        return any(isinstance(x, SymNodeVariable) for x in args) or any(
            isinstance(x, SymNodeVariable) for x in kwargs.values()
        )

    def call_slice(self, tx, *args):
        return variables.SliceVariable(args)

    def _dyn_proxy(self, tx, *args, **kwargs):
        from .builder import wrap_fx_proxy

        options = VariableTracker.propagate(self, args, kwargs.values())
        return wrap_fx_proxy(
            tx,
            tx.output.create_proxy(
                "call_function", self.fn, *proxy_args_kwargs(args, kwargs)
            ),
            **options,
        )

    def _call_iter_tuple_list(self, tx, obj=None, *args, **kwargs):
        if self._dynamic_args(*args, **kwargs):
            return self._dyn_proxy(tx, *args, **kwargs)
        # TODO This should probably be treated as a dict, or dicts should also be treated here
        if self.fn == set:
            cls = SetVariable
        else:
            cls = variables.BaseListVariable.cls_for(self.fn)
        if obj is None:
            if cls is SetVariable:
                return cls(
                    [],
                    mutable_local=MutableLocal(),
                )
            else:
                return cls(
                    [],
                    mutable_local=MutableLocal(),
                )
        elif obj.has_unpack_var_sequence(tx):
            guards = set()
            if obj.source and not is_constant_source(obj.source):
                if isinstance(obj, TupleIteratorVariable):
                    guards.add(obj.source.make_guard(GuardBuilder.TUPLE_ITERATOR_LEN))
                else:
                    guards.add(obj.source.make_guard(GuardBuilder.LIST_LENGTH))
            if cls is SetVariable:
                return cls(
                    list(obj.unpack_var_sequence(tx)),
                    mutable_local=MutableLocal(),
                    guards=guards,
                ).add_options(self, obj)

            return cls(
                list(obj.unpack_var_sequence(tx)),
                mutable_local=MutableLocal(),
                guards=guards,
            ).add_options(self, obj)

    call_iter = _call_iter_tuple_list
    call_tuple = _call_iter_tuple_list
    call_list = _call_iter_tuple_list
    call_set = _call_iter_tuple_list

    def call_callable(self, tx, arg):
        from .functions import BaseUserFunctionVariable

        if isinstance(
            arg, (variables.UserDefinedClassVariable, BaseUserFunctionVariable)
        ):
            return variables.ConstantVariable.create(True).add_options(arg)

    def call_cast(self, _, *args, **kwargs):
        if len(args) == 2:
            return args[1]

        unimplemented(f"unsupported args to builtin cast(): {args} {kwargs}")

    def call_dict(self, tx, *args, **kwargs):
        return BuiltinVariable.call_custom_dict(tx, dict, *args, **kwargs)

    @staticmethod
    def call_custom_dict(tx, user_cls, *args, **kwargs):
        if not kwargs:
            if not args:
                args = ({},)
            assert len(args) == 1
            arg = args[0]
            if isinstance(arg, dict):
                return ConstDictVariable(arg, user_cls, mutable_local=MutableLocal())
            elif isinstance(arg, variables.ConstDictVariable):
                return arg.clone(user_cls=user_cls, mutable_local=MutableLocal())
            elif isinstance(
                arg,
                (
                    ListVariable,
                    TupleVariable,
                    ListIteratorVariable,
                ),
            ):
<<<<<<< HEAD
                items = {}
                for x in arg.unpack_var_sequence(tx):
                    k, v = x.unpack_var_sequence(tx)
=======
                items = user_cls()
                for x in arg.unpack_var_sequence(tx):
                    k, v = x.unpack_var_sequence(tx)
                    k = ConstDictVariable.get_key(k)
>>>>>>> a380bf32
                    items.update({k: v})
                return ConstDictVariable(items, user_cls, mutable_local=MutableLocal())
        elif not args and kwargs:
            items = {ConstantVariable.create(k): v for k, v in kwargs.items()}
            return variables.ConstDictVariable(
<<<<<<< HEAD
                items, user_cls=user_cls, mutable_local=MutableLocal()
=======
                dict(kwargs), user_cls=user_cls, mutable_local=MutableLocal()
>>>>>>> a380bf32
            )
        unimplemented(f"dict(): {args} {kwargs}")

    def call_zip(self, tx, *args):
        options = VariableTracker.propagate(self, args)
        if all(x.has_unpack_var_sequence(tx) for x in args):
            items = [
                variables.TupleVariable(list(item), **options)
                for item in zip(*[arg.unpack_var_sequence(tx) for arg in args])
            ]
            return variables.TupleVariable(items, **options)

    def call_enumerate(self, tx, *args):
        options = VariableTracker.propagate(self, args)
        if len(args) == 1:
            start = 0
        else:
            assert len(args) == 2
            assert isinstance(args[1], variables.ConstantVariable)
            start = args[1].as_python_constant()
        if args[0].has_unpack_var_sequence(tx):
            items = [
                variables.TupleVariable(
                    [variables.ConstantVariable.create(idx, **options), var],
                    **options,
                )
                for idx, var in enumerate(args[0].unpack_var_sequence(tx), start)
            ]
            return variables.TupleVariable(items, **options)

    def call_len(self, tx, *args, **kwargs):
        return args[0].call_method(tx, "__len__", args[1:], kwargs)

    def call_getitem(self, tx, *args, **kwargs):
        if self.unspec_python_args(*args, **kwargs):
            args, kwargs = specialize_args_kwargs(tx, args, kwargs)
        return args[0].call_method(tx, "__getitem__", args[1:], kwargs)

    def call_isinstance(self, tx, arg, isinstance_type):
        arg_type = arg.python_type()

        isinstance_type = isinstance_type.as_python_constant()

        if isinstance(arg, variables.TensorVariable) and arg.dtype is not None:
            return variables.ConstantVariable.create(
                arg.call_isinstance(isinstance_type)
            )
        # UserDefinedObject with C extensions can have torch.Tensor attributes,
        # so break graph.
        if isinstance(arg, variables.UserDefinedObjectVariable) and isinstance(
            arg.value, types.MemberDescriptorType
        ):
            unimplemented(
                f"isinstance called on UserDefinedClass {arg} {isinstance_type}"
            )
        # handle __instancecheck__ defined in user class
        if (
            isinstance(arg, variables.UserDefinedObjectVariable)
            and "__instancecheck__" in isinstance_type.__class__.__dict__
        ):
            return variables.ConstantVariable.create(
                isinstance_type.__class__.__instancecheck__(isinstance_type, arg.value)
            )

        try:
            val = issubclass(arg_type, isinstance_type)
        except TypeError:
            val = arg_type is isinstance_type
        return variables.ConstantVariable.create(val)

    def call_issubclass(self, tx, left_ty, right_ty):
        """Checks if first arg is subclass of right arg"""
        left_ty = left_ty.as_python_constant()
        right_ty = right_ty.as_python_constant()

        return variables.ConstantVariable(issubclass(left_ty, right_ty))

    def call_super(self, tx, a, b):
        return variables.SuperVariable(a, b)

    def call_next(self, tx, arg):
        if isinstance(arg, variables.ListIteratorVariable):
            val, next_iter = arg.next_variables()
            tx.replace_all(arg, next_iter)
            return val
        elif isinstance(arg, variables.BaseListVariable):
            return arg.items[0].add_options(self, arg)

    def call_hasattr(self, tx, obj, attr):
        if attr.is_python_constant():
            name = attr.as_python_constant()
            return obj.call_hasattr(tx, name).add_options(self, obj, attr)

    def call_map(self, tx, fn, seq):
        if seq.has_unpack_var_sequence(tx):
            items = [fn.call_function(tx, [x], {}) for x in seq.unpack_var_sequence(tx)]
            return variables.TupleVariable(items).add_options(self, fn, seq)

    def call_sum(self, tx, seq, **kwargs):
        # Special case for sum on tuple of floats and ints
        if (
            isinstance(seq, (variables.ListVariable, variables.TupleVariable))
            and all(
                isinstance(x, variables.ConstantVariable)
                and isinstance(x.value, (int, float))
                for x in seq.items
            )
            and not kwargs
        ):
            new_list = [x.value for x in seq.items]
            return variables.ConstantVariable.create(sum(new_list))
        if seq.has_unpack_var_sequence(tx):
            start = kwargs.pop(
                "start", variables.ConstantVariable.create(0)
            ).as_python_constant()
            assert not kwargs
            items = seq.unpack_var_sequence(tx)[start:]
            return BuiltinVariable(functools.reduce).call_function(
                tx,
                [
                    BuiltinVariable(operator.add),
                    variables.TupleVariable(items),
                    variables.ConstantVariable.create(0).add_options(self, seq),
                ],
                {},
            )

    def call_reduce(self, tx, function, iterable, initializer=None):
        if iterable.has_unpack_var_sequence(tx):
            items = iterable.unpack_var_sequence(tx)
            if initializer is None:
                value, items = items[0], items[1:]
            else:
                value = initializer
            for element in items:
                value = function.call_function(tx, [value, element], {})
            return value

    def call_getattr(
        self, tx, obj: VariableTracker, name_var: VariableTracker, default=None
    ):
        from .. import trace_rules
        from . import (
            ConstantVariable,
            GetAttrVariable,
            PythonModuleVariable,
            TorchVariable,
            UserFunctionVariable,
        )
        from .builder import SourcelessBuilder, VariableBuilder

        options = VariableTracker.propagate(self, obj, name_var)
        guards = options["guards"]
        name = name_var.as_python_constant()

        if not name_var.is_python_constant():
            unimplemented("non-const getattr() name")

        if tx.output.side_effects.is_attribute_mutation(obj):
            try:
                # re-read a pending side effect?
                return tx.output.side_effects.load_attr(obj, name).add_options(options)
            except KeyError:
                pass

        if default is not None:
            hasattr_var = self.call_hasattr(tx, obj, name_var)
            guards.update(hasattr_var.guards)
            assert hasattr_var.as_python_constant() in (True, False)
            if not hasattr_var.as_python_constant():
                return default.add_guards(guards)

        if obj.source:
            source = AttrSource(obj.source, name)
            options["source"] = source
        else:
            source = None

        if name == "__bases__":
            try:
                value = obj.as_python_constant()
                if isinstance(value, type):
                    bases = value.__bases__
                    if source is not None:
                        tuple_args = [
                            VariableBuilder(tx, GetItemSource(source, i))(b)
                            for i, b in enumerate(bases)
                        ]
                    elif len(bases) == 1 and (
                        bases[0] is object or bases[0] is torch._C.TensorBase
                    ):
                        tuple_args = [SourcelessBuilder()(tx, bases[0])]
                    else:
                        unimplemented(f"unexpected sourceless type bases: {bases}")

                    return variables.TupleVariable(tuple_args, **options)
            except NotImplementedError:
                pass

        if isinstance(obj, variables.NNModuleVariable):
            return obj.var_getattr(tx, name).add_options(options)
        elif isinstance(obj, variables.TensorVariable) and name == "grad":
            if source:
                # We are going to be raising this tensor as grapharg. So, ensure
                # that we have real grad value instead of fake tensor value.
                # Walk through the inputs of the subgraph and find if we already
                # have the original tensor stored in the graphargs.
                for grapharg in tx.output.graphargs:
                    if grapharg.source == source.base:
                        example_value = grapharg.example.grad
                        return VariableBuilder(tx, source)(example_value).add_options(
                            options
                        )
                unimplemented("tensor grad")
            else:
                unimplemented("tensor grad")
        elif isinstance(
            obj,
            (
                variables.TensorVariable,
                variables.NamedTupleVariable,
                variables.ConstantVariable,
                variables.UserDefinedClassVariable,
                variables.UserDefinedObjectVariable,
            ),
        ):
            try:
                return (
                    obj.var_getattr(tx, name).clone(source=source).add_options(options)
                )
            except NotImplementedError:
                return GetAttrVariable(obj, name, **options)
        elif isinstance(obj, TorchVariable):
            member = getattr(obj.value, name)
            if is_utils_checkpoint(member):
                options["source"] = source
                return build_checkpoint_variable(**options)
            elif trace_rules.lookup(member) is not None:
                return trace_rules.lookup(member)(member, **options)
            elif is_allowed(member):
                return TorchVariable(member, **options)
            elif ConstantVariable.is_literal(member):
                return ConstantVariable.create(member, **options)
            else:
                return VariableBuilder(tx, source)(member).add_guards(guards)
        elif isinstance(obj, (PythonModuleVariable, DummyModule)):
            member = obj.value.__dict__[name]

            if config.replay_record_enabled:
                tx.exec_recorder.record_module_access(obj.value, name, member)

            return VariableBuilder(tx, source)(member).add_guards(guards)
        elif istype(obj, UserFunctionVariable) and name in ("__name__", "__module__"):
            return ConstantVariable.create(
                getattr(obj.fn, name), **VariableTracker.propagate(obj)
            )
        else:
            try:
                return (
                    obj.var_getattr(tx, name).clone(source=source).add_options(options)
                )
            except NotImplementedError:
                return GetAttrVariable(obj, name, **options)

    def call_setattr(
        self, tx, obj: VariableTracker, name_var: VariableTracker, val: VariableTracker
    ):
        from .distributed import PlacementVariable

        if isinstance(
            obj,
            (
                variables.DataClassVariable,
                variables.CustomizedDictVariable,
                PlacementVariable,
            ),
        ):
            return obj.call_method(tx, "__setattr__", [name_var, val], {})
        elif (
            tx.output.side_effects.is_attribute_mutation(obj)
            and name_var.is_python_constant()
        ):
            tx.output.side_effects.store_attr(obj, name_var.as_python_constant(), val)
            return val.add_options(self, obj, name_var)
        elif isinstance(obj, variables.UserDefinedObjectVariable):
            unimplemented(
                f"setattr(UserDefinedObjectVariable) {type(obj.value).__setattr__}"
            )
        elif isinstance(obj, variables.NNModuleVariable):
            if not tx.output.is_root_tracer():
                raise AttributeMutationError(
                    "Can't inplace modify module params/buffers inside HigherOrderOp"
                )
            if name_var.is_python_constant() and isinstance(
                val, variables.TensorVariable
            ):
                assigning_fake_val = get_fake_value(val.as_proxy().node, tx)

                try:
                    getattr_var = obj.var_getattr(tx, name_var.as_python_constant())
                except AttributeError:
                    getattr_var = None

                if isinstance(getattr_var, variables.TensorVariable):
                    # get_fake_val will get the same fake tensor
                    existing_fake_attr = get_fake_value(getattr_var.as_proxy().node, tx)

                    # same tensor identiy, setattr is a no-op
                    mod_setattr = inspect.getattr_static(obj.module_type, "__setattr__")
                    if (
                        existing_fake_attr is assigning_fake_val
                        and mod_setattr is torch.nn.Module.__setattr__
                    ):
                        return getattr_var

            obj.convert_to_unspecialized(tx)
        # FIXME (tmanlaibaatar) this is utter hack to unblock HuggingFace export
        # Export generally doesn't want to allow mutations on objects directly,
        # but we don't have good way to do this rn. For now, we make it an undefined
        # behaviour and just set attributes directly on the PretrainedConfig object
        # for now.
        elif isinstance(obj, variables.dicts.HFPretrainedConfigVariable) and tx.export:
            if name_var.is_python_constant() and isinstance(
                val, variables.ConstantVariable
            ):
                setattr(
                    obj.obj, name_var.as_python_constant(), val.as_python_constant()
                )
                return ConstantVariable(None)

    def call_delattr(self, tx, obj: VariableTracker, name_var: VariableTracker):
        return self.call_setattr(tx, obj, name_var, variables.DeletedVariable())

    def call_type(self, tx, obj: VariableTracker):
        from .builder import VariableBuilder

        try:
            py_type = obj.python_type()
        except NotImplementedError:
            py_type = None

        if istype(obj, variables.TupleVariable):
            return BuiltinVariable(py_type).add_options(self, obj)

        if py_type is not None and obj.source:
            return VariableBuilder(tx, TypeSource(obj.source))(py_type).add_options(
                self, obj
            )

        if py_type is not None:
            return ConstantVariable.create(py_type)

        raise UserError(
            UserErrorType.ANTI_PATTERN,
            f"Can't call type() on generated custom object {obj}. "
            "Please use __class__ instead",
            case_name="type_reflection_method",
        )

    def call_reversed(self, tx, obj: VariableTracker):
        if obj.has_unpack_var_sequence(tx):
            items = list(reversed(obj.unpack_var_sequence(tx)))
            return variables.TupleVariable(
                items, **VariableTracker.propagate(self, obj)
            )

    def call_sorted(self, tx, obj: VariableTracker, **kwargs):
        if (
            obj.has_unpack_var_sequence(tx)
            and not isinstance(obj, variables.TensorVariable)
            and all(x.is_python_constant() for x in obj.unpack_var_sequence(tx))
        ):
            function = kwargs.pop("key", None)
            reverse = kwargs.pop(
                "reverse", ConstantVariable.create(False)
            ).as_python_constant()
            assert len(kwargs) == 0
            if function:
                items = sorted(
                    obj.unpack_var_sequence(tx),
                    key=lambda x: function.call_function(
                        tx, [x], {}
                    ).as_python_constant(),
                    reverse=reverse,
                )
            else:
                items = sorted(
                    obj.unpack_var_sequence(tx),
                    key=lambda x: x.as_python_constant(),
                    reverse=reverse,
                )
            return variables.ListVariable(items, **VariableTracker.propagate(self, obj))

    def call_chain(self, tx, *args):
        if all(obj.has_unpack_var_sequence(tx) for obj in args):
            items = []
            for obj in args:
                items.extend(obj.unpack_var_sequence(tx))
            return variables.TupleVariable(
                items, **VariableTracker.propagate(self, *args)
            )

    def call_islice(self, tx, iterable, *args):
        if iterable.has_unpack_var_sequence(tx) and all(
            x.is_python_constant() for x in args
        ):
            const_args = [x.as_python_constant() for x in args]
            items = iterable.unpack_var_sequence(tx)
            items = list(itertools.islice(items, *const_args))
            return variables.TupleVariable(
                items, **VariableTracker.propagate(self, iterable, *args)
            )

    # neg is a constant fold function, so we only get here if constant fold is not valid
    def call_neg(self, tx, a):
        if isinstance(a, SymNodeVariable):
            return SymNodeVariable.create(
                tx,
                (operator.neg)(a.as_proxy()),
                sym_num=None,
            )
        # None no-ops this handler and lets the driving function proceed
        return None

    def call_id(self, tx, *args):
        if len(args) > 0 and isinstance(args[0], variables.NNModuleVariable):
            nn_mod_variable = args[0]
            mod = tx.output.get_submodule(nn_mod_variable.module_key)
            return variables.ConstantVariable.create(id(mod))
        else:
            unimplemented(f"call_id with args {args}")

    def _comparison(self, tx, left, right):
        """
        Used to implement comparison operators for different types.
        For example, list1 < list2 is implemented differently from tensor1 < tensor2
        """
        from . import (
            BaseListVariable,
            ConstantVariable,
            NNModuleVariable,
            TensorVariable,
            UserDefinedObjectVariable,
            UserFunctionVariable,
        )
        from .lists import SizeVariable
        from .tensor import (
            supported_const_comparison_ops,
            supported_tensor_comparison_ops,
        )

        op = self.fn

        def _unimplemented():
            unimplemented(f"comparison {typestr(left)} {op} {typestr(right)}")

        if (
            all(
                isinstance(x, (NNModuleVariable, ConstantVariable))
                for x in [left, right]
            )
            and op in supported_const_comparison_ops.values()
        ):
            left = (
                tx.output.get_submodule(left.module_key)
                if isinstance(left, NNModuleVariable)
                else left.as_python_constant()
            )
            right = (
                tx.output.get_submodule(right.module_key)
                if isinstance(right, NNModuleVariable)
                else right.as_python_constant()
            )
            return ConstantVariable.create(op(left, right))

        if isinstance(left, UserFunctionVariable):
            if op not in supported_const_comparison_ops.values():
                _unimplemented()
            if not isinstance(right, UserFunctionVariable):
                _unimplemented()
            return ConstantVariable.create(op(left.fn, right.fn))

        # Note, we have a rare BaseListVariable subtype mismatch with valid comparison
        # x = torch.randn([3, 3])
        # x.size() == (3, 3) # True
        # (3, 3) == x.size() # True
        if isinstance(left, (SizeVariable, TupleVariable)) and isinstance(
            right, (TupleVariable, SizeVariable)
        ):
            return BaseListVariable.list_compare(tx, op, left, right)

        if isinstance(left, BaseListVariable):
            if not type(left) == type(right):  # Mismatch in BaseListVariable subclasses
                _unimplemented()
            return BaseListVariable.list_compare(tx, op, left, right)

        if isinstance(left, SetVariable):
            if not type(left) == type(right):  # Mismatch in BaseListVariable subclasses
                _unimplemented()
            return ConstantVariable.create(
                op(left._underlying_items, right._underlying_items)
            )

        if isinstance(left, TensorVariable) or isinstance(right, TensorVariable):
            from .builder import wrap_fx_proxy_cls

            if op is operator.is_ and isinstance(right, TensorVariable):
                return ConstantVariable.create(
                    id(extract_fake_example_value(left.as_proxy().node))
                    == id(extract_fake_example_value(right.as_proxy().node))
                )

            if op not in supported_tensor_comparison_ops.values():
                _unimplemented()
            if (
                isinstance(left, TensorVariable)
                and isinstance(right, TensorVariable)
                and (left.size and right.size) is not None
                and left.size != right.size
            ):
                try:
                    torch.broadcast_shapes(left.size, right.size)
                except RuntimeError:
                    # not broadcastable, can't be compared
                    _unimplemented()
            tensor_cls = left if isinstance(left, TensorVariable) else right
            return wrap_fx_proxy_cls(
                type(tensor_cls),  # handle Ndarrays and Tensors
                tx,
                proxy,
            )

        if isinstance(left, SymNodeVariable) or isinstance(right, SymNodeVariable):
            if op not in supported_tensor_comparison_ops.values():
                _unimplemented()

            proxy = tx.output.create_proxy(
                "call_function", op, (left.as_proxy(), right.as_proxy()), {}
            )
            return SymNodeVariable.create(
                tx,
                proxy,
                sym_num=None,
            )

        if isinstance(left, ConstantVariable) and isinstance(right, ConstantVariable):
            return ConstantVariable.create(op(left.value, right.value))

        if isinstance(left, UserDefinedObjectVariable) and isinstance(
            right, UserDefinedObjectVariable
        ):
            return ConstantVariable.create(op(left.value, right.value))

        if (
            (isinstance(left, StreamVariable) and isinstance(right, StreamVariable))
            or (isinstance(left, EventVariable) and isinstance(right, EventVariable))
        ) and op is operator.eq:
            return ConstantVariable(op(left.value, right.value))

        if op.__name__ == "is_":
            # If the two objects are of different type, we can safely return False
            if type(left) is not type(right):
                return ConstantVariable.create(False)

        _unimplemented()

    # and_ is a constant fold function, so we only get here if constant fold is not valid
    def call_and_(self, tx, a, b):
        if isinstance(a, (SymNodeVariable, ConstantVariable)) and isinstance(
            b, (SymNodeVariable, ConstantVariable)
        ):
            return SymNodeVariable.create(
                tx,
                tx.output.create_proxy(
                    "call_function", operator.and_, *proxy_args_kwargs([a, b], {})
                ),
                sym_num=None,
            )
        # None no-ops this handler and lets the driving function proceed
        return None

    # or_ is a constant fold function, so we only get here if constant fold is not valid
    def call_or_(self, tx, a, b):
        if isinstance(a, (SymNodeVariable, ConstantVariable)) and isinstance(
            b, (SymNodeVariable, ConstantVariable)
        ):
            return SymNodeVariable.create(
                tx,
                tx.output.create_proxy(
                    "call_function", operator.or_, *proxy_args_kwargs([a, b], {})
                ),
                sym_num=None,
            )
        # None no-ops this handler and lets the driving function proceed
        return None

    def call_not_(self, tx, a):
        if isinstance(a, SymNodeVariable):
            return SymNodeVariable.create(
                tx,
                tx.output.create_proxy(
                    "call_function", operator.not_, *proxy_args_kwargs([a], {})
                ),
                sym_num=None,
            )

        if isinstance(a, ListVariable):
            return ConstantVariable.create(len(a.items) == 0).add_options(self, a)

        return None

    call_eq = _comparison
    call_gt = _comparison
    call_lt = _comparison
    call_ge = _comparison
    call_le = _comparison
    call_ne = _comparison
    call_is_ = _comparison
    call_is_not = _comparison

    def call_all(self, tx, *args, **kwargs):
        from .builder import SourcelessBuilder

        return tx.inline_user_function_return(
            SourcelessBuilder()(tx, polyfill.all), args, kwargs
        )<|MERGE_RESOLUTION|>--- conflicted
+++ resolved
@@ -897,26 +897,15 @@
                     ListIteratorVariable,
                 ),
             ):
-<<<<<<< HEAD
                 items = {}
                 for x in arg.unpack_var_sequence(tx):
                     k, v = x.unpack_var_sequence(tx)
-=======
-                items = user_cls()
-                for x in arg.unpack_var_sequence(tx):
-                    k, v = x.unpack_var_sequence(tx)
-                    k = ConstDictVariable.get_key(k)
->>>>>>> a380bf32
                     items.update({k: v})
                 return ConstDictVariable(items, user_cls, mutable_local=MutableLocal())
         elif not args and kwargs:
             items = {ConstantVariable.create(k): v for k, v in kwargs.items()}
             return variables.ConstDictVariable(
-<<<<<<< HEAD
                 items, user_cls=user_cls, mutable_local=MutableLocal()
-=======
-                dict(kwargs), user_cls=user_cls, mutable_local=MutableLocal()
->>>>>>> a380bf32
             )
         unimplemented(f"dict(): {args} {kwargs}")
 
