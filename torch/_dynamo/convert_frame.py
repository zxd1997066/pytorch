--- conflicted
+++ resolved
@@ -667,7 +667,6 @@
                 e.__traceback__
             ) from None
         finally:
-<<<<<<< HEAD
             from .utils import curr_frame
 
             frame_key = str(curr_frame)
@@ -677,69 +676,12 @@
                 and frame_key in frame_phase_timing
             ):
                 guard_count = len(output.guards)
+                shape_env_guard_count = len(output.shape_env.guards)
                 graph_op_count = output.count_calls()
                 graph_node_count = len(output.graph.nodes)
                 graph_input_count = len(output.placeholders)
                 entire_frame_compile_time = frame_phase_timing[frame_key].get(
                     "entire_frame_compile", None
-=======
-            if config.log_compilation_metrics:
-                from .utils import curr_frame
-
-                frame_key = str(curr_frame)
-                if (
-                    fail_reason is None
-                    and output is not None
-                    and frame_key in frame_phase_timing
-                ):
-                    guard_count = len(output.guards)
-                    shape_env_guard_count = len(output.shape_env.guards)
-                    graph_op_count = output.count_calls()
-                    graph_node_count = len(output.graph.nodes)
-                    graph_input_count = len(output.placeholders)
-                    entire_frame_compile_time = frame_phase_timing[frame_key].get(
-                        "entire_frame_compile", None
-                    )
-                    backend_compile_time = frame_phase_timing[frame_key].get(
-                        "backend_compile", None
-                    )
-                    non_compliant_ops = {
-                        op.__qualname__ for op in output.non_compliant_ops
-                    }
-                    compliant_custom_ops = {
-                        op.__qualname__ for op in output.compliant_custom_ops
-                    }
-                else:
-                    guard_count = None
-                    shape_env_guard_count = None
-                    graph_op_count = None
-                    graph_node_count = None
-                    graph_input_count = None
-                    entire_frame_compile_time = None
-                    backend_compile_time = None
-                    non_compliant_ops = set({})
-                    compliant_custom_ops = set({})
-                metrics = CompilationMetrics(
-                    frame_key,
-                    code.co_name,
-                    code.co_filename,
-                    code.co_firstlineno,
-                    cache_size.num_cache_entries_with_same_id_matched_objs,
-                    cache_size.num_cache_entries,
-                    guard_count,
-                    shape_env_guard_count,
-                    graph_op_count,
-                    graph_node_count,
-                    graph_input_count,
-                    entire_frame_compile_time,
-                    backend_compile_time,
-                    fail_type,
-                    fail_reason,
-                    fail_user_frame_filename,
-                    fail_user_frame_lineno,
-                    non_compliant_ops,
-                    compliant_custom_ops,
->>>>>>> 422ae84e
                 )
                 backend_compile_time = frame_phase_timing[frame_key].get(
                     "backend_compile", None
