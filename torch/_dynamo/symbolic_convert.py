--- conflicted
+++ resolved
@@ -48,17 +48,7 @@
     GlobalWeakRefSource,
     LocalSource,
 )
-<<<<<<< HEAD
-from .utils import (
-    counters,
-    fake_tensors_available,
-    graph_break_dup_warning_checker,
-    istype,
-    proxy_args_kwargs,
-)
-=======
 from .utils import counters, graph_break_dup_warning_checker, istype, proxy_args_kwargs
->>>>>>> 9d54d3be
 from .variables.base import MutableLocal, typestr, VariableTracker
 from .variables.builder import VariableBuilder, wrap_fx_proxy
 from .variables.builtin import BuiltinVariable
@@ -863,23 +853,6 @@
                 )
             )
         elif (
-<<<<<<< HEAD
-            isinstance(left, TensorVariable) or isinstance(right, TensorVariable)
-        ) and op in supported_tensors:
-            self.push(
-                TensorVariable.create(
-                    self,
-                    proxy=self.output.create_proxy(
-                        "call_function",
-                        supported_tensors[op],
-                        *proxy_args_kwargs([left, right], {}),
-                    ),
-                    **options,
-                )
-            )
-        elif (
-=======
->>>>>>> 9d54d3be
             left.is_python_constant()
             and right.is_python_constant()
             and op in supported_any
@@ -1204,21 +1177,10 @@
         elif seq.is_python_constant() and isinstance(seq, ConstantVariable):
             val = seq.unpack_var_sequence(self)
         elif isinstance(seq, TensorVariable):
-<<<<<<< HEAD
             val = seq.unpack_var_sequence(self, idxes=range(inst.argval))
         elif isinstance(seq, GetAttrVariable) and isinstance(seq.obj, TensorVariable):
             # x, y = a.shape
             val = seq.obj.unpack_var_sequence(self, idxes=range(inst.argval))
-=======
-            proxy = seq.as_proxy()
-            for i in reversed(range(inst.argval)):
-                self.push(wrap_fx_proxy(self, proxy[i], **options))
-        elif isinstance(seq, GetAttrVariable) and isinstance(seq.obj, TensorVariable):
-            # x, y = a.shape
-            proxy = getattr(seq.obj.as_proxy(), seq.name)
-            for i in reversed(range(inst.argval)):
-                self.push(wrap_fx_proxy(self, proxy[i], **options))
->>>>>>> 9d54d3be
         else:
             unimplemented(f"UNPACK_SEQUENCE {seq}")
         assert len(val) == inst.argval
