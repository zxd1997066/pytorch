from __future__ import annotations

import contextlib
import dataclasses
import functools
import logging
import os
import queue
import time
import warnings
from concurrent.futures import ThreadPoolExecutor
from ctypes import byref, c_size_t, c_void_p
from multiprocessing.process import BaseProcess
from multiprocessing.queues import Queue
from typing import (
    Any,
    Callable,
    Dict,
    Iterable,
    List,
    Optional,
    Sequence,
    Tuple,
    TYPE_CHECKING,
    Union,
)

import torch
from torch import multiprocessing
from torch._dynamo.testing import rand_strided

from torch._inductor import ir
from torch._inductor.codecache import CUDACodeCache, DLLWrapper, PyCodeCache

if TYPE_CHECKING:
    from torch._inductor.select_algorithm import TritonTemplateCaller

from . import config
from .utils import do_bench
from .virtualized import V

CUDA_VISIBLE_DEVICES = "CUDA_VISIBLE_DEVICES"
EXIT_HANDLER_REGISTERED = False

log = logging.getLogger(__name__)


# Used to synchronize between parent and child processes
class Ping:
    pass


class Pong:
    pass


@contextlib.contextmanager
def set_cuda_visible_device(device: Optional[int]):
    """
    Context manager to set the CUDA_VISIBLE_DEVICES environment variable to the
    specified single device. If device is None, don't manipulate the environment.
    """
    if device is None:
        yield
        return

    current = os.environ.get(CUDA_VISIBLE_DEVICES)
    os.environ[CUDA_VISIBLE_DEVICES] = str(device)
    try:
        yield
    finally:
        if current is None:
            del os.environ[CUDA_VISIBLE_DEVICES]
        else:
            os.environ[CUDA_VISIBLE_DEVICES] = current


@dataclasses.dataclass
class TuningProcess:
    """
    Abstraction for launching a helper process to benchmark kernels. Spawns
    the parent process and uses multiprocessing queues to send benchmark
    requests and return results.
    """

    device: Optional[int] = None
    process: Optional[BaseProcess] = None
    request_queue: Optional[Queue[Any]] = None
    response_queue: Optional[Queue[Any]] = None

    @staticmethod
    def process_main(
        request_queue: Queue[Any],
        response_queue: Queue[Any],
    ) -> None:
        """
        Entry point for the child process.
        """
        log.debug(
            "Entering TuningProcess child. Visible devices = %s",
            os.environ.get(CUDA_VISIBLE_DEVICES),
        )
        try:
            TuningProcess.workloop(request_queue, response_queue)
        except Exception as ex:
            log.exception("Exception in TuningProcess: %s", ex)

    @staticmethod
    def workloop(request_queue: Queue[Any], response_queue: Queue[Any]) -> None:
        """
        Work loop for the benchmarking subprocess.
        """
        while True:
            obj = request_queue.get()

            if obj is None:
                break  # None is a sentinel for the child to terminate
            elif isinstance(obj, Ping):
                response_queue.put(Pong())
            elif isinstance(obj, BenchmarkRequest):
                response_queue.put(obj.benchmark())
            else:
                raise RuntimeError(f"Invalid request type {type(obj)}")

    def valid(self) -> bool:
        """
        True if the sub-process has been initialized.
        """
        return (
            self.process is not None
            and self.request_queue is not None
            and self.response_queue is not None
        )

    def clear(self) -> None:
        """
        Reset to an uninitialized state.
        """
        self.process = self.request_queue = self.response_queue = None

    def initialize(self) -> None:
        """
        Create child process, request/response queues, and do the warm up.
        Set the environment to make only the provided GPU device visible
        to the process.
        """
        if self.valid():
            return

        # cuda runtime does not work with "fork", use "spawn" to start processes.
        ctx = multiprocessing.get_context("spawn")
        self.request_queue = ctx.Queue()
        self.response_queue = ctx.Queue()

        self.process = ctx.Process(
            target=self.process_main,
            args=(
                self.request_queue,
                self.response_queue,
            ),
        )
        assert self.process is not None
        with set_cuda_visible_device(self.device):
            self.process.start()

    def put(self, obj: Any) -> None:
        """
        Push a work item to the child process.
        """
        # In case of a prior crash, ensure the subprocess is running
        self.initialize()
        assert self.request_queue is not None
        self.request_queue.put(obj)

    def get(self) -> Any:
        """
        Get a response from the child process.
        """
        assert self.process is not None
        assert self.response_queue is not None
        while True:
            try:
                return self.response_queue.get(timeout=1.0)
            except queue.Empty:
                status = self.process.exitcode
                if status is None:
                    # child process is still running
                    continue
                # child process crashed
                self.clear()
                raise

    def terminate(self) -> None:
        """
        Signal the child process to terminate.
        """
        if self.valid():
            assert self.process is not None
            assert self.request_queue is not None
            self.request_queue.put(None)

    def wait(self) -> None:
        """
        Wait for the child process to exit.
        """
        if self.process is not None:
            self.process.join()
            self.clear()


@dataclasses.dataclass
class TuningProcessPool:
    """
    Maintains a pool of TuningProcesses to benchmark kernels in parallel
    across devices. By default, we create one TuningProcess per device and
    set the sub-process environment to make only that device visible.
    """

    processes: Optional[queue.Queue[TuningProcess]] = None
    executor: Optional[ThreadPoolExecutor] = None

    def initialize(self) -> None:
        """
        Start the child processes.
        """
        assert (self.processes is None) == (self.executor is None)
        if self.processes is not None:
            return

        devices = self.get_device_list()
        log.debug("Sub-process autotune device list: %s", devices)

        # Launch the child processes and push a msg to "warm up"
        self.processes = queue.Queue()
        for device in devices:
            p = TuningProcess(device=device)
            p.initialize()
            p.put(Ping())
            self.processes.put(p)

        # Wait for the initialization to finish
        for p in self.processes.queue:
            assert isinstance(p.get(), Pong)

        # Use a thread pool to manage distributing work to the subprocesses.
        # Threads block on an available process, so it makes sense to match
        # the number of threads with the number of devices.
        self.executor = ThreadPoolExecutor(max_workers=len(devices))

        # Register the exit handler for the parent process so it will terminate
        # the child processes.
        global EXIT_HANDLER_REGISTERED
        if not EXIT_HANDLER_REGISTERED:
            EXIT_HANDLER_REGISTERED = True
            import atexit

            atexit.register(self.terminate)

    def get_device_list(self) -> Sequence[Optional[int]]:
        """
        Gather the list of devices to be used in the pool.
        """
        if not config.autotune_multi_device:
            # Don't use multiple devices
            return [None]

        count = torch.cuda.device_count()

        # If the user specified the visible devices in the env, use those.
        if CUDA_VISIBLE_DEVICES in os.environ:
            devices = [int(d) for d in os.environ[CUDA_VISIBLE_DEVICES].split(",")]
            assert len(devices) <= count
            return devices

        return list(range(count))

    def terminate(self) -> None:
        """
        Signal all child processes to terminate.
        """
        if self.executor is not None:
            self.executor.shutdown()
            self.executor = None

        if self.processes is not None:
            for p in self.processes.queue:
                p.terminate()
            for p in self.processes.queue:
                p.wait()
            self.processes = None

    def target(self, choice: TritonTemplateCaller) -> float:
        """
        Entry point for the thread-pool helper threads: Wait for an open TuningProcess,
        remove it from the queue, execute the benchmark in that subprocess, and return
        the TuningProcess to the queue.
        """
        assert choice.bmreq is not None
        assert self.processes is not None

        process = self.processes.get()
        process.put(choice.bmreq)
        try:
            return process.get()
        except queue.Empty:
            warnings.warn(
                f"Failed to benchmark choice '{choice}'. It will be ignored. "
                "Please debug the root cause in case the choice can bring perf gains."
            )
            # set to INF so this choice will be ignored
            return float("inf")
        finally:
            self.processes.put(process)

    def benchmark(
        self,
        choices: List[TritonTemplateCaller],
    ) -> Dict[TritonTemplateCaller, float]:
        """
        Benchmark each choice in a separate process.
        """
        assert self.processes is not None, "Tuning process pool is not initialized"
        assert self.executor is not None

        results = {}

        # Use a ThreadExecutorPool to spread the work across the subprocesses and
        # to grab subprocesses as soon as they're free.
        for choice, result in zip(choices, self.executor.map(self.target, choices)):
            results[choice] = result

        return results


tuning_pool = TuningProcessPool()


LayoutOrBuffer = Union[ir.Layout, ir.Buffer]


@dataclasses.dataclass
class TensorMeta:
    device: torch.device
    dtype: torch.dtype
    sizes: torch._prims_common.ShapeType
    strides: torch._prims_common.StrideType
    offset: int
    name: Optional[str] = None

    @classmethod
    def from_irnodes(
        cls, irnodes: Union[LayoutOrBuffer, Sequence[LayoutOrBuffer]]
    ) -> Union[TensorMeta, List[TensorMeta]]:
        if isinstance(irnodes, Sequence):
            result: List[Any] = [cls.from_irnodes(x) for x in irnodes]
            assert all(isinstance(x, TensorMeta) for x in result)
            return result

        node = irnodes
        if isinstance(node, ir.Layout):
            node = ir.Buffer("fake", node)

        dtype = node.get_dtype()
        assert dtype is not None
        node_name = None
        try:
            node_name = node.get_name()
        except Exception:
            pass
        return TensorMeta(
            device=node.get_device(),
            dtype=dtype,
            sizes=V.graph.sizevars.size_hints(
                node.get_size(),
                fallback=config.unbacked_symint_fallback,
            ),
            strides=V.graph.sizevars.size_hints(
                node.get_stride(),
                fallback=config.unbacked_symint_fallback,
            ),
            offset=V.graph.sizevars.size_hint(
                node.get_layout().offset,
                fallback=config.unbacked_symint_fallback,
            ),
            name=node_name,
        )

    def to_tensor(self) -> torch.Tensor:
        return rand_strided(
            self.sizes,
            self.strides,
            device=self.device,
            dtype=self.dtype,
            extra_size=self.offset,
        )


@dataclasses.dataclass
class BenchmarkRequest:
    """
    Only handle triton template benchmark for now. The extern kernel benchmark
    can be done inside the same process since they usually don't cause crash.

    Important: Instances of this class and subclasses have to be serializable
    across process boundaries. Do not put CUDA Tensors in here!
    """

    def __init__(
        self,
        kernel_name: str,
        input_tensor_meta: Union[TensorMeta, List[TensorMeta]],
        output_tensor_meta: Union[TensorMeta, List[TensorMeta]],
        extra_args: Iterable[Any],
    ):
        # the kernel name defined in the module
        self.kernel_name = kernel_name

        if isinstance(input_tensor_meta, TensorMeta):
            input_tensor_meta = [input_tensor_meta]
        self.input_tensor_meta = input_tensor_meta

        if isinstance(output_tensor_meta, (tuple, list)):
            assert len(output_tensor_meta) == 1
            output_tensor_meta = output_tensor_meta[0]
        self.output_tensor_meta = output_tensor_meta

        self.extra_args = extra_args

    def make_run_fn(
        self, *input_tensors: torch.Tensor, output_tensor: torch.Tensor
    ) -> Callable[[], None]:
        raise NotImplementedError()

    def cleanup_run_fn(self) -> None:
        pass

    def benchmark(
        self,
        *input_tensors: torch.Tensor,
        output_tensor: Optional[torch.Tensor] = None,
    ) -> float:
        debug = log.isEnabledFor(logging.DEBUG)
        if debug:
            start_ts = time.time()

        # create args and out tensor
        if output_tensor is None:
            assert len(input_tensors) == 0
            # We need unique tensors, so we use that the non-unique tensor list
            (
                _,
                input_tensors,
                output_tensor,
            ) = self.create_argument_tensors_from_metadata()

        if debug:
            create_tensor_elapse = time.time() - start_ts
            start_ts = time.time()

        fn = self.make_run_fn(*input_tensors, output_tensor=output_tensor)

        if debug:
            load_elapse = time.time() - start_ts
            start_ts = time.time()

        out = do_bench(fn)
        torch.cuda.synchronize()  # shake out any CUDA errors

        if debug:
            bench_elapse = time.time() - start_ts
            log.debug(
                "InChildProcess %s: load %f, create tensor %f, bench %f",
                str(self),
                load_elapse,
                create_tensor_elapse,
                bench_elapse,
            )
        self.cleanup_run_fn()
        return out

    def create_argument_tensors_from_metadata(
        self,
    ) -> Tuple[List[torch.Tensor], List[torch.Tensor], torch.Tensor]:
        """
        Creates argument tensor from metadata.
        Returns a tuple of (input_tensors, unique_input_tensors, output_tensor)
        """
        seen_names = set()
        input_tensors = tuple(x.to_tensor() for x in self.input_tensor_meta)
        unique_input_tensors = []
        for tensor, tensor_meta in zip(input_tensors, self.input_tensor_meta):
            if tensor_meta.name is not None:
                if tensor_meta.name in seen_names:
                    continue
            seen_names.add(tensor_meta.name)
            unique_input_tensors.append(tensor)
        output_tensor = self.output_tensor_meta.to_tensor()
        return input_tensors, unique_input_tensors, output_tensor


class TestBenchmarkRequest(BenchmarkRequest):
    """
    Supports unit testing. Defined in this file so that the TuningProcess
    sub-process knows how to unpickle these objects.
    """

    def __init__(self, value: Optional[float] = None) -> None:
        self.value = value

    def benchmark(
        self, *input_tensors: torch.Tensor, output_tensor: Optional[torch.Tensor] = None
    ) -> float:
        if self.value is None:
            raise Exception("Failed to run")
        return self.value


class TritonBenchmarkRequest(BenchmarkRequest):
    # Important: Instances of this class have to be serializable
    # across process boundaries. Do not put CUDA Tensors in here!

    def __init__(
        self,
        kernel_name: str,
        input_tensor_meta: Union[TensorMeta, List[TensorMeta]],
        output_tensor_meta: Union[TensorMeta, List[TensorMeta]],
        extra_args: Iterable[Any],
        module_path: str,  # the path of the module defining the triton kernel
        module_cache_key: str,
        grid: List[int],
        num_stages: int,
        num_warps: int,
    ):
        super().__init__(kernel_name, input_tensor_meta, output_tensor_meta, extra_args)
        self.module_path = module_path
        self.module_cache_key = module_cache_key
        self.grid = grid
        self.num_stages = num_stages
        self.num_warps = num_warps

    def make_run_fn(
        self, *input_tensors: torch.Tensor, output_tensor: torch.Tensor
    ) -> Callable[[], None]:
        mod = PyCodeCache.load_by_key_path(self.module_cache_key, self.module_path)
        log.debug(
            "benchmark module key: %s, path: %s",
            self.module_cache_key,
            self.module_path,
        )

        run_method = getattr(mod, self.kernel_name).run

        return functools.partial(
            run_method,
            *input_tensors,
            output_tensor,
            *self.extra_args,
            grid=self.grid,
            num_stages=self.num_stages,
            num_warps=self.num_warps,
            stream=torch.cuda.current_stream().cuda_stream,
        )

    def __str__(self) -> str:
        return f"{self.kernel_name=}, {self.module_path=}, {self.module_cache_key=}"


class CUDABenchmarkRequest(BenchmarkRequest):
    # Important: Instances of this class have to be serializable
    # across process boundaries. Do not put CUDA Tensors in here!

    def __init__(
        self,
        kernel_name: str,
        input_tensor_meta: Union[TensorMeta, List[TensorMeta]],
        output_tensor_meta: Union[TensorMeta, List[TensorMeta]],
        extra_args: Iterable[Any],
        source_code: str,
    ):
        super().__init__(kernel_name, input_tensor_meta, output_tensor_meta, extra_args)
        self.source_code = source_code
        self.workspace_size: int = 0
        self.workspace: Optional[torch.Tensor] = None
        self.DLL: Optional[DLLWrapper] = None
        self.hash_key: str = ""
        self.source_file: str = ""
        self.hash_key, self.source_file = CUDACodeCache.write(self.source_code, "so")
        self._workspace_size_updated = False
<<<<<<< HEAD
=======
        self.unique_input_tensor_meta = self._create_unique_tensor_meta(
            input_tensor_meta
        )

    def _create_unique_tensor_meta(self, input_tensor_meta):
        unique_input_tensor_meta: List[TensorMeta] = []
        seen = set()
        for tm in input_tensor_meta:
            if tm.name is None:
                unique_input_tensor_meta.append(tm)
            elif tm.name not in seen:
                unique_input_tensor_meta.append(tm)
                seen.add(tm.name)
        return unique_input_tensor_meta
>>>>>>> 26e8225b

    def precompile(self):
        # Prepopulate CUDACodeCache
        # may happen in separate Threadpool
        log.debug("Precompiling %s", str(self))
        CUDACodeCache.load(self.source_code, "so")
        log.debug("Done precompiling %s", str(self))

    def make_run_fn(
        self, *input_tensors: torch.Tensor, output_tensor: torch.Tensor
    ) -> Callable[[], None]:
        self.ensure_dll_loaded()
        self.update_workspace_size()
        args = [
            c_void_p(tensor.data_ptr())
            for tensor in list(input_tensors) + [output_tensor]
        ]
<<<<<<< HEAD
=======
        assert len(args) == len(self.unique_input_tensor_meta) + 1
>>>>>>> 26e8225b
        stream_ptr = c_void_p(torch.cuda.current_stream().cuda_stream)
        log.debug(
            "make_run_fn: self.kernel_name=%s, self.source_file=%s, self.hash_key=%s, self.DLL=%s, args=%s, self.extra_args=%s",
            self.kernel_name,
            self.source_file,
            self.hash_key,
            self.DLL,
            args,
            self.extra_args,
        )
        run_method = getattr(self.DLL, self.kernel_name)
<<<<<<< HEAD
        # Retrieve workspace_size and initialize workspace.
        c_workspace_size = c_size_t()
        workspace_ptr = c_void_p(0)

        run_method(
            *args,  # input ptrs and output ptrs
            *self.extra_args,
            byref(
                c_workspace_size
            ),  # set workspace size ptr to retrieve workspace size
            None,  # null workspace ptr
            stream_ptr,
        )
        self._workspace_size_updated = True
        self.workspace_size = c_workspace_size.value
=======
        workspace_ptr = c_void_p(0)
>>>>>>> 26e8225b
        if self.workspace_size > 0:
            self.workspace = torch.zeros(
                (self.workspace_size + 7) // 8,
                dtype=torch.float64,
                device=output_tensor.device,
            )
            workspace_ptr = c_void_p(self.workspace.data_ptr())
<<<<<<< HEAD
=======

        # TODO: Support non-zero workspace_size.
        assert self.workspace_size == 0, (
            "Things need to be fixed to support non-zero workspace_size: "
            "1) max autotune cache needs to store workspace size; "
            "2) memory allocation needs to allocate / deallocate workspace correctly; "
        )

>>>>>>> 26e8225b
        # Generate partial function.
        return functools.partial(
            run_method,
            *args,
            *self.extra_args,
            None,  # null workspace size ptr
            workspace_ptr,  # set workspace ptr,
            stream_ptr,
        )

    def update_workspace_size(self) -> None:
        if self._workspace_size_updated:
            return
<<<<<<< HEAD
        self.DLL, self.hash_key, self.source_file = CUDACodeCache.load(
            self.source_code, "so"
        )
        # To retrieve workspace size only, we can pass nullptr's to the Kernel instead of actual pointers to
        # input / output tensors.
        args = [c_void_p(0) for _ in range(len(self.input_tensor_meta) + 1)]
=======
        self.ensure_dll_loaded()
        args = [c_void_p(None) for _ in range(len(self.unique_input_tensor_meta) + 1)]
>>>>>>> 26e8225b
        stream_ptr = c_void_p(torch.cuda.current_stream().cuda_stream)

        run_method = getattr(self.DLL, self.kernel_name)
        # Retrieve workspace_size and initialize workspace.
        c_workspace_size = c_size_t()
        run_method(
            *args,  # input ptrs and output ptrs
            *self.extra_args,
            byref(
                c_workspace_size
            ),  # set workspace size ptr to retrieve workspace size
            None,  # null workspace ptr
            stream_ptr,
        )
<<<<<<< HEAD
=======
        torch.cuda.synchronize()  # shake out any CUDA errors
>>>>>>> 26e8225b
        self.workspace_size = c_workspace_size.value
        log.debug(
            "update_workspace_size called: new workspace size=%d, self.kernel_name=%s, self.source_file=%s, self.hash_key=%s, self.DLL=%s, args=%s, self.extra_args=%s",
            self.workspace_size,
            self.kernel_name,
            self.source_file,
            self.hash_key,
            self.DLL,
            args,
            self.extra_args,
        )
        self._workspace_size_updated = True

<<<<<<< HEAD
=======
    def ensure_dll_loaded(self):
        if self.DLL is None:
            self.DLL, self.hash_key, self.source_file = CUDACodeCache.load(
                self.source_code, "so"
            )

>>>>>>> 26e8225b
    def cleanup_run_fn(self) -> None:
        if self.DLL is not None:
            self.DLL.close()
        self.workspace = None

    def __str__(self) -> str:
        return f"{self.kernel_name=}, {self.source_file=}, {self.hash_key=}"


def benchmark_in_sub_process(
    choices: List[TritonTemplateCaller],
) -> Dict[TritonTemplateCaller, float]:
    """
    Do benchmarking in a subprocess and return the perf number (latency).
    """
    return tuning_pool.benchmark(choices)<|MERGE_RESOLUTION|>--- conflicted
+++ resolved
@@ -586,8 +586,6 @@
         self.source_file: str = ""
         self.hash_key, self.source_file = CUDACodeCache.write(self.source_code, "so")
         self._workspace_size_updated = False
-<<<<<<< HEAD
-=======
         self.unique_input_tensor_meta = self._create_unique_tensor_meta(
             input_tensor_meta
         )
@@ -602,7 +600,6 @@
                 unique_input_tensor_meta.append(tm)
                 seen.add(tm.name)
         return unique_input_tensor_meta
->>>>>>> 26e8225b
 
     def precompile(self):
         # Prepopulate CUDACodeCache
@@ -620,10 +617,7 @@
             c_void_p(tensor.data_ptr())
             for tensor in list(input_tensors) + [output_tensor]
         ]
-<<<<<<< HEAD
-=======
         assert len(args) == len(self.unique_input_tensor_meta) + 1
->>>>>>> 26e8225b
         stream_ptr = c_void_p(torch.cuda.current_stream().cuda_stream)
         log.debug(
             "make_run_fn: self.kernel_name=%s, self.source_file=%s, self.hash_key=%s, self.DLL=%s, args=%s, self.extra_args=%s",
@@ -635,25 +629,7 @@
             self.extra_args,
         )
         run_method = getattr(self.DLL, self.kernel_name)
-<<<<<<< HEAD
-        # Retrieve workspace_size and initialize workspace.
-        c_workspace_size = c_size_t()
         workspace_ptr = c_void_p(0)
-
-        run_method(
-            *args,  # input ptrs and output ptrs
-            *self.extra_args,
-            byref(
-                c_workspace_size
-            ),  # set workspace size ptr to retrieve workspace size
-            None,  # null workspace ptr
-            stream_ptr,
-        )
-        self._workspace_size_updated = True
-        self.workspace_size = c_workspace_size.value
-=======
-        workspace_ptr = c_void_p(0)
->>>>>>> 26e8225b
         if self.workspace_size > 0:
             self.workspace = torch.zeros(
                 (self.workspace_size + 7) // 8,
@@ -661,17 +637,7 @@
                 device=output_tensor.device,
             )
             workspace_ptr = c_void_p(self.workspace.data_ptr())
-<<<<<<< HEAD
-=======
-
-        # TODO: Support non-zero workspace_size.
-        assert self.workspace_size == 0, (
-            "Things need to be fixed to support non-zero workspace_size: "
-            "1) max autotune cache needs to store workspace size; "
-            "2) memory allocation needs to allocate / deallocate workspace correctly; "
-        )
-
->>>>>>> 26e8225b
+
         # Generate partial function.
         return functools.partial(
             run_method,
@@ -685,17 +651,8 @@
     def update_workspace_size(self) -> None:
         if self._workspace_size_updated:
             return
-<<<<<<< HEAD
-        self.DLL, self.hash_key, self.source_file = CUDACodeCache.load(
-            self.source_code, "so"
-        )
-        # To retrieve workspace size only, we can pass nullptr's to the Kernel instead of actual pointers to
-        # input / output tensors.
-        args = [c_void_p(0) for _ in range(len(self.input_tensor_meta) + 1)]
-=======
         self.ensure_dll_loaded()
         args = [c_void_p(None) for _ in range(len(self.unique_input_tensor_meta) + 1)]
->>>>>>> 26e8225b
         stream_ptr = c_void_p(torch.cuda.current_stream().cuda_stream)
 
         run_method = getattr(self.DLL, self.kernel_name)
@@ -710,10 +667,7 @@
             None,  # null workspace ptr
             stream_ptr,
         )
-<<<<<<< HEAD
-=======
         torch.cuda.synchronize()  # shake out any CUDA errors
->>>>>>> 26e8225b
         self.workspace_size = c_workspace_size.value
         log.debug(
             "update_workspace_size called: new workspace size=%d, self.kernel_name=%s, self.source_file=%s, self.hash_key=%s, self.DLL=%s, args=%s, self.extra_args=%s",
@@ -727,15 +681,12 @@
         )
         self._workspace_size_updated = True
 
-<<<<<<< HEAD
-=======
     def ensure_dll_loaded(self):
         if self.DLL is None:
             self.DLL, self.hash_key, self.source_file = CUDACodeCache.load(
                 self.source_code, "so"
             )
 
->>>>>>> 26e8225b
     def cleanup_run_fn(self) -> None:
         if self.DLL is not None:
             self.DLL.close()
