--- conflicted
+++ resolved
@@ -20,12 +20,12 @@
 from . import config, ir
 from .autotune_process import TensorMeta, TritonBenchmarkRequest
 from .codecache import code_hash, PersistentCache, PyCodeCache
-<<<<<<< HEAD
-from .codegen.common import ChoiceCaller, IndentedBuffer, KernelTemplate, PrimitiveInfoType
-from .codegen.cuda.cuda_kernel import CUDATemplateCaller
-=======
-from .codegen.common import ChoiceCaller, IndentedBuffer, KernelTemplate
->>>>>>> 97bbd6aa
+from .codegen.common import (
+    ChoiceCaller,
+    IndentedBuffer,
+    KernelTemplate,
+    PrimitiveInfoType,
+)
 from .codegen.triton import texpr, TritonKernel, TritonPrinter, TritonScheduling
 from .codegen.triton_utils import config_of, signature_to_meta
 from .exc import CUDACompileError
