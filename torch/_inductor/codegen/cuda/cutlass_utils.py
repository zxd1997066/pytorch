--- conflicted
+++ resolved
@@ -141,10 +141,7 @@
 
     # Import cutlass python scripts.
     assert try_import_cutlass()
-<<<<<<< HEAD
     import torch._inductor.codegen.cuda.cutlass_lib_extensions.generator_extended as cutlass_generator  # type: ignore[import]
-=======
->>>>>>> a16cbcae
     import cutlass_library.manifest as cutlass_manifest  # type: ignore[import]
 
     if arch is None or version is None:
