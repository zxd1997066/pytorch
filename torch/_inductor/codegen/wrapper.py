--- conflicted
+++ resolved
@@ -72,15 +72,11 @@
     return True
 
 
-<<<<<<< HEAD
 def convert_arg_type(arg: torch.Argument):
-=======
-def convert_arg_type(python_type: str):
->>>>>>> ccce4e26
     from .cpp import CONTAINER_PYTHON_TO_CPP, PYTHON_TO_CPP
 
     # use x.real_type instead of x.type so that we get ScalarType instead of int
-    python_type = repr(arg.real_type)
+    python_type = repr(arg.real_type)  # type: ignore[attr-defined]
 
     if python_type == "Tensor":
         # Conversions rules follow https://github.com/pytorch/pytorch/tree/main/aten/src/ATen/native#func
@@ -107,14 +103,9 @@
     raise AssertionError(f"unsupport python_type: {python_type}")
 
 
-<<<<<<< HEAD
 def convert_return_type(ret: torch.Argument):
     # use x.real_type instead of x.type so that we get ScalarType instead of int
-    python_type = repr(ret.real_type)
-=======
-def convert_return_type(python_type: str):
-    # TODO: support alias
->>>>>>> ccce4e26
+    python_type = repr(ret.real_type)  # type: ignore[attr-defined]
     python_to_cpp = {
         "Tensor": "at::Tensor",
         "List[Tensor]": "std::vector<at::Tensor>",
