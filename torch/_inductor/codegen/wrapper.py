--- conflicted
+++ resolved
@@ -343,16 +343,12 @@
         self.writeline(
             f"{self.declare}{output_name} = {kernel}({', '.join(args)}){self.ending}"
         )
-<<<<<<< HEAD
-        if config.generate_intermediate_hooks and origin_node is not None:
-            counters["inductor"]["intermediate_hooks"] += 1
-=======
         if (
             self.supports_intermediate_hooks
             and config.generate_intermediate_hooks
             and origin_node is not None
         ):
->>>>>>> f931266c
+            counters["inductor"]["intermediate_hooks"] += 1
             self.writeline(
                 f"run_intermediate_hooks({origin_node.name!r}, {output_name})"
             )
