import contextlib
import dataclasses
import functools
import itertools
import logging
import math
import re
import sys
from copy import copy, deepcopy
from typing import Dict, List, Optional, Set, Tuple, Union

import sympy

import torch
import torch.fx
from torch._inductor import dependencies
from torch._inductor.ir import StorageBox, TensorBox
from torch._prims_common import is_float_dtype
from torch.utils._sympy.functions import FloorDiv
from torch.utils._sympy.value_ranges import bound_sympy, ValueRanges

from .. import codecache, config, ir, metrics
from ..codegen.wrapper import WrapperCodeGen
from ..optimize_indexing import range_expressable_in_32_bits
from ..scheduler import BaseScheduling, SchedulerNode
from ..utils import (
    cache_on_self,
    get_fused_kernel_name,
    is_welford_reduction,
    sympy_product,
    sympy_subs,
    sympy_symbol,
)

from ..virtualized import ops, V
from .common import (
    BracesBuffer,
    CppWrapperKernelArgs,
    CSE,
    CSEVariable,
    DataTypePropagation,
    DeferredLine,
    DTYPE_TO_COMPUTATION_DTYPE,
    ExprPrinter,
    IndentedBuffer,
    Kernel,
    KernelArgs,
    OpOverrides,
    OptimizationContext,
)

schedule_log = torch._logging.getArtifactLogger(__name__, "schedule")

DTYPE_TO_CPP = {
    torch.float32: "float",
    torch.float64: "double",
    torch.float16: "half",
    torch.int64: "long",
    torch.int32: "int",
    torch.int16: "short",
    torch.int8: "signed char",
    torch.uint8: "unsigned char",
    torch.bool: "bool",
    torch.bfloat16: "bfloat16",
    torch.complex64: "complex64",
}

DTYPE_TO_ATEN = {
    torch.float32: "at::kFloat",
    torch.float64: "at::kDouble",
    torch.float16: "at::kHalf",
    torch.int64: "at::kLong",
    torch.int32: "at::kInt",
    torch.int16: "at::kShort",
    torch.int8: "at::kChar",
    torch.uint8: "at::kByte",
    torch.bool: "at::kBool",
    torch.bfloat16: "at::kBFloat16",
    torch.complex64: "at::kComplexFloat",
    torch.float8_e4m3fn: "at::kFloat8_e4m3fn",
    torch.float8_e5m2: "at::kFloat8_e5m2",
}

DEVICE_TO_ATEN = {
    "cpu": "at::kCPU",
    "cuda": "at::kCUDA",
}

INDEX_TYPE = "long"

NATIVE_OMP_RTYPES = {"+", "*", "^", "||", "min", "max"}
RTYPE_TO_CPP = {
    "sum": "+",
    "prod": "*",
    "xor_sum": "^",
    "min": "min",
    "max": "max",
    "argmin": "argmin",
    "argmax": "argmax",
    "any": "||",
    "welford_reduce": "welford",
    "welford_combine": "welford",
}
VECTORIZABLE_RTYPES = {
    "max",
    "min",
    "sum",
    "prod",
    "xor_sum",
    "welford_reduce",
    "welford_combine",
}

PYTHON_TO_CPP = {
    "Tensor": "at::Tensor",
    "int": "long",
    "float": "double",
    "bool": "bool",
    "str": "std::string",
    "ScalarType": "c10::ScalarType",
    "MemoryFormat": "at::MemoryFormat",
    "Layout": "at::Layout",
    "Device": "at::Device",
    "number": "at::Scalar",
}

CONTAINER_PYTHON_TO_CPP = {
    "List": "std::vector",
    "Optional": "c10::optional",
}

DTYPE_LOWP_FP = [
    torch.bfloat16,
    torch.float16,
]


def value_to_cpp(value, cpp_type):
    if value == float("-inf"):
        return f"-std::numeric_limits<{cpp_type}>::infinity()"
    elif value == float("inf"):
        return f"std::numeric_limits<{cpp_type}>::infinity()"
    elif isinstance(value, bool):
        return f"static_cast<{cpp_type}>({str(value).lower()})"
    elif math.isnan(value):
        return f"std::numeric_limits<{cpp_type}>::quiet_NaN()"
    else:
        return f"static_cast<{cpp_type}>({repr(value)})"


def reduction_init(reduction_type, dtype):
    if dtype in DTYPE_LOWP_FP:
        # Since load promotes all half-precision inputs to float, the initial
        # constant for reduction must be promoted as well
        dtype = torch.float32
    if reduction_type in ("xor_sum", "sum", "any"):
        return 0
    if reduction_type == "prod":
        return 1
    if reduction_type in {"max", "argmax"}:
        return (
            f"-std::numeric_limits<{DTYPE_TO_CPP[dtype]}>::infinity()"
            if is_float_dtype(dtype)
            else f"std::numeric_limits<{DTYPE_TO_CPP[dtype]}>::min()"
        )
    if reduction_type in {"min", "argmin"}:
        return (
            f"std::numeric_limits<{DTYPE_TO_CPP[dtype]}>::infinity()"
            if is_float_dtype(dtype)
            else f"std::numeric_limits<{DTYPE_TO_CPP[dtype]}>::max()"
        )
    if is_welford_reduction(reduction_type):
        return f"Welford<{DTYPE_TO_CPP[dtype]}>()"
    raise AssertionError(reduction_type)


def reduction_init_vec(reduction_type, dtype):
    scalar_type = DTYPE_TO_CPP[DTYPE_TO_COMPUTATION_DTYPE[dtype]]
    vec_type = f"at::vec::Vectorized<{scalar_type}>"

    if is_welford_reduction(reduction_type):
        return f"Welford<{vec_type}>()"

    scalar_init = reduction_init(reduction_type, dtype)
    return f"{vec_type}({scalar_init})"


def reduction_acc_type(reduction_type, dtype):
    assert reduction_type not in {"argmin", "argmax"}
    scalar_type = DTYPE_TO_CPP[DTYPE_TO_COMPUTATION_DTYPE[dtype]]
    if is_welford_reduction(reduction_type):
        return f"Welford<{scalar_type}>"

    return scalar_type


def reduction_acc_type_vec(reduction_type, dtype):
    assert reduction_type not in {"argmin", "argmax"}
    scalar_type = DTYPE_TO_CPP[DTYPE_TO_COMPUTATION_DTYPE[dtype]]
    vec_type = f"at::vec::Vectorized<{scalar_type}>"
    if is_welford_reduction(reduction_type):
        return f"Welford<{vec_type}>"

    return vec_type


def reduction_combine(reduction_type, var, next_value):
    if reduction_type == "sum":
        return f"{var} + {next_value}"
    if reduction_type == "prod":
        return f"{var} * {next_value}"
    if reduction_type == "xor_sum":
        return f"{var} ^ {next_value}"
    if reduction_type == "any":
        return f"{var} || {next_value}"
    if reduction_type in ("min", "max"):
        return f"{reduction_type}_propagate_nan({var}, {next_value})"
    if reduction_type == "welford_reduce":
        return f"welford_combine({var}, {next_value})"
    if reduction_type == "welford_combine":
        if isinstance(next_value, tuple):
            mean, m2, weight = next_value
        else:
            mean, m2, weight = reduction_project(reduction_type, next_value)
        return f"welford_combine({var}, {{{mean}, {m2}, {weight}}})"
    raise AssertionError(reduction_type)


def reduction_combine_vec(reduction_type, var, next_value):
    if reduction_type == "max":
        return f"at::vec::maximum({var}, {next_value})"
    elif reduction_type == "min":
        return f"at::vec::minimum({var}, {next_value})"
    elif reduction_type == "sum":
        return f"{var} + {next_value}"
    elif reduction_type == "prod":
        return f"{var} * {next_value}"
    elif reduction_type == "xor_sum":
        return f"{var} ^ {next_value}"
    elif reduction_type == "welford_reduce":
        return f"welford_combine({var}, {next_value})"
    elif reduction_type == "welford_combine":
        if isinstance(next_value, tuple):
            # When reading a value from Inductor IR we have a tuple of variable names
            mean, m2, weight = next_value
        else:
            # When combining intermediate accumulators we have a Welford<T> struct
            mean, m2, weight = reduction_project(reduction_type, next_value)
        return f"welford_combine({var}, {{{mean}, {m2}, {weight}}})"
    else:
        raise NotImplementedError()


def reduction_project(reduction_type, acc):
    if is_welford_reduction(reduction_type):
        return f"{acc}.mean", f"{acc}.m2", f"{acc}.weight"
    elif reduction_type in {"argmin", "argmax"}:
        return f"{acc}.index"
    return acc


index_value_name_counter = 1


def argmax_argmin_prefix(reduction_type, src_dtype, tmpvar):
    global index_value_name_counter
    struct_name = f"IndexValue_{index_value_name_counter}"
    index_value_name_counter += 1

    # A small annoyance, due to it being a little cumbersome to just throw {} into strings
    prefix = [
        f"struct {struct_name} {{size_t index; {DTYPE_TO_CPP[src_dtype]} value;}};",
        f"{struct_name} {tmpvar}{{0, {reduction_init(reduction_type, src_dtype)}}};",
    ]
    if reduction_type == "argmax":
        prefix.extend(
            [
                "#if !defined(__clang_major__) || __clang_major__ > 9",
                f"#pragma omp declare reduction(argmax : {struct_name} :\\",
                "    omp_out.value = omp_in.value < omp_out.value ? omp_out.value : omp_in.value,\\",
                "    omp_out.index = omp_in.value < omp_out.value ? omp_out.index : omp_in.index)\\",
                f"\tinitializer(omp_priv = {{0, {reduction_init(reduction_type, src_dtype)}}})",
                "#endif",
            ]
        )
    elif reduction_type == "argmin":
        prefix.extend(
            [
                "#if !defined(__clang_major__) || __clang_major__ > 9",
                f"#pragma omp declare reduction(argmin : {struct_name} :\\",
                "    omp_out.value = omp_in.value > omp_out.value ? omp_out.value : omp_in.value,\\",
                "    omp_out.index = omp_in.value > omp_out.value ? omp_out.index : omp_in.index)\\",
                f"\tinitializer(omp_priv = {{0, {reduction_init(reduction_type, src_dtype)}}})",
                "#endif",
            ]
        )
    return prefix


def parallel_num_threads():
    threads = config.cpp.threads
    if threads < 1:
        threads = torch.get_num_threads()
    return threads


@functools.lru_cache
def stride_at(var: sympy.Symbol, index: sympy.Expr):
    replacement = {var: var + 1}
    new_index = sympy_subs(index, replacement)
    return sympy.simplify(new_index - index)


class CppPrinter(ExprPrinter):
    def _print_Integer(self, expr):
        return f"{int(expr)}L"

    def _print_Where(self, expr):
        c = self.paren(self.doprint(expr.args[0]))
        p = self.paren(self.doprint(expr.args[1]))
        q = self.paren(self.doprint(expr.args[2]))
        return f"{c} ? {p} : {q}"

    def _print_ModularIndexing(self, expr):
        x, div, mod = expr.args
        x = self.paren(self.doprint(x))
        if div != 1:
            div = self.paren(self.doprint(div))
            if expr.is_integer:
                x = f"c10::div_floor_integer({x}, {div})"
            else:
                x = f"c10::div_floor_floating(static_cast<double>({x}), static_cast<double>({div}))"
        mod = self.paren(self.doprint(mod))
        return f"static_cast<{INDEX_TYPE}>({x}) % static_cast<{INDEX_TYPE}>({mod})"

    def _print_FloorDiv(self, expr):
        x, div = expr.args
        x = self.paren(self.doprint(x))
        div = self.paren(self.doprint(div))
        if expr.is_integer:
            return f"c10::div_floor_integer({x}, {div})"
        return f"c10::div_floor_floating(static_cast<double>({x}), static_cast<double>({div}))"

    def _print_floor(self, expr):
        assert len(expr.args) == 1
        r = f"std::floor({self._print(expr.args[0])})"
        return f"static_cast<{INDEX_TYPE}>({r})" if expr.is_integer else r

    def _print_Pow(self, expr):
        # Uses float constants to perform FP div
        base, exp = expr.args
        base = self._print(base)

        if exp == 0.5 or exp == -0.5:
            return f"std::sqrt({base})" if exp == 0.5 else f"1.0/std::sqrt({base})"
        assert exp.is_integer
        exp = int(exp)
        if exp > 0:
            r = "*".join([self.paren(base)] * exp)
        elif exp < 0:
            r = "1.0/" + self.paren("*".join([self.paren(base)] * abs(exp)))
        else:  # exp == 0
            r = "1.0"

        return f"static_cast<{INDEX_TYPE}>({r})" if expr.is_integer else r

    def _print_Rational(self, expr):
        # Uses float constants to perform FP div
        if expr.q == 1:
            r = f"{expr.p}"
        else:
            r = f"{expr.p}.0/{expr.q}.0"
        return f"static_cast<{INDEX_TYPE}>({r})" if expr.is_integer else r

    def _print_ceiling(self, expr):
        assert len(expr.args) == 1
        r = f"std::ceil({self._print(expr.args[0])})"
        return f"static_cast<{INDEX_TYPE}>({r})" if expr.is_integer else r

    def _print_Min(self, expr):
        args = [self._print(a) for a in expr.args]
        if len(args) == 2:
            return f"std::min({args[0]}, {args[1]})"
        else:
            # Initializer list overload
            il = "{" + ", ".join(args) + "}"
            return f"std::min({il})"

    def _print_Max(self, expr):
        args = [self._print(a) for a in expr.args]
        if len(args) == 2:
            return f"std::max({args[0]}, {args[1]})"
        else:
            # Initializer list overload
            il = "{" + ", ".join(args) + "}"
            return f"std::max({il})"

    def _print_Abs(self, expr):
        assert len(expr.args) == 1
        return f"std::abs({self._print(expr.args[0])})"

<<<<<<< HEAD
    def _print_cos(self, expr):
        assert len(expr.args) == 1
        return f"std::cos({self._print(expr.args[0])})"

    def _print_cosh(self, expr):
        assert len(expr.args) == 1
        return f"std::cosh({self._print(expr.args[0])})"

    def _print_acos(self, expr):
        assert len(expr.args) == 1
        return f"std::acos({self._print(expr.args[0])})"

    def _print_sin(self, expr):
        assert len(expr.args) == 1
        return f"std::sin({self._print(expr.args[0])})"

    def _print_sinh(self, expr):
        assert len(expr.args) == 1
        return f"std::sinh({self._print(expr.args[0])})"

    def _print_asin(self, expr):
        assert len(expr.args) == 1
        return f"std::asin({self._print(expr.args[0])})"

    def _print_tan(self, expr):
        assert len(expr.args) == 1
        return f"std::tan({self._print(expr.args[0])})"

    def _print_tanh(self, expr):
        assert len(expr.args) == 1
        return f"std::tanh({self._print(expr.args[0])})"

    def _print_atan(self, expr):
        assert len(expr.args) == 1
        return f"std::atan({self._print(expr.args[0])})"
=======
    def _print_Round(self, expr):
        assert len(expr.args) == 1
        return f"std::lrint({self._print(expr.args[0])})"

    def _print_RoundDecimal(self, expr):
        assert len(expr.args) == 2
        number, ndigits = expr.args
        if number.is_integer:
            # ndigits < 0 should have been filtered by the sympy function
            assert ndigits < 0
            raise ValueError(
                f"For integer inputs, only non-negative ndigits are currently supported, but got {ndigits}."
            )
        return f"static_cast<double>(std::nearbyint(1e{ndigits} * {self.paren(self._print(number))}) * 1e{-ndigits})"
>>>>>>> cfbf647a


# A function to print, useful for printing sympy symbols.
cexpr = CppPrinter().doprint


def cexpr_index(index):
    return f"static_cast<{INDEX_TYPE}>({cexpr(index)})"


class RecordOptimizationContext:
    def __init__(self, func_name: str = ""):
        self.func_name = func_name
        self.current_node: Optional[torch.fx.Node] = None
        self.opt_ctx: Optional[OptimizationContext] = None

    def __enter__(self):
        assert V.interpreter
        assert V.interpreter.current_node

        self.current_node = V.interpreter.current_node
        assert self.current_node is not None
        if OptimizationContext.key in self.current_node.meta:
            self.opt_ctx = self.current_node.meta[OptimizationContext.key]
        else:
            self.opt_ctx = OptimizationContext()
        assert self.opt_ctx is not None
        self.opt_ctx.ops_name = self.func_name
        return self

    def __exit__(self, exc_type, exc_val, exc_tb):
        assert self.current_node
        assert self.opt_ctx
        self.current_node.meta[OptimizationContext.key] = self.opt_ctx

    def get_opt_ctx(self):
        return self.opt_ctx

    def get_fx_node(self):
        assert self.current_node
        return self.current_node


def get_opt_ctx(node: torch.fx.Node) -> OptimizationContext:
    return node.meta.get(OptimizationContext.key, None)


def get_current_node_opt_ctx() -> OptimizationContext:
    assert V.interpreter.current_node
    return get_opt_ctx(V.interpreter.current_node)


class CppCSEVariable(CSEVariable):
    def __init__(self, name, bounds: ValueRanges):
        super().__init__(name, bounds)
        self.is_vec = False
        self.dtype: Optional[torch.dtype] = None
        self.dependent_itervars: Set[sympy.Symbol] = set()

    def update_on_args(self, name, args, kwargs):
        if name == "load":
            # args[1] is index
            self._set_dependent_itervars(args[1])
        else:
            # propagate relevant itervars and is_vec from args
            self.dependent_itervars.update(
                *[
                    arg.dependent_itervars
                    for arg in args
                    if isinstance(arg, CppCSEVariable)
                ]
            )
            if name == "index_expr":
                self._set_dependent_itervars(args[0])
            if any(arg.is_vec for arg in args if isinstance(arg, CppCSEVariable)):
                self.is_vec = True
        if (
            hasattr(V.interpreter, "current_node")
            and get_current_node_opt_ctx() is not None
        ):
            self.dtype = get_current_node_opt_ctx().dtype

    def _set_dependent_itervars(self, index: sympy.Expr):
        """
        Set the relevant itervars for this variable based on the `index` expression.
        This includes the itervars directly used in the `index` as well as relevant itervars
        of other cse variables used in the `index`.
        """
        for s in index.free_symbols:
            if s in V.kernel.itervars:
                self.dependent_itervars.add(s)
            elif s.name in V.kernel.cse.varname_map:
                self.dependent_itervars.update(
                    V.kernel.cse.varname_map[s.name].dependent_itervars
                )

    def depends_on(self, itervar: sympy.Symbol):
        return itervar in self.dependent_itervars


class CppOverrides(OpOverrides):
    """Map element-wise ops to C++"""

    @staticmethod
    def add(a, b):
        return f"decltype({a})({a} + {b})"

    @staticmethod
    def sub(a, b):
        return f"decltype({a})({a} - {b})"

    @staticmethod
    def mul(a, b):
        return f"decltype({a})({a} * {b})"

    @staticmethod
    def to_dtype(x, dtype, src_dtype=None):
        assert dtype in DTYPE_TO_CPP, f"{dtype} missing from {__name__}.DTYPE_TO_CPP"
        return f"c10::convert<{DTYPE_TO_CPP[dtype]}>({x})"

    @staticmethod
    def to_dtype_bitcast(x, dtype, src_dtype):
        assert dtype in DTYPE_TO_CPP, f"{dtype} missing from {__name__}.DTYPE_TO_CPP"
        if src_dtype in (torch.float16, torch.bfloat16):
            # c10::bit_cast requires the source and target have the bitwidth.
            # Because the input tensor's dtype could be promoted, e.g. from float16 to
            # float, we have to cast the tensor to its original source dtype before
            # invoking bit_cast. We also need to convert the bit-casted tensor
            # back to float to make sure we keep using higher precision values
            # for the rest of the computation.
            cast_x = f"c10::convert<{DTYPE_TO_CPP[src_dtype]}>({x})"
            cast_x = f"c10::bit_cast<{DTYPE_TO_CPP[dtype]}>({cast_x})"
            return f"c10::convert<{DTYPE_TO_CPP[torch.float32]}>({cast_x})"
        else:
            return f"c10::bit_cast<{DTYPE_TO_CPP[dtype]}>({x})"

    @staticmethod
    def abs(x):
        return f"std::abs({x})"

    @staticmethod
    def sin(x):
        return f"std::sin({x})"

    @staticmethod
    def cos(x):
        return f"std::cos({x})"

    @staticmethod
    def neg(x):
        return f"decltype({x})(-{x})"

    @staticmethod
    def exp(x):
        # return f"Sleef_expf_u10({x})"
        return f"std::exp({x})"

    @staticmethod
    def exp2(x):
        return f"std::exp2({x})"

    @staticmethod
    def expm1(x):
        return f"std::expm1({x})"

    @staticmethod
    def erf(x):
        return f"std::erf({x})"

    @staticmethod
    def erfc(x):
        return f"std::erfc({x})"

    @staticmethod
    def erfinv(x):
        return f"calc_erfinv({x})"

    @staticmethod
    def sqrt(x):
        return f"std::sqrt({x})"

    @staticmethod
    def rsqrt(x):
        return f"1 / std::sqrt({x})"

    @staticmethod
    def log1p(x):
        bug = config.cpp.inject_log1p_bug_TESTING_ONLY
        if bug == "accuracy":
            return f"{x} + decltype({x})(1)"
        elif bug is None:
            return f"std::log1p({x})"
        else:
            raise AssertionError(
                f"unrecognized config cpp.inject_log1p_bug_TESTING_ONLY = {bug!r}"
            )

    @staticmethod
    def tan(x):
        return f"std::tan({x})"

    @staticmethod
    def tanh(x):
        return f"std::tanh({x})"

    @staticmethod
    def signbit(x):
        return f"std::signbit({x})"

    @staticmethod
    def pow(a, b):
        return f"std::pow({a}, {b})"

    @staticmethod
    def log(x):
        return f"std::log({x})"

    @staticmethod
    def round(x):
        return f"std::nearbyint({x})"

    @staticmethod
    def floor(x):
        return f"std::floor({x})"

    @staticmethod
    def floordiv(a, b):
        # a and b are integer type
        quot = f"{a} / {b}"
        rem = f"{a} % {b}"
        return f"(({a} < 0) != ({b} < 0) ? ({rem} != 0 ? {quot} - 1 : {quot}) : {quot})"

    @staticmethod
    def ceil(x):
        return f"std::ceil({x})"

    @staticmethod
    def trunc(x):
        return f"std::trunc({x})"

    @staticmethod
    def truncdiv(a, b):
        # a and b are integer type
        return f"{a} / {b}"

    @staticmethod
    def fmod(a, b):
        return f"std::fmod({a}, {b})"

    @staticmethod
    def isinf(x):
        return f"std::isinf({x})"

    @staticmethod
    def isnan(x):
        return f"std::isnan({x})"

    @staticmethod
    def lgamma(x):
        return f"std::lgamma({x})"

    @staticmethod
    def acos(x):
        return f"std::acos({x})"

    @staticmethod
    def acosh(x):
        return f"std::acosh({x})"

    @staticmethod
    def cosh(x):
        return f"std::cosh({x})"

    @staticmethod
    def sinh(x):
        return f"std::sinh({x})"

    @staticmethod
    def asin(x):
        return f"std::asin({x})"

    @staticmethod
    def asinh(x):
        return f"std::asinh({x})"

    @staticmethod
    def atan2(x, y):
        return f"std::atan2({x}, {y})"

    @staticmethod
    def atan(x):
        return f"std::atan({x})"

    @staticmethod
    def atanh(x):
        return f"std::atanh({x})"

    @staticmethod
    def copysign(x, y):
        return f"std::copysign({x}, {y})"

    @staticmethod
    def hypot(x, y):
        return f"std::hypot({x}, {y})"

    @staticmethod
    def log10(x):
        return f"std::log10({x})"

    @staticmethod
    def nextafter(x, y):
        return f"std::nextafter({x}, {y})"

    @staticmethod
    def relu(x):
        bug = config.cpp.inject_relu_bug_TESTING_ONLY
        if bug == "compile_error":
            return "compile error!"
        elif bug == "runtime_error":
            return f"{x}; throw 1"
        elif bug == "accuracy":
            return f"{x} + decltype({x})(1)"
        elif bug is None:
            return f"{x} * ({x}>0)"
        else:
            raise AssertionError(
                f"unrecognized config cpp.inject_relu_bug_TESTING_ONLY = {bug!r}"
            )

    @staticmethod
    def minimum(a, b):
        return f"min_propagate_nan({a}, {b})"

    @staticmethod
    def maximum(a, b):
        return f"max_propagate_nan({a}, {b})"

    @staticmethod
    def where(a, b, c):
        return f"{a} ? {b} : {c}"

    @staticmethod
    def mod(a, b):
        return f"mod({a}, {b})"

    @staticmethod
    def constant(val, dtype):
        opt_ctx: OptimizationContext = get_current_node_opt_ctx()
        assert opt_ctx and opt_ctx.dtype is not None
        dtype = opt_ctx.dtype
        if dtype in DTYPE_LOWP_FP:
            # Since load promotes all half-precision inputs to float, constants
            # must be promoted as well
            dtype = torch.float32
        return value_to_cpp(val, DTYPE_TO_CPP[dtype])

    @staticmethod
    def index_expr(expr, dtype):
        opt_ctx: OptimizationContext = get_current_node_opt_ctx()
        assert opt_ctx and opt_ctx.dtype is not None
        dtype = opt_ctx.dtype
        return ops.to_dtype(cexpr(V.kernel.rename_indexing(expr)), dtype)

    @staticmethod
    def masked(mask, body, other):
        code = BracesBuffer()

        # Write masked operation into a lambda
        body_var = V.kernel.cse.newvar()
        code.writeline(f"auto {body_var} = [&]")
        with V.kernel.swap_buffers(code), code.indent():
            result = body()
            code.writeline(f"return {result};")
        code.writeline(";")
        V.kernel.compute.splice(code)

        # Use the lambda's return type as the type of other
        other_code = value_to_cpp(other, f"decltype({body_var}())")
        return f"{mask} ? {body_var}() : {other_code}"

    @staticmethod
    def logical_and(a, b):
        return f"{a} && {b}"

    @staticmethod
    def logical_not(a):
        return f"!{a}"

    @staticmethod
    def logical_or(a, b):
        return f"{a} || {b}"

    @staticmethod
    def logical_xor(a, b):
        return f"{a} != {b}"

    @staticmethod
    def bitwise_and(a, b):
        return f"decltype({a})({a} & {b})"

    @staticmethod
    def bitwise_not(a):
        return f"decltype({a})(~{a})"

    @staticmethod
    def bitwise_or(a, b):
        return f"decltype({a})({a} | {b})"

    @staticmethod
    def bitwise_xor(a, b):
        return f"decltype({a})({a} ^ {b})"

    @staticmethod
    def bitwise_left_shift(a, b):
        return f"decltype({a})({a} << {b})"

    @staticmethod
    def bitwise_right_shift(a, b):
        return f"decltype({a})({a} >> {b})"

    @staticmethod
    def rand(seed: sympy.Expr, offset: sympy.Expr):
        return f"normalized_rand_cpu({seed}, {offset})"

    @staticmethod
    def randn(seed: sympy.Expr, offset: sympy.Expr):
        return f"randn_cpu({seed}, {offset})"

    @staticmethod
    def randint64(seed: sympy.Expr, offset: sympy.Expr, low, high):
        return f"randint64_cpu({seed}, {offset}, {low}, {high})"

    @staticmethod
    def sigmoid(x):
        return f"decltype({x})(1) / (decltype({x})(1) + std::exp(-{x}))"

    @staticmethod
    def sign(x):
        code = BracesBuffer()
        # auto tmp5 = tmp4 < 0 ? -1 : 1;
        left = V.kernel.cse.newvar()
        right = V.kernel.cse.newvar()
        result = V.kernel.cse.newvar()
        scalar_zero = f"decltype({x})(0)"
        scalar_one = f"decltype({x})(1)"
        code.writeline(f"auto {left} = {x} > 0 ? {scalar_one} : {scalar_zero};")
        code.writeline(f"auto {right} = {x} < 0 ? {scalar_one} : {scalar_zero};")
        code.writeline(f"auto {result} = {left} - {right};")
        V.kernel.compute.splice(code)
        return result


class CppVecOverrides(CppOverrides):
    """Map element-wise ops to aten vectorization C++"""

    def __new__(cls, *args, **kargs):
        self = super().__new__(cls)

        def wrap(func):
            # `CppVecKernel` generates both scalar ops and vector ops according to
            # whether the inputs are scalars or vectors while all ops in `CppVecOverrides`
            # (except for "masked") assume the inputs are vectors. We wrap the ops in
            # `CppVecOverrides` to broadcast scalar inputs to vectors if needed or fallback to
            # `CppOverrides` when all inputs are scalars.
            #
            # Inputs to ops.masked are handled separately in its own function due to
            # the need of recurive handling of masked body.
            def wrapper(*args, **kwargs):
                has_scalar = any(
                    not arg.is_vec for arg in args if isinstance(arg, CppCSEVariable)
                )
                has_vector = any(
                    arg.is_vec for arg in args if isinstance(arg, CppCSEVariable)
                )
                new_args = list(args)
                if has_scalar and has_vector:
                    # broadcast scalar args to vector if needed
                    new_args = []
                    for arg in args:
                        if isinstance(arg, CppCSEVariable) and not arg.is_vec:
                            assert isinstance(V.kernel, CppVecKernel)
                            new_arg = V.kernel.broadcast(arg)
                            new_args.append(new_arg)
                        else:
                            new_args.append(arg)
                if has_vector:
                    return func(*new_args, **kwargs)
                else:
                    # fallback to scalar ops
                    scalar_ops = super(CppVecOverrides, self)
                    scalar_func = getattr(
                        scalar_ops, func.__name__, scalar_ops.__getattr__(func.__name__)  # type: ignore[attr-defined]
                    )
                    assert scalar_func is not None
                    return scalar_func(*args, **kwargs)

            return wrapper

        for name, method in vars(cls).items():
            if getattr(method, "__class__", None) == staticmethod and name != "masked":
                setattr(self, name, wrap(method.__func__))
        return self

    @staticmethod
    def add(a, b):
        return f"{a} + {b}"

    @staticmethod
    def sub(a, b):
        return f"{a} - {b}"

    @staticmethod
    def mul(a, b):
        return f"{a} * {b}"

    @staticmethod
    def truediv(a, b):
        return f"{a} / {b}"

    @staticmethod
    def abs(x):
        return f"{x}.abs()"

    @staticmethod
    def sin(x):
        return f"{x}.sin()"

    @staticmethod
    def cos(x):
        return f"{x}.cos()"

    @staticmethod
    def exp(x):
        return f"{x}.exp()"

    @staticmethod
    def exp2(x):
        return f"{x}.exp2()"

    @staticmethod
    def expm1(x):
        # decompose for a better performance
        vec_one = f"decltype({x})(1)"
        return f"{x}.exp() - {vec_one}"

    @staticmethod
    def erf(x):
        return f"{x}.erf()"

    @staticmethod
    def erfc(x):
        return f"{x}.erfc()"

    @staticmethod
    def erfinv(x):
        return f"{x}.erfinv()"

    @staticmethod
    def sqrt(x):
        return f"{x}.sqrt()"

    @staticmethod
    def eq(x, y):
        return f"to_float_mask({x} == {y})"

    @staticmethod
    def ne(x, y):
        return f"to_float_mask({x} != {y})"

    @staticmethod
    def lt(x, y):
        return f"to_float_mask({x} < {y})"

    @staticmethod
    def gt(x, y):
        return f"to_float_mask({x} > {y})"

    @staticmethod
    def le(x, y):
        return f"to_float_mask({x} <= {y})"

    @staticmethod
    def ge(x, y):
        return f"to_float_mask({x} >= {y})"

    @staticmethod
    def and_(x, y):
        return f"{x} & {y}"

    @staticmethod
    def rsqrt(x):
        return f"{x}.rsqrt()"

    @staticmethod
    def pow(a, b):
        return f"{a}.pow({b})"

    @staticmethod
    def log(x):
        return f"{x}.log()"

    @staticmethod
    def round(x):
        return f"{x}.round()"

    @staticmethod
    def floor(x):
        return f"{x}.floor()"

    @staticmethod
    def ceil(x):
        return f"{x}.ceil()"

    @staticmethod
    def trunc(x):
        return f"{x}.trunc()"

    @staticmethod
    def fmod(a, b):
        return f"{a}.fmod({b})"

    @staticmethod
    def lgamma(x):
        return f"{x}.lgamma()"

    @staticmethod
    def logical_and(a, b):
        return f"({a} != 0) & ({b} != 0)"

    @staticmethod
    def logical_not(a):
        return f"{a} == 0"

    @staticmethod
    def logical_or(a, b):
        return f"({a} != 0) | ({b} != 0)"

    @staticmethod
    def logical_xor(a, b):
        return f"({a} != 0) ^ ({b} != 0)"

    @staticmethod
    def tan(a):
        return f"{a}.tan()"

    @staticmethod
    def tanh(a):
        vec_one = f"decltype({a})(1)"
        vec_two = f"decltype({a})(2)"
        vec_minus_two = f"decltype({a})(-2)"
        return f"{vec_two} / ({vec_one} + ({vec_minus_two} * {a}).exp()) - {vec_one}"

    @staticmethod
    def reciprocal(a):
        return f"{a}.reciprocal()"

    @staticmethod
    def atan(x):
        return f"{x}.atan()"

    @staticmethod
    def acos(x):
        return f"{x}.acos()"

    @staticmethod
    def asin(x):
        return f"{x}.asin()"

    @staticmethod
    def cosh(x):
        return f"{x}.cosh()"

    @staticmethod
    def sinh(x):
        return f"{x}.sinh()"

    @staticmethod
    def log10(x):
        return f"{x}.log10()"

    @staticmethod
    def nextafter(x):
        return f"{x}.nextafter()"

    @staticmethod
    def copysign(a, b):
        return f"{a}.copysign({b})"

    @staticmethod
    def atan2(a, b):
        return f"{a}.atan2({b})"

    @staticmethod
    def hypot(a, b):
        return f"{a}.hypot({b})"

    @staticmethod
    def atanh(x):
        # For real x, atanh(x) = 1/2 * log((1+x)/(1-x))
        vec_one = f"decltype({x})(1)"
        vec_one_half = f"decltype({x})(0.5)"
        return f"{vec_one_half} * (({vec_one} + {x})/({vec_one} - {x})).log()"

    @staticmethod
    def asinh(x):
        # For real x, asinh(x) = log(x + sqrt(1 + x**2))
        vec_one = f"decltype({x})(1)"
        return f"({x} + ({vec_one} + {x}*{x}).sqrt()).log()"

    @staticmethod
    def acosh(x):
        # For real x, acosh(x) = log(x + sqrt(x**2 -1))
        vec_one = f"decltype({x})(1)"
        return f"({x} + ({x}*{x} - {vec_one}).sqrt()).log()"

    @staticmethod
    def relu(x):
        bug = config.cpp.inject_relu_bug_TESTING_ONLY
        if bug == "compile_error":
            return "compile error!"
        elif bug == "runtime_error":
            return f"{x}; throw 1"
        elif bug == "accuracy":
            return f"{x} + decltype({x})(1)"
        elif bug is None:
            return f"at::vec::clamp_min({x}, decltype({x})(0))"
        else:
            raise AssertionError(
                f"unrecognized config cpp.inject_relu_bug_TESTING_ONLY = {bug!r}"
            )

    # TODO: this seems to be dead
    @staticmethod
    def sigmoid(x):
        return f"decltype({x})(1)/(decltype({x})(1) + {x}.neg().exp())"

    @staticmethod
    def neg(x):
        return f"{x}.neg()"

    @staticmethod
    def floordiv(a, b):
        # a and b are integer type
        _t = f"decltype({a})"
        quot = f"{a} / {b}"
        rem = f"{a} % {b}"
        return f"(({a} < {_t}(0)) != ({b} < {_t}(0)) ? ({rem} != {_t}(0) ? {quot} - {_t}(1) : {quot}) : {quot})"

    @staticmethod
    def truncdiv(a, b):
        # a and b are integer type
        return f"{a} / {b}"

    @staticmethod
    def minimum(a, b):
        return f"at::vec::minimum({a}, {b})"

    @staticmethod
    def maximum(a, b):
        return f"at::vec::maximum({a}, {b})"

    @staticmethod
    def square(a):
        return f"{a} * {a}"

    @staticmethod
    def where(a, b, c):
        return f"decltype({b})::blendv({c}, {b}, {a})"

    @staticmethod
    def sign(x):
        code = BracesBuffer()
        # auto tmp5 = tmp4 < 0 ? -1 : 1;
        vec_zero = f"decltype({x})(0)"
        vec_one = f"decltype({x})(1)"
        blendv = f"decltype({x})::blendv({vec_zero}, {vec_one}, {vec_zero} < {x})"
        left = V.kernel.cse.newvar()
        code.writeline(f"auto {left} = {blendv};")

        # auto tmp6 = tmp4 == 0 ? 0 : tmp5;
        blendv = f"decltype({x})::blendv({vec_zero}, {vec_one}, {x} < {vec_zero})"
        right = V.kernel.cse.newvar()
        code.writeline(f"auto {right} = {blendv};")
        result = V.kernel.cse.newvar()
        code.writeline(f"auto {result} = {left} - {right};")
        V.kernel.compute.splice(code)
        return result

    @staticmethod
    def to_dtype(x, dtype, src_dtype=None):
        assert dtype in [
            torch.bool,
            torch.float,
            torch.bfloat16,
            torch.float16,
            torch.uint8,
        ], f"{__name__} does not support {dtype}"
        node: torch.fx.Node = V.interpreter.current_node
        assert node and isinstance(node, torch.fx.Node)
        opt_ctx_x = get_opt_ctx(node.args[1])
        assert opt_ctx_x
        if opt_ctx_x.dtype in (torch.float, torch.float32) and dtype == torch.bool:
            return f"vec_convert_to_mask({x})"
        if opt_ctx_x.dtype == torch.bool and dtype in (torch.float, torch.float32):
            return f"mask_convert_to_float({x})"
        if opt_ctx_x.dtype in (torch.float, torch.float32) and dtype in DTYPE_LOWP_FP:
            return f"cvt_fp32_to_lowp_fp<{DTYPE_TO_CPP[dtype]}>({x})"
        if opt_ctx_x.dtype in DTYPE_LOWP_FP and dtype in (torch.float, torch.float32):
            return f"cvt_lowp_fp_to_fp32<{DTYPE_TO_CPP[opt_ctx_x.dtype]}>({x})"
        if opt_ctx_x.dtype == torch.uint8 and dtype in (torch.float, torch.float32):
            # Note: this function only convert inputs number of elements equal to at::vec::Vectorized<float>.size()
            return f"at::vec::convert_uint8_to_float({x})"
        if opt_ctx_x.dtype in (torch.float, torch.float32) and dtype == torch.uint8:
            # TODO(Leslie): Add fast path to at::vec::convert_float_to_uint8,
            # if we already handle the saturation previously.
            # * Pattern match of quantization op in the loop body.
            # * Skip the explicit saturation and clamp inside at::vec::convert_float_to_uint8.
            return f"at::vec::convert_float_to_uint8({x})"
        # TODO(jgong5): support conversion for other types
        # currently we only allow load/store torch.uint8 and handle conversion there
        return f"({x})"

    @staticmethod
    def log1p(x):
        bug = config.cpp.inject_log1p_bug_TESTING_ONLY
        if bug == "accuracy":
            return f"{x} + decltype({x})(1)"
        elif bug is None:
            return f"{x}.log1p()"
        else:
            raise AssertionError(
                f"unrecognized config cpp.inject_log1p_bug_TESTING_ONLY = {bug!r}"
            )

    @staticmethod
    def masked(mask, body, other):
        code = BracesBuffer()
        var = V.kernel.cse.newvar()
        with V.kernel.masked(mask) as new_mask:
            code.writeline(f"auto {var} = [&]")
            with V.kernel.swap_buffers(code), code.indent():
                result = body()
                code.writeline(f"return {result};")
        code.writeline(";")
        V.kernel.compute.splice(code)

        other_code = value_to_cpp(other, "float")
        other_code_vec = f"at::vec::Vectorized<float>({other_code})"

        if result.is_vec:
            type = f"decltype({var}())"
            float_mask = f"to_float_mask({new_mask})"
            csevar = V.kernel.cse.generate(
                V.kernel.compute,
                f"{type}::blendv({other_code_vec}, {var}(), {float_mask})",
            )
        else:
            csevar = V.kernel.cse.generate(
                V.kernel.compute, f"{mask} ? {var}() : {other_code}"
            )
        # `result` is explicitly added to the args for correct propagation
        # of relevant itervars and vectorization status.
        csevar.update_on_args("masked", (mask, body, other, result), {})
        return csevar


class CppKernel(Kernel):
    overrides = CppOverrides  # type: ignore[assignment]
    sexpr = cexpr
    newvar_prefix = "auto "
    suffix = ";"

    def __init__(self, args, num_threads):
        super().__init__(args)
        self.call_ranges: Optional[Tuple[sympy.Expr, ...]] = None
        self.ranges: List[sympy.Expr] = []
        self.itervars: List[sympy.Symbol] = []
        self.reduction_depth = None
        self.reduction_prefix = IndentedBuffer()
        self.reduction_suffix = IndentedBuffer()
        self.reduction_var_map = {}
        self.reduction_cse = CSE(self.newvar_prefix, self.suffix, name_prefix="tmp_acc")
        self.preloads = IndentedBuffer()
        self.poststores = IndentedBuffer()
        self.num_threads = num_threads  # num_threads the kernel specialized for
        self.reduction_omp_dec: Dict[Tuple[str, str], str] = {}

    @contextlib.contextmanager
    def masked(self, mask):
        """Context manager to add an additional mask to loads and stores."""
        prior = self._load_mask
        if prior:
            mask = self.cse.generate(self.compute, f"{mask} & {prior}")

        self._load_mask = mask
        try:
            yield mask
        finally:
            self._load_mask = prior

    def scale_index_with_offset(
        self, index: sympy.Expr, scale=1, itervar_idx=-1, offset=0
    ):
        var = self.itervars[itervar_idx]
        replacement = {var: var * scale + offset}
        new_index = sympy_subs(index, replacement)
        return new_index

    def index_to_str(self, index: sympy.Expr) -> str:
        """
        Convert an index expr to a string that can be used in cpp code.
        e.g. a sympy expression "s2" may actually appear as "ks1" in the cpp kernel.
        """
        return cexpr(self.rename_indexing(index))

    def load(self, name: str, index: sympy.Expr):
        var = self.args.input(name)
        index = self.rename_indexing(index)
        line = f"{var}[{cexpr_index(index)}]"
        if V.graph.get_dtype(name) in [torch.float16]:
            line = f"static_cast<float>({line})"
        csevar = self.cse.generate(self.loads, line)
        csevar.update_on_args("load", (name, index), {})
        return csevar

    def store(self, name, index, value, mode=None):
        assert "buf" in name
        var = self.args.output(name)
        index = self.rename_indexing(index)
        if mode is None:
            line = f"{var}[{cexpr_index(index)}] = {value};"
        elif mode == "atomic_add":
            if not config.cpp.dynamic_threads and self.num_threads == 1:
                line = f"{var}[{cexpr_index(index)}] += {value};"
            else:
                line = f"atomic_add(&{var}[{cexpr_index(index)}], {value});"
        else:
            raise NotImplementedError(f"store mode={mode}")
        self.stores.writeline(DeferredLine(name, line))

    def reduction(self, dtype, src_dtype, reduction_type, value):
        argmax_or_argmin = reduction_type in {"argmax", "argmin"}

        reduction_key = src_dtype, reduction_type, value
        if reduction_key in self.reduction_cse.reduction_cache:
            return self.reduction_cse.reduction_cache[reduction_key]

        acc = self.reduction_cse.generate(
            self.loads, f"reduction {reduction_key}", write=False
        )
        self.reduction_var_map[acc] = reduction_type
        if argmax_or_argmin:
            self.reduction_prefix.writelines(
                argmax_argmin_prefix(reduction_type, src_dtype, acc)
            )
            compare_op = "<" if reduction_type == "argmax" else ">"
            assert self.reduction_depth is not None
            index = self.itervars[self.reduction_depth]
            for i in range(self.reduction_depth + 1, len(self.itervars)):
                index = index * self.ranges[i] + self.itervars[i]
            self.stores.writelines(
                [
                    f"if ({acc}.value {compare_op} {value}) {{",
                    f"    {acc}.index = {cexpr_index(index)}; {acc}.value = {value};",
                    "}",
                ],
            )
        else:
            acc_type = reduction_acc_type(reduction_type, dtype)

            if (reduction_type, acc_type) not in self.reduction_omp_dec:
                if RTYPE_TO_CPP[reduction_type] not in NATIVE_OMP_RTYPES:
                    # Scalar reduction for other reductions are declared by default
                    self.reduction_prefix.splice(
                        f"""\
    #pragma omp declare reduction(\
    {RTYPE_TO_CPP[reduction_type]}:{acc_type}:\
    omp_out = {reduction_combine(reduction_type, "omp_out", "omp_in")}) \
    initializer(omp_priv={{{reduction_init(reduction_type, dtype)}}})
                """
                    )
                self.reduction_omp_dec[reduction_type, acc_type] = RTYPE_TO_CPP[
                    reduction_type
                ]

            self.reduction_prefix.writeline(
                f"{acc_type} {acc} = {reduction_init(reduction_type, dtype)};"
            )
            self.stores.writeline(
                f"{acc} = {reduction_combine(reduction_type, acc, value)};"
            )

        result = reduction_project(reduction_type, acc)
        self.reduction_cse.reduction_cache[reduction_key] = result
        return result

    def store_reduction(self, name, index, value):
        index = self.rename_indexing(index)
        var = self.args.output(name)
        self.reduction_suffix.writeline(
            DeferredLine(name, f"{var}[{cexpr_index(index)}] = {value};")
        )

    def set_ranges(self, lengths, reduction_lengths):
        if self.call_ranges:
            assert self.call_ranges == tuple(lengths) + tuple(
                reduction_lengths
            ), f"{self.call_ranges} == {tuple(lengths)} + {tuple(reduction_lengths)}"
            assert self.reduction_depth == len(lengths)
        else:
            self.call_ranges = tuple(lengths) + tuple(reduction_lengths)
            self.ranges = [self.rename_indexing(x) for x in self.call_ranges]
            self.itervars = [sympy_symbol(f"x{n}") for n in range(len(self.ranges))]
            self.reduction_depth = len(lengths)
        return (
            self.itervars[: self.reduction_depth],
            self.itervars[self.reduction_depth :],
        )

    def size_hint(self):
        return V.graph.sizevars.size_hint(
            sympy_product(self.call_ranges), fallback=8192
        )

    def codegen_loops_impl(self, loop_nest, code, worksharing):
        threads = parallel_num_threads()
        assert self.call_ranges is not None
        par_depth = self.decide_parallel_depth(
            self.call_ranges[: loop_nest.max_parallel_depth()], threads
        )
        with contextlib.ExitStack() as stack:
            if par_depth:
                if loop_nest.is_reduction_only():
                    # need to close the worksharing scope to define reduction vars outside it
                    worksharing.close()
                else:
                    worksharing.parallel(threads)
                loop_nest.mark_parallel(par_depth)
            elif threads > 1:
                if worksharing.single():
                    stack.enter_context(code.indent())

            def gen_kernel(kernel):
                with contextlib.ExitStack() as stack:
                    assert kernel
                    if hasattr(kernel, "codegen_inner_loops"):
                        code.splice(kernel.preloads)
                        kernel.codegen_inner_loops(code)
                        stack.enter_context(code.indent())
                    code.splice(kernel.loads)
                    code.splice(kernel.compute)
                    code.splice(kernel.stores)
                if hasattr(kernel, "codegen_inner_loops"):
                    code.splice(kernel.poststores)

            def get_reduction_code_buffer(loops, is_suffix=True):
                for loop in loops:
                    for kernel in loop.get_kernels():
                        if is_suffix:
                            return kernel.reduction_suffix
                        else:
                            return kernel.reduction_prefix
                return None

            def gen_loops(loops: List[LoopLevel], in_reduction=False):
                with contextlib.ExitStack() as stack_outer:
                    if loops:
                        loop = loops[0]
                        if loop.is_reduction() and not in_reduction:
                            reduction_prefix = get_reduction_code_buffer(
                                loops, is_suffix=False
                            )
                            if reduction_prefix:
                                stack_outer.enter_context(code.indent())
                            code.splice(reduction_prefix)
                        if loop_nest.is_reduction_only() and loop.parallel:
                            worksharing.parallel(threads)

                    for loop in loops:
                        gen_loop(loop, in_reduction)

                    if loops:
                        loop = loops[0]
                        if loop_nest.is_reduction_only() and loop.parallel:
                            worksharing.close()
                        if loop.is_reduction() and not in_reduction:
                            code.splice(
                                get_reduction_code_buffer(loops, is_suffix=True)
                            )

            def gen_loop(loop: LoopLevel, in_reduction=False):
                with contextlib.ExitStack() as stack:
                    loop_lines = loop.lines()
                    if loop_lines is None:
                        return
                    code.writelines(loop_lines)
                    stack.enter_context(code.indent())
                    # generate inner loops or loop body
                    if loop.inner:
                        gen_loops(loop.inner, loop.is_reduction())
                    else:
                        kernels = loop.get_kernels()
                        assert len(kernels) == 1
                        gen_kernel(kernels[0])

            stack.enter_context(code.indent())
            if loop_nest.root:
                gen_loops(loop_nest.root)
            else:
                gen_kernel(loop_nest.kernel)

    def codegen_loops(self, code, worksharing):
        loop_nest = LoopNestWithSplit.build(self)
        self.codegen_loops_impl(loop_nest, code, worksharing)

    @property
    def assert_function(self) -> str:
        return "TORCH_CHECK"

    def decide_parallel_depth(self, ranges, threads):
        seq = self.size_hint()
        par = 1
        depth = 0
        for expr in ranges:
            hint = V.graph.sizevars.size_hint(expr, fallback=8192)
            if par >= 2 * threads or par == threads:
                break
            if seq // threads < config.cpp.min_chunk_size:
                # not enough work
                break
            depth += 1
            par *= hint
            seq /= hint
        # if we assume thread number is dynamic, make sure we
        # have at least one parallel scope and let OMP runtime
        # to manage the serial vs. parallel.
        if config.cpp.dynamic_threads and depth == 0 and len(ranges) > 0:
            depth = 1
        return depth

    @contextlib.contextmanager
    def write_to_suffix(self):
        prior = (self.loads, self.compute, self.stores, self.cse)
        self.loads = IndentedBuffer()
        self.compute = IndentedBuffer()
        self.stores = IndentedBuffer()
        self.cse = self.cse.clone()
        yield
        self.reduction_suffix.splice(self.loads)
        self.reduction_suffix.splice(self.compute)
        self.reduction_suffix.splice(self.stores)
        (self.loads, self.compute, self.stores, self.cse) = prior

    def create_cse_var(self, *args, **kwargs):
        return CppCSEVariable(*args, **kwargs)


class CppVecKernel(CppKernel):
    overrides = CppVecOverrides  # type: ignore[assignment]

    def __init__(
        self,
        args,
        num_threads,
        tiling_factor=0,
        tiling_idx=-1,
        tiling_dtype=torch.float,
    ):
        super().__init__(args, num_threads)
        assert codecache.pick_vec_isa()
        if tiling_factor == 0:
            tiling_factor = codecache.pick_vec_isa().nelements(dtype=tiling_dtype)
        self.tiling_factor = tiling_factor
        self.tiling_idx = tiling_idx
        metrics.generated_cpp_vec_kernel_count += 1

    def load(self, name: str, index: sympy.Expr):
        opt_ctx: OptimizationContext = get_current_node_opt_ctx()
        var = self.args.input(name)
        index = self.rename_indexing(index)
        dtype = V.graph.get_dtype(name)
        tiling_var = self.itervars[self.tiling_idx]
        is_broadcast = not index.has(tiling_var)
        is_mask = (
            dtype in [torch.bool, torch.uint8] and not opt_ctx.is_load_uint8_as_float
        )
        load_mask = f"to_float_mask({self._load_mask})" if self._load_mask else None
        non_contiguous = (
            not is_broadcast
            and stride_at(tiling_var, index) != 1
            or any(
                self.cse.varname_map[s.name].depends_on(tiling_var)
                for s in index.free_symbols
                if s.name.startswith("tmp")
            )
        )
        var_expr = (
            f"{var}[{cexpr_index(index)}]"
            if is_broadcast
            else f"{var} + {cexpr_index(index)}"
        )
        loadbuf = "tmpbuf" if non_contiguous else var_expr
        if is_broadcast:
            csevar = super().load(name, index)
            csevar.dtype = dtype
            return csevar
        elif dtype in [torch.uint8] and opt_ctx.is_load_uint8_as_float:
            line = (
                f"masked_load({loadbuf}, {load_mask})"
                if load_mask
                else f"at::vec::Vectorized<uint8_t>::loadu_one_fourth({loadbuf})"
            )
        elif is_mask:
            line = f"flag_to_float_vec({loadbuf})"
        elif dtype in DTYPE_LOWP_FP:
            line = (
                f"masked_load({loadbuf}, {load_mask})"
                if load_mask
                else f"at::vec::Vectorized<{DTYPE_TO_CPP[dtype]}>::loadu({loadbuf}, {self.tiling_factor})"
            )
        else:
            line = (
                f"masked_load({loadbuf}, {load_mask})"
                if load_mask
                else f"at::vec::Vectorized<float>::loadu({loadbuf})"
            )

        if non_contiguous:
            # TODO: support masked_load for non_contiguous path?
            tmpbuftype = "float" if is_mask else f"{DTYPE_TO_CPP[dtype]}"
            tmpbufsize = f"{self.tiling_factor}"
            if dtype in DTYPE_LOWP_FP:
                tmpbufsize += " * 2"
            tmpbufdeclare = f"__at_align__ {tmpbuftype} tmpbuf[{tmpbufsize}];"
            inner = sympy_symbol(f"{tiling_var}_inner")
            new_index = self.scale_index_with_offset(
                index, itervar_idx=self.tiling_idx, offset=inner
            )
            tmpbufdefine = (
                f"for (long {inner} = 0; {inner} < {self.tiling_factor}; {inner}++) "
            )
            rhs = f"{var}[{cexpr_index(new_index)}]"
            if is_mask:
                rhs = f"flag_to_float_scalar({rhs})"
            tmpbufdefine += f"tmpbuf[{inner}] = {rhs};"
            line = f"([&]() {{ {tmpbufdeclare} {tmpbufdefine} return {line}; }})()"

        csevar = self.cse.generate(self.loads, line)
        csevar.update_on_args("load", (name, index), {})
        assert isinstance(csevar, CppCSEVariable)
        csevar.is_vec = True
        return csevar

    def get_vec_store_line(self, value, var, index, dtype):
        """
        Get a store line str that stores `value` into `var` at `index` of `dtype`.
        :param value: Vectorized type templaterized on `dtype`.
        :param var: buffer to store into.
        :index: index into the `var`.
        """
        # when value's type is str (e.g., welford reduction), caller should make sure
        # it is a vector
        assert isinstance(value, str) or (
            isinstance(value, CppCSEVariable) and value.is_vec
        ), value
        tiling_var = self.itervars[self.tiling_idx]
        assert index.has(tiling_var)
        var_expr = f"{var} + {cexpr_index(index)}"
        non_contiguous = stride_at(tiling_var, index) != 1 or "tmp" in f"{index}"
        if non_contiguous:
            var_expr = "tmpbuf"
        if dtype == torch.float:
            line = f"{value}.store({var_expr});"
        else:
            line = f"{value}.store({var_expr}, {self.tiling_factor});"
        if non_contiguous:
            inner = sympy_symbol(f"{tiling_var}_inner")
            new_index = self.scale_index_with_offset(
                index, itervar_idx=self.tiling_idx, offset=inner
            )
            tmp_bufsize = (
                f"{self.tiling_factor}*sizeof(float)/sizeof({DTYPE_TO_CPP[dtype]})"
            )
            line = (
                f"{{ __at_align__ {DTYPE_TO_CPP[dtype]} tmpbuf[{tmp_bufsize}]; {line} "
                f"for (long {inner} = 0; {inner} < {self.tiling_factor}; {inner}++) "
                f"{var}[{cexpr_index(new_index)}] = tmpbuf[{inner}]; }}"
            )
        return line

    def store(self, name, index, value, mode=None):
        assert "buf" in name
        assert mode is None
        assert isinstance(value, CppCSEVariable), value
        if not value.is_vec:
            # this happens when we store a scalar into a vectorized buffer like "fill"
            value = self.broadcast(value)
        opt_ctx: OptimizationContext = get_current_node_opt_ctx()
        var = self.args.output(name)
        index = self.rename_indexing(index)
        self.stores.writeline(
            DeferredLine(
                name,
                self.get_vec_store_line(value, var, index, V.graph.get_dtype(name)),
            )
        )

    def reduction(self, dtype, src_dtype, reduction_type, value):
        assert reduction_type in {
            "max",
            "min",
            "sum",
            "prod",
            "xor_sum",
            "welford_reduce",
            "welford_combine",
        }
        assert dtype == torch.float
        assert src_dtype == torch.float
        assert isinstance(value, CppCSEVariable) and value.is_vec, value

        vec_ns = "at::vec"
        vec = f"{vec_ns}::Vectorized<{DTYPE_TO_CPP[dtype]}>"
        acc_type = reduction_acc_type(reduction_type, dtype)
        acc_type_vec = reduction_acc_type_vec(reduction_type, dtype)

        if (reduction_type, acc_type) not in self.reduction_omp_dec:
            if RTYPE_TO_CPP[reduction_type] not in NATIVE_OMP_RTYPES:
                # Scalar reduction for other reductions are declared by default
                self.reduction_prefix.splice(
                    f"""\
#pragma omp declare reduction(\
{RTYPE_TO_CPP[reduction_type]}:{acc_type}:\
omp_out = {reduction_combine(reduction_type, "omp_out", "omp_in")}) \
initializer(omp_priv={{{reduction_init(reduction_type, dtype)}}})
            """
                )
            self.reduction_omp_dec[reduction_type, acc_type] = RTYPE_TO_CPP[
                reduction_type
            ]

        if (reduction_type, acc_type_vec) not in self.reduction_omp_dec:
            self.reduction_prefix.splice(
                f"""\
#pragma omp declare reduction(\
{RTYPE_TO_CPP[reduction_type]}:{acc_type_vec}:\
omp_out = {reduction_combine_vec(reduction_type, "omp_out", "omp_in")}) \
initializer(omp_priv={{{reduction_init_vec(reduction_type, dtype)}}})
            """
            )
            self.reduction_omp_dec[reduction_type, acc_type_vec] = RTYPE_TO_CPP[
                reduction_type
            ]

        reduction_key = src_dtype, reduction_type, value
        if reduction_key in self.reduction_cse.reduction_cache:
            return self.reduction_cse.reduction_cache[reduction_key]

        acc = self.reduction_cse.generate(
            self.loads, f"reduction {reduction_key}", write=False
        )
        acc_vec = f"{acc}_vec"

        self.reduction_var_map[acc_vec] = reduction_type
        self.reduction_prefix.writeline(
            f"{acc_type} {acc} = {reduction_init(reduction_type, dtype)};"
        )
        self.reduction_prefix.writeline(
            f"{acc_type_vec} {acc_vec} = {reduction_init_vec(reduction_type, dtype)};"
        )
        self.stores.writeline(
            f"{acc_vec} = {reduction_combine_vec(reduction_type, acc_vec, value)};"
        )

        tmpvar: Union[str, CSEVariable]
        if self.tiling_idx >= self.reduction_depth:
            # Horizontal reduction
            if is_welford_reduction(reduction_type):
                next_value = f"welford_vec_reduce_all({acc_vec})"
            else:
                reduce_all_body = (
                    "{ return "
                    + reduction_combine_vec(reduction_type, "x", "y")
                    + "; }"
                )
                vec_reduce_all_func = f"{vec_ns}::vec_reduce_all<{DTYPE_TO_CPP[dtype]}>"
                next_value = f"{vec_reduce_all_func}([]({vec}& x, {vec}& y) {reduce_all_body}, {acc_vec})"

            self.reduction_suffix.writeline(
                f"{acc} = {reduction_combine(reduction_type, acc, next_value)};"
            )
            tmpvar = acc
        else:
            tmpvar = acc_vec

        result = reduction_project(reduction_type, tmpvar)
        self.reduction_cse.reduction_cache[reduction_key] = result
        return result

    def store_reduction(self, name, index, value):
        index = self.rename_indexing(index)
        var = self.args.output(name)
        out_dtype = V.graph.get_dtype(name)
        # Only float reductions are vectorized currently
        dtype = torch.float
        if self.tiling_idx >= self.reduction_depth:
            # Horizontal reduction
            self.reduction_suffix.writeline(
                DeferredLine(
                    name,
                    f"{var}[{cexpr_index(index)}] = static_cast<{DTYPE_TO_CPP[out_dtype]}>({value});",
                )
            )
        else:
            # Vertical reduction
            store_lines = []
            if out_dtype != dtype:
                if out_dtype in DTYPE_LOWP_FP and dtype == torch.float:
                    _lowp_fp_tmpvar_vec = f"{DTYPE_TO_CPP[out_dtype]}_{value}"
                    store_lines = [
                        DeferredLine(
                            name,
                            f"auto {_lowp_fp_tmpvar_vec} = cvt_fp32_to_lowp_fp<{DTYPE_TO_CPP[out_dtype]}>({value});",
                        )
                    ]
                    value = _lowp_fp_tmpvar_vec
                else:
                    raise AssertionError(
                        f"Unsupported reduction type from {dtype} to {out_dtype}"
                    )
            store_lines += [
                DeferredLine(
                    name,
                    self.get_vec_store_line(value, var, index, out_dtype),
                )
            ]
            self.reduction_suffix.writelines(store_lines)

    def broadcast(self, scalar_var: CppCSEVariable):
        assert (
            not scalar_var.is_vec
            and self.itervars[self.tiling_idx] not in scalar_var.dependent_itervars
        )
        if scalar_var.dtype == torch.bool:
            vec_var = self.cse.generate(
                self.compute, f"to_float_mask({scalar_var.name})"
            )
        else:
            assert scalar_var.dtype is not None
            vec_var = self.cse.generate(
                self.compute,
                f"at::vec::Vectorized<{DTYPE_TO_CPP[scalar_var.dtype]}>({scalar_var.name})",
            )
        assert isinstance(vec_var, CppCSEVariable)
        vec_var.dtype = scalar_var.dtype
        vec_var.dependent_itervars = scalar_var.dependent_itervars
        vec_var.is_vec = True
        return vec_var


class CppTile2DKernel(CppVecKernel):
    """
    A vector kernel that handles the 2d tiles with the tile size defined in `tiling_factor` on
    the inner-most loop level and one of the outer loop level (`outer_tiling_idx`). When the data
    tile is accessed in a contiguous way from the outer loop axis, a transposition is applied on the
    tile to make the access contiguous from the inner-most loop axis. Then, the same vectorization
    logic from its parent `CppVecKernel` is leveraged for load/store/compute. The transposed tile load
    and store are generated into kernel.preloads and kernel.poststores buffers.

    The loop structure looks like below:
    for ...
      for i_outer ...
        for ...
          for inner_most ...
            // generated by CppTile2DKernel
            float tmp0[16*16]; at::vec::transpose_mxn<...>(tmp0, in_ptr0 + ..., ...); // into kernel.preloads
            float tmp1[16*16]; // into kernel.preloads
            for i_inner ... { // the kernel inner loop
              vectorized loads/compute/stores (e.g., load tmp0, store tmp1) // into kernel.loads/compute/stores
            }
            at::vec::transpose_mxn(out_ptr0 + ..., tmp1, ...) // into kernel.poststores
          for inner_most ... (tail)
            // generated by CppVecKernel
            ...
      for i_outer ... (tail)
        for ...
          for ...
            // generated by CppKernel
            ...
    """

    def __init__(self, args, num_threads, tiling_factor, tiling_indices, tiling_dtype):
        super().__init__(
            args, num_threads, tiling_factor, tiling_indices[1], tiling_dtype
        )
        self.tiling_indices = tiling_indices

    def inner_itervar(self):
        return sympy_symbol(f"{self.itervars[self.outer_idx]}_inner")

    def need_vec_transpose(self, index):
        return (
            stride_at(self.itervars[self.outer_idx], index) == 1
            and index.has(self.itervars[self.tiling_idx])
            and not stride_at(self.itervars[self.tiling_idx], index).has(
                self.itervars[self.tiling_idx]
            )
            and not stride_at(self.itervars[self.tiling_idx], index).has(
                self.itervars[self.outer_idx]
            )
        )

    def gen_transposed_tile_load_store(self, name, var, index, is_store):
        # transposed tile load/store outside the kernel inner loop
        dtype = V.graph.get_dtype(name)
        factor = self.tiling_factor
        src = f"{var} + {cexpr_index(index)}"
        dst = "__place_holder__"
        ld_src = f"{cexpr_index(stride_at(self.itervars[self.tiling_idx], index))}"
        ld_dst = f"{factor}"
        if is_store:
            src, dst = dst, src
            ld_src, ld_dst = ld_dst, ld_src

        need_define = True
        load_or_store = f"at::vec::transpose_mxn<{DTYPE_TO_CPP[dtype]},{factor},{factor}>({src}, {ld_src}, {dst}, {ld_dst});"
        if is_store:
            tile_var = self.cse.newvar()
        elif load_or_store not in self.cse.cache:
            tile_var = self.cse.generate(self.preloads, load_or_store, write=False)
        else:
            need_define = False
            tile_var = self.cse.cache[load_or_store]

        if need_define:
            define_line = f"{DTYPE_TO_CPP[dtype]} {tile_var}[{factor}*{factor}] __attribute__ ((aligned ({factor})));"
            self.preloads.writeline(define_line)

        load_or_store = load_or_store.replace("__place_holder__", str(tile_var))
        if is_store:
            self.poststores.writeline(DeferredLine(name, load_or_store))
        else:
            self.preloads.writeline(load_or_store)

        return tile_var

    def load(self, name: str, index: sympy.Expr):
        opt_ctx: OptimizationContext = get_current_node_opt_ctx()
        var = self.args.input(name)
        index = self.rename_indexing(index)

        inner = self.inner_itervar()
        if self.need_vec_transpose(index):
            tile_var = self.gen_transposed_tile_load_store(
                name, var, index, is_store=False
            )
            # vector load inside the kernel inner loop
            loadbuf = f"{tile_var} + {cexpr_index(inner * self.tiling_factor)}"
            dtype = V.graph.get_dtype(name)
            if dtype in DTYPE_LOWP_FP:
                line = f"at::vec::Vectorized<{DTYPE_TO_CPP[dtype]}>::loadu({loadbuf}, {self.tiling_factor})"
            elif (
                V.graph.get_dtype(name) in [torch.uint8]
                and opt_ctx.is_load_uint8_as_float
            ):
                line = f"at::vec::Vectorized<uint8_t>::loadu_one_fourth({loadbuf})"
            else:
                line = f"at::vec::Vectorized<float>::loadu({loadbuf})"
            csevar = self.cse.generate(self.loads, line)
            csevar.update_on_args("load", (name, index), {})
            assert isinstance(csevar, CppCSEVariable)
            csevar.is_vec = True
            return csevar
        else:
            new_index = self.scale_index_with_offset(
                index,
                itervar_idx=self.outer_idx,
                offset=inner,
            )
            return super().load(name, new_index)

    def store(self, name, index, value, mode=None):
        assert "buf" in name
        opt_ctx: OptimizationContext = get_current_node_opt_ctx()
        var = self.args.output(name)

        inner = self.inner_itervar()
        index = self.rename_indexing(index)
        assert mode is None
        if self.need_vec_transpose(index):
            tile_var = self.gen_transposed_tile_load_store(
                name, var, index, is_store=True
            )
            # vector store inside the kernel inner loop
            storebuf = f"{tile_var} + {cexpr_index(inner * self.tiling_factor)}"
            if V.graph.get_dtype(name) in DTYPE_LOWP_FP:
                line = f"{value}.store({storebuf}, {self.tiling_factor});"
            elif V.graph.get_dtype(name) in [torch.uint8]:
                line = f"{value}.store({storebuf}, {self.tiling_factor});"
            else:
                line = f"{value}.store({storebuf});"
            self.stores.writeline(DeferredLine(name, line))
        else:
            new_index = self.scale_index_with_offset(
                index,
                itervar_idx=self.outer_idx,
                offset=inner,
            )
            super().store(name, new_index, value, mode)

    def codegen_inner_loops(self, code):
        inner = self.inner_itervar()
        code.writeline(
            f"for (long {inner} = 0; {inner} < {self.tiling_factor}; {inner}++)"
        )

    def set_ranges(self, group, reduction_group):
        vars = super().set_ranges(group, reduction_group)
        # do vertical reduction as the tail loop
        self.outer_idx, self.tiling_idx = (
            self.tiling_indices
            if self.tiling_indices[1] < self.reduction_depth
            else reversed(self.tiling_indices)
        )
        return vars


class CppVecKernelChecker(CppVecKernel):
    def __init__(self, args, num_threads, tiling_factor, tiling_idx=-1):
        super().__init__(args, num_threads, tiling_factor, tiling_idx)

        # Since this kernel is only for checker but does not generate any
        # code, so we need to decrease the kernel count.
        metrics.generated_kernel_count -= 1
        metrics.generated_cpp_vec_kernel_count -= 1

        # Used to record the graph wrapper code as the wrapper_code status could be
        # changed during graph run.
        self._orig_wrapper_code = None

        self.simd_vec = True

        self.fast_vec_list = []
        for k, v in CppVecOverrides.__dict__.items():
            if isinstance(v, staticmethod):
                self.fast_vec_list.append(k)
        self.exit_stack = contextlib.ExitStack()

        # Cache all the load result
        self.load_supported_dtypes: List[torch.dtype] = [
            torch.float,
            torch.bfloat16,
            torch.float16,
            torch.bool,
            torch.uint8,
        ]
        self.store_supported_dtypes: List[torch.dtype] = [
            torch.float,
            torch.bfloat16,
            torch.float16,
            torch.uint8,
        ]
        # Cache the dtypes of the store operation. If the store is mixing dtypes, the
        # vectorization would not support it as it is hard to determine the vec dtype
        self.store_dtypes: List[torch.dtype] = []
        # The dtype is used for vectorization
        self.vec_dtype: torch.dtype = torch.float32

    def disable_vec(self, msg=None):
        if schedule_log.isEnabledFor(logging.DEBUG):
            schedule_log.debug("Disabled vectorization: %s", msg)
        self.simd_vec = False

    def is_mask(self, name: str, users: Dict[torch.fx.Node, None]):
        load_type = V.graph.get_dtype(name)
        if load_type == torch.bool:
            return all(user.target in ("where", "masked") for user in users.keys())
        elif load_type == torch.uint8:
            """
            If the load value is torch.uint8, then we only support the loaded
            value is as the mask.
            """
            if not all(
                user.target == "to_dtype" and user.args[-1] == torch.bool
                for user in users.keys()
            ):
                return False

            for to_dtype_node in users.keys():
                assert to_dtype_node.target == "to_dtype"
                if not all(
                    user.target in ("where", "masked")
                    for user in to_dtype_node.users.keys()
                ):
                    return False
            return True
        else:
            return False

    def is_load_uint8_as_float(self, name: str, users: Dict[torch.fx.Node, None]):
        """
        Check:
        1. load_type is torch.uint8
        2. has 1 user node of target to_dtype
        3. dtype of to_dtype is torch.float
        """
        load_type = V.graph.get_dtype(name)
        if load_type is not torch.uint8:
            return False
        if len(users) == 1:
            user = next(iter(users))
            if (user.target == "to_dtype") and (user.args[-1] == torch.float):
                return True
            return False
        return False

    def can_store_fp32_as_uint8(self, store_var: str, value_node: torch.fx.Node):
        """
        Check:
        1. store_type is torch.uint8
        2. value_node is of target to_dtype
        3. dtype of to_dtype node is torch.uint8
        """
        store_type = V.graph.get_dtype(store_var)
        if store_type not in [torch.uint8]:
            return False
        if value_node.target == "to_dtype" and value_node.args[-1] == torch.uint8:
            return True

        return False

    def is_load_integer_scalar_tensor(self, name: str, index: sympy.Expr):
        load_dtype = V.graph.get_dtype(name)
        buffer = V.graph.get_buffer(name)
        return (
            load_dtype in [torch.int32, torch.int64]
            and isinstance(buffer, TensorBox)
            and isinstance(buffer.data, StorageBox)
            and (len(buffer.data.layout.size) == 0)
            and (index == 0)
        )

    def load(self, name: str, index: sympy.Expr):
        with RecordOptimizationContext(__name__) as node_ctx:
            load_dtype = V.graph.get_dtype(name)
            opt_ctx: OptimizationContext = node_ctx.get_opt_ctx()
            assert opt_ctx
            opt_ctx.dtype = load_dtype
            opt_ctx.is_load_as_mask = self.is_mask(name, node_ctx.get_fx_node().users)
            opt_ctx.is_load_uint8_as_float = self.is_load_uint8_as_float(
                name, node_ctx.get_fx_node().users
            )

            var = self.cse.newvar()

            if len(self.itervars) == 0:
                self.disable_vec("not a loop")
                return var

            if load_dtype in [torch.bool, torch.uint8] and not (
                opt_ctx.is_load_as_mask or opt_ctx.is_load_uint8_as_float
            ):
                if not opt_ctx.is_load_as_mask:
                    self.disable_vec(f"{load_dtype} not loaded as mask")
                elif not opt_ctx.is_load_uint8_as_float:
                    self.disable_vec(f"{load_dtype} not loaded as float")
                return var

            if (
                (load_dtype not in self.load_supported_dtypes)
                and not self.is_load_integer_scalar_tensor(name, index)
                and index.has(self.itervars[self.tiling_idx])
            ):
                self.disable_vec(f"{load_dtype} not supported by load")
                return var

            return var

    def store(self, name, index, value, mode=None):
        with RecordOptimizationContext(__name__) as node_ctx:
            if len(self.itervars) == 0:
                self.disable_vec("not a loop")
                return self.simd_vec

            store_dtype = V.graph.get_dtype(name)

            opt_ctx: OptimizationContext = node_ctx.get_opt_ctx()
            assert opt_ctx
            opt_ctx.dtype = store_dtype

            store_dtype = torch.float if store_dtype == torch.float32 else store_dtype
            self.store_dtypes.append(store_dtype)
            if store_dtype not in self.store_supported_dtypes:
                self.disable_vec(f"{store_dtype} not supported by store")
                return self.simd_vec

            if store_dtype in [torch.uint8]:
                value_node = node_ctx.get_fx_node().all_input_nodes[-1]
                if not self.can_store_fp32_as_uint8(name, value_node):
                    self.disable_vec("not support store float32 as uint8")
                    return self.simd_vec

            assert "buf" in name
            index = self.rename_indexing(index)

            if mode:
                self.disable_vec(f"store mode: {mode}")
                return self.simd_vec

            if index.is_number:
                self.disable_vec(f"constant store index: {index}")
            return self.simd_vec

    def reduction(self, dtype, src_dtype, reduction_type, value):
        if (
            dtype == torch.float
            and src_dtype == torch.float
            and reduction_type in VECTORIZABLE_RTYPES
        ):
            pass
        else:
            self.disable_vec(
                f"reduction: dtype {dtype}, src_dtype {src_dtype}, reduction_type {reduction_type}"
            )
        if is_welford_reduction(reduction_type):
            return tuple([self.simd_vec] * 3)
        return self.simd_vec

    def store_reduction(self, name, index, value):
        return self.simd_vec

    def is_supported_cmp(self, node: torch.fx.Node):
        def get_node_dtype(node):
            if type(node) == torch.fx.Node:
                opt_ctx: OptimizationContext = get_current_node_opt_ctx()
                return opt_ctx.dtype if opt_ctx else None
            else:
                return None

        def get_cmp_dtypes(node: torch.fx.Node):
            return get_node_dtype(node.args[-2]), get_node_dtype(node.args[-1])

        assert len(node.args) >= 2
        # cmp(x, y): y is a magic value like x >= 1
        if type(node.args[-1]) in [int, float]:
            return True
        # cmp(x, y): x is a magic value like 1 >= y
        if type(node.args[-2]) in [int, float]:
            return False

        left_dtype, right_dtype = get_cmp_dtypes(node)
        if left_dtype is None or right_dtype is None:
            # TODO(Eikan): To record, deduce and propagate the data type of every expression.
            return True
        else:
            return left_dtype == right_dtype

    def __exit__(self, exc_type, exc_val, exc_tb):
        assert self._orig_wrapper_code is not None
        # Restore the wrapper_code
        V.graph.wrapper_code = self._orig_wrapper_code
        self.exit_stack.__exit__(exc_type, exc_val, exc_tb)

    def __enter__(self):
        # Record the graph wrapper code. The wrapper_code status could be
        # changed during graph run. Regarding this checker, we also need to
        # run the graph but we don't expect to change any status that would
        # impact the code generation. Hence, we record the graph wrapper code
        # and replace it with a dummy wrapper_code and then restore to the
        # original one as long as the checker is finished.
        self._orig_wrapper_code = V.graph.wrapper_code
        V.graph.wrapper_code = WrapperCodeGen()

        class VecCheckerProxy:
            bin_cmp_ops = ["eq", "ne", "le", "ge", "lt", "gt"]

            @staticmethod
            def _bin_cmp_op(x, y):
                current_node: torch.fx.Node = V.interpreter.current_node
                if not self.is_supported_cmp(current_node):
                    self.disable_vec(f"binary comparison op: {current_node}")
                return self.simd_vec

            @staticmethod
            def __getattr__(name):  # type: ignore[misc]
                def inner(*args, **kwargs):
                    if name in VecCheckerProxy.bin_cmp_ops:
                        return VecCheckerProxy._bin_cmp_op(args, kwargs)

                    if name not in self.fast_vec_list:
                        self.disable_vec(f"op: {name}")
                    return self.simd_vec

                return inner

            @staticmethod
            def load(name: str, index: sympy.Expr):
                return self.load(name, index)

            @staticmethod
            def store(name, index, value, mode=None):
                return self.store(name, index, value, mode=mode)

            @staticmethod
            def reduction(dtype, src_dtype, reduction_type, value):
                return self.reduction(dtype, src_dtype, reduction_type, value)

            @staticmethod
            def store_reduction(name, index, value):
                return self.store_reduction(name, index, value)

            @staticmethod
            def constant(val, dtype):
                with RecordOptimizationContext(__name__) as node_ctx:
                    opt_ctx: OptimizationContext = node_ctx.get_opt_ctx()
                    assert opt_ctx
                    # VecKernel override dtype for constant
                    # Vectorization only support int32/fp32 now
                    # So if dtype = int64/fp64, we will cast it to int32/fp32 if possible
                    i32_iinfo = torch.iinfo(torch.int32)
                    if (
                        dtype == torch.int64
                        and val <= i32_iinfo.max
                        and val >= i32_iinfo.min
                    ):
                        opt_ctx.dtype = torch.int32

                    f32_iinfo = torch.finfo(torch.float32)
                    if dtype == torch.double:
                        if (
                            (val <= f32_iinfo.max and val >= f32_iinfo.min)
                            or (val == torch.inf)
                            or (val == -torch.inf)
                        ):
                            opt_ctx.dtype = torch.float32

                    supported_dtypes = [
                        torch.float32,
                        torch.int32,
                        torch.bfloat16,
                        torch.float16,
                    ]

                    if opt_ctx.dtype not in supported_dtypes or (
                        opt_ctx.dtype == torch.int32
                        and not all(
                            user.target in VecCheckerProxy.bin_cmp_ops
                            for user in node_ctx.current_node.users
                        )
                    ):
                        self.disable_vec(f"constant dtype: {opt_ctx.dtype}")
                    return val

            @staticmethod
            def index_expr(expr, dtype):
                assert len(self.ranges) == len(self.itervars)
                if not len(self.ranges) or not all(
                    not isinstance(range, sympy.Expr) or sympy.simplify(range).is_number
                    for range in self.ranges
                ):
                    # if the range value is sympy.Expr, we might could not deduce the accurate loop interval.
                    self.disable_vec(f"index_expr: {expr}, dtype {dtype}")
                    return self.cse.newvar()

                def can_use_int32():
                    free_symbols = list(expr.free_symbols)
                    sizes = {
                        k: v
                        for k, v in zip(self.itervars, self.ranges)
                        if k in free_symbols
                    }
                    # Trivial case: Range empty
                    if any(v == 0 for v in sizes.values()):
                        return True

                    vars_ranges = {k: ValueRanges(0, v - 1) for k, v in sizes.items()}
                    if not vars_ranges or len(vars_ranges) != len(free_symbols):
                        i32_iinfo = torch.iinfo(torch.int32)
                        return (
                            expr.is_number
                            and expr <= i32_iinfo.max
                            and expr >= i32_iinfo.min
                        )
                    expr_ranges = bound_sympy(expr, vars_ranges)
                    if math.isinf(expr_ranges.lower) or math.isinf(expr_ranges.upper):  # type: ignore[arg-type]
                        return False
                    # If something takes the values 0..7, we will compare in the loop
                    # x < 8. As such, for the loop not to overflow in the last iteration, we want
                    # to check that expr_ranges.upper + 1 is representable as well
                    return range_expressable_in_32_bits(
                        ValueRanges(
                            int(expr_ranges.lower), int(expr_ranges.upper) + 1  # type: ignore[arg-type]
                        )
                    )

                with RecordOptimizationContext(__name__) as node_ctx:
                    assert len(self.ranges) == len(self.itervars)
                    opt_ctx: OptimizationContext = node_ctx.get_opt_ctx()
                    assert opt_ctx
                    if (
                        dtype == torch.int64
                        and can_use_int32()
                        and all(
                            user.target in VecCheckerProxy.bin_cmp_ops
                            for user in node_ctx.current_node.users
                        )
                    ):
                        opt_ctx.dtype = torch.int32
                    else:
                        opt_ctx.dtype = dtype
                        self.disable_vec(f"index_expr: {expr}, dtype {dtype}")

                    tiling_var = self.itervars[self.tiling_idx]
                    tiling_var_irrelevant = not expr.has(tiling_var)
                    if not tiling_var_irrelevant:
                        self.disable_vec(
                            f"index_expr (tiling var relevant): {expr}, dtype {dtype}"
                        )
                    opt_ctx.is_most_inner_loop_irrevelant = tiling_var_irrelevant
                    tmp_var = self.cse.newvar()
                    return tmp_var

            @staticmethod
            def indirect_indexing(index_var, size, check=True):
                return sympy_symbol(str(index_var))

            @staticmethod
            def masked(mask, body, other):
                body()
                return self.cse.newvar()

            @staticmethod
            def to_dtype(x, dtype, src_dtype=None):
                with RecordOptimizationContext(__name__) as node_ctx:
                    opt_ctx: OptimizationContext = node_ctx.get_opt_ctx()
                    assert opt_ctx
                    opt_ctx.dtype = dtype

                    cur_node = node_ctx.get_fx_node()
                    input_value: torch.fx.Node = cur_node.all_input_nodes[1]
                    if dtype == torch.float:
                        if input_value.target in [
                            "load",
                        ]:
                            # Support masked_load for BF16/FP16. Because the legalization will
                            # insert to_dtype to convert the BF16/FP16 input to FP32.
                            dtype = (
                                V.graph.get_dtype(input_value.args[1])
                                if input_value.target == "load"
                                else input_value.args[-1]
                            )
                            if dtype in [
                                torch.float16,
                                torch.bfloat16,
                                torch.float,
                                torch.uint8,
                            ]:
                                # Convert from dtype to torch.float
                                pass
                            elif (
                                dtype in [torch.int32, torch.int64]
                                and input_value.target == "load"
                            ):
                                buffer = V.graph.get_buffer(input_value.args[1])
                                # Check if load of a scalar tensor of integer
                                if not (
                                    isinstance(buffer, TensorBox)
                                    and isinstance(buffer.data, StorageBox)
                                    and len(buffer.data.layout.size) == 0
                                ):
                                    self.disable_vec(f"to_dtype: dtype {dtype}")
                            else:
                                self.disable_vec(f"to_dtype: dtype {dtype}")
                    elif dtype in DTYPE_LOWP_FP:
                        if not all(usr.target == "store" for usr in cur_node.users):
                            self.disable_vec(
                                "to_dtype: bfloat16/float16 expecting users are all stores"
                            )
                            return x

                        store_names = [usr.args[1] for usr in cur_node.users]
                        if not all(
                            V.graph.get_dtype(name) in [dtype] for name in store_names
                        ):
                            self.disable_vec(
                                "to_dtype: expecting all stores into bfloat16 or float16"
                            )
                            return x
                    elif dtype == torch.bool:
                        pass
                    elif dtype == torch.uint8:
                        # Only allow below 2 cases:
                        # Case 1: to_uint8 and store which corresponding to the single quant node
                        # at last of fusion pattern.
                        is_to_uint8_and_store = all(
                            usr.target in ["store"] for usr in cur_node.users
                        )
                        # Case 2: to_uint8 and to_float which corresponding to pair of quant/dequant node
                        # at middle of fusion pattern.
                        is_to_uint8_and_to_float = all(
                            (
                                usr.target in ["to_dtype"]
                                and usr.args[2] == torch.float32
                            )
                            for usr in cur_node.users
                        )
                        if not (is_to_uint8_and_store or is_to_uint8_and_to_float):
                            self.disable_vec(f"to_dtype: dtype {dtype}")
                    else:
                        self.disable_vec(f"to_dtype: dtype {dtype}")
                    return x

        self.exit_stack.enter_context(V.set_ops_handler(VecCheckerProxy()))
        self.exit_stack.enter_context(V.set_kernel_handler(self))
        return self


class CppKernelProxy(CppKernel):
    def __init__(self, kernel_group):
        super().__init__(kernel_group.args, kernel_group.ws.num_threads)
        self.kernel_group = kernel_group
        self.loop_nest = None
        self.call_ranges = None
        self.picked_vec_isa: codecache.VecISA = codecache.pick_vec_isa()

    def data_type_propagation(self, nodes):
        for _node in nodes:
            assert isinstance(_node, SchedulerNode)
            DataTypePropagation.propagate_scheduler_node(_node)

    # Check if all the nodes of a given fx graph can support BF16/FP16
    def is_lowp_fp_scheduler(self, scheduler_node: SchedulerNode):
        if not isinstance(scheduler_node._body, ir.LoopBody):
            return True

        _lowp_fp_type: Optional[torch.dtype] = None

        # Propagate the dtype to check if all the fx node is bf16/fp16
        DataTypePropagation.propagate_scheduler_node(scheduler_node)

        sub_blocks = [scheduler_node._body.root_block] + list(
            scheduler_node._body.subblocks.values()
        )
        for sub_block in sub_blocks:
            for _node in sub_block.graph.nodes:
                # TODO(Eikan): Regarding get_index and index_expr, we should conclude the
                # the data type as well.
                if _node.op == "placeholder" or _node.target in (
                    "get_index",
                    "index_expr",
                ):
                    continue

                # Fast path if all operations can support bf16/fp16 without converting to fp32
                if _node.target not in [
                    "load",
                    "store",
                    "abs",
                    "neg",
                    "output",
                ]:
                    return False

                if hasattr(_node, "meta") and _node.meta:
                    assert OptimizationContext.key in _node.meta
                    opt_ctx: OptimizationContext = _node.meta[OptimizationContext.key]
                    if not opt_ctx.dtype or opt_ctx.dtype not in DTYPE_LOWP_FP:
                        return False
                    if _lowp_fp_type:
                        assert (
                            _lowp_fp_type == opt_ctx.dtype
                        ), "scheduler node do not support bf16/fp16 mix"
                    else:
                        _lowp_fp_type = opt_ctx.dtype
                else:
                    return False

        scheduler_node._lowp_fp_type = _lowp_fp_type  # type: ignore[attr-defined]
        return True

    def legalize_lowp_fp_dtype(self, nodes):
        def add_to_dtype(sub_graph: torch.fx.Graph):
            def is_lowp_fp_load(node: torch.fx.Node):
                if node.target not in ["load"]:
                    return False
                assert len(node.args) == 3
                load_dtype = V.graph.get_dtype(node.args[1])
                return load_dtype in DTYPE_LOWP_FP

            def is_lowp_fp_store(node: torch.fx.Node):
                if node.target != "store":
                    return False
                _, store_var, _, _, _ = node.args
                store_dtype = V.graph.get_dtype(store_var)
                return store_dtype in DTYPE_LOWP_FP

            sub_graph_nodes = list(sub_graph.nodes)
            to_lowp_fp_legalized_nodes = []
            for _node in sub_graph_nodes:
                if is_lowp_fp_load(_node):
                    # No need to promote to float if all users are direct stores
                    if all(user.target == "store" for user in _node.users):
                        continue
                    ops = _node.args[0]
                    with sub_graph.inserting_after(_node):
                        to_type_node = sub_graph.call_method(
                            "to_dtype", args=(ops, _node, torch.float)
                        )
                        to_type_node_args = to_type_node.args
                        _node.replace_all_uses_with(to_type_node)
                        to_type_node.args = to_type_node_args
                        metrics.cpp_to_dtype_count += 1
                elif is_lowp_fp_store(_node):
                    ops, name, _, value_var, _ = _node.args
                    # No need to promote to float if it is a user of a load which are all directly stored
                    if value_var.target == "load" and all(
                        user.target == "store" for user in value_var.users
                    ):
                        continue
                    dtype = V.graph.get_dtype(name)
                    with sub_graph.inserting_before(_node):
                        to_type_node = sub_graph.call_method(
                            "to_dtype", args=(ops, value_var, dtype)
                        )
                        _node.replace_input_with(value_var, to_type_node)
                        metrics.cpp_to_dtype_count += 1
                elif _node.target == "reduction":
                    (
                        ops,
                        dtype,
                        src_dtype,
                        reduction_type,
                        value,
                    ) = _node.args
                    if src_dtype in DTYPE_LOWP_FP:
                        # Since we always convert the load/store value to float if the tensor is bfloat16/float16.
                        # Therefore, the reduction should never work with bfloat16/float16 value. Hence, we update
                        # the bfloat16/float16 reduction by
                        #     1) updating the src_dtype to float
                        # and 2) updating the dtype to float if it is bfloat16/float16.
                        assert dtype in [
                            torch.float,
                            torch.bfloat16,
                            torch.float16,
                            torch.int64,
                        ]
                        _node.args = (
                            ops,
                            torch.float if dtype in DTYPE_LOWP_FP else dtype,
                            torch.float,
                            reduction_type,
                            value,
                        )
                elif _node.target == "to_dtype" and _node.args[-1] in DTYPE_LOWP_FP:
                    (ops, x, _) = _node.args
                    # The legalization always loads the BF16/FP16 tensor as FP32 for computation
                    # and converts back to BF16/FP16 after the computation.
                    # Hence, there should be no computation w/ BF16/FP16.
                    # Therefore, we update the to_dtype by replacing the bf16/fp16 dtype with fp32.
                    # Save the legalized to_dtype node for the elimination(eliminate_to_dtype step):
                    #  1) Eliminate the redundant to_dtype node if we have a pattern as follows:
                    #     graph():
                    #       %lowp_fp_legalized = call_method[target=to_dtype](args = (%ops, %input, torch.float))
                    #       %to_dtype2 = call_method[target=to_dtype](args = (%ops, %lowp_fp_legalized, torch.bfloat16/float16))
                    # Regarding the first to_dtype, it is redundant because
                    # the second to_type also converts to the torch.bfloat16/torch.float16.
                    # Hence, we remove the first to_type.
                    to_lowp_fp_legalized_nodes.append(_node)
                    _node.args = (ops, x, torch.float)
                else:
                    pass

            def eliminate_to_dtype(sub_graph: torch.fx.Graph):
                def _eliminate_duplicate_to_node(sub_graph: torch.fx.Graph):
                    # Eliminate the redundant to_dtype node. Let's consider a pattern as follows:
                    #   graph():
                    #     %to_dtype1 = call_method[target=to_dtype](args = (%ops, %input, torch.float), kwargs = {})
                    #     %to_dtype2 = call_method[target=to_dtype](args = (%ops, %to_dtype1, torch.float), kwargs = {})
                    # Regarding the first to_dtype, it is redundant because the second to_type also converts to the
                    # torch.float. Hence, we remove the first to_type
                    def _used_by_to(to_node: torch.fx.Node):
                        return all(usr.target == "to_dtype" for usr in to_node.users)

                    all_to_nodes = [
                        node for node in sub_graph.nodes if node.target == "to_dtype"
                    ]
                    all_to_nodes_and_users = [
                        {node: node.users} for node in all_to_nodes if _used_by_to(node)
                    ]
                    for node_users in all_to_nodes_and_users:
                        for node, users in node_users.items():
                            if node in sub_graph.nodes and (
                                all(usr.args[-1] == node.args[-1] for usr in users)
                                or (
                                    node in to_lowp_fp_legalized_nodes
                                    and all(
                                        usr.args[-1] in DTYPE_LOWP_FP for usr in users
                                    )
                                )
                            ):
                                val_node = node.all_input_nodes[-1]
                                node.replace_all_uses_with(val_node)
                                sub_graph.erase_node(node)

                    # For debug mode, the graph of LoopBody will attach a new GraphModule as
                    # owning_module for debugging while the release mode will not. The lint will
                    # check whether the graph has owning_module to decide if it needs to check
                    # call_module. LoopBody might contain get_index as a module call. But it
                    # is just a function. Hence, it cannot pass the lint check for debug mode.
                    # We bypass the check if the owning_module is None. Eventually, we should call
                    # get_index via call_function but not call_module.
                    if sub_graph.owning_module is None:
                        sub_graph.lint()

                _eliminate_duplicate_to_node(sub_graph)

            eliminate_to_dtype(sub_graph)

        def _legalize_lowp_fp(loop_body: ir.LoopBody):
            sub_blocks = [loop_body.root_block] + list(loop_body.subblocks.values())
            for sub_block in sub_blocks:
                add_to_dtype(sub_block.graph)

        if all(
            isinstance(_node, SchedulerNode) and self.is_lowp_fp_scheduler(_node)
            for _node in nodes
        ):
            # Mark the load node to load bf16/fp16
            for _node in nodes:
                sub_blocks = [_node._body.root_block] + list(
                    _node._body.subblocks.values()
                )
                for sub_block in sub_blocks:
                    for fx_node in sub_block.graph.nodes:
                        if fx_node.target in ["load", "store"]:
                            assert fx_node.meta
                            assert OptimizationContext.key in fx_node.meta
                            opt_ctx: OptimizationContext = fx_node.meta[
                                OptimizationContext.key
                            ]
                            assert opt_ctx.dtype in DTYPE_LOWP_FP

            # Bypass the legalization as the kernel can run with bf16/fp16 directly
            return

        for _node in nodes:
            assert isinstance(_node, SchedulerNode)
            assert isinstance(_node._body, ir.LoopBody)
            node: SchedulerNode = _node

            def is_memory_copy_scheduler_node(node: SchedulerNode):
                op_counts = node.read_writes.op_counts
                return (
                    len(op_counts) == 2 and "load" in op_counts and "store" in op_counts
                )

            should_legalize = not is_memory_copy_scheduler_node(node)
            if should_legalize:
                body: ir.LoopBody = node._body
                _legalize_lowp_fp(body)

    def codegen_nodes(self, nodes):
        # Legalize BF16 node by adding to_dtype explicitly
        self.legalize_lowp_fp_dtype(nodes)
        self.data_type_propagation(nodes)

        assert len(nodes) >= 1
        first_node = nodes[0]
        vec_dtype = (
            first_node._lowp_fp_type
            if all(
                hasattr(_node, "_lowp_fp_type")
                and _node._lowp_fp_type == first_node._lowp_fp_type
                for _node in nodes
            )
            else torch.float
        )

        kernel_group = self.kernel_group
        _, (group, reduction_group) = max(
            nodes, key=lambda x: int(x.is_reduction())
        ).group

        self.set_ranges(group, reduction_group)

        def codegen_kernel(cls, *args):
            with kernel_group.new_kernel(cls, *args) as kernel:
                run(kernel)

                # Ugly hack to maintain the metrics kernel count since
                # we only count in CppKernelProxy, not those contained in it
                metrics.generated_kernel_count -= 1

                return kernel

        def run(kernel):
            vars, reduction_vars = kernel.set_ranges(group, reduction_group)
            in_suffix = False
            for node in nodes:
                if node.group[1] in [
                    (group, reduction_group),
                    (group + reduction_group, ()),
                ]:
                    assert not in_suffix
                    node.run(vars, reduction_vars)
                else:
                    in_suffix = True
                    assert node.group[1] == (
                        group,
                        (),
                    ), f"unexpected group: {node.group[1]} != {group}, {reduction_group}"
                    # we can fuse in some extra pointwise into the suffix
                    with kernel.write_to_suffix():
                        node.run(vars, ())

        scalar_kernel = codegen_kernel(CppKernel)
        V.graph.removed_buffers |= scalar_kernel.removed_buffers
        V.graph.inplaced_to_remove |= scalar_kernel.inplaced_to_remove
        self.loop_nest = LoopNestWithSplit.build(scalar_kernel)

        if not self.picked_vec_isa:
            return

        def select_tiling_indices():
            all_index = []
            for node in nodes:
                rw = dependencies.extract_read_writes(node._body, *node._sizes)
                all_index += [dep.index for dep in itertools.chain(rw.reads, rw.writes)]
            contig_vars = set()
            contig_vars_list = []
            non_contig_stride_const = set()
            non_contig_stride_other = set()
            for index in all_index:
                for var in index.free_symbols:
                    if not re.search(r"^d\d+$", var.name):
                        continue
                    stride = stride_at(var, index)
                    if stride == 1:
                        contig_vars.add(int(var.name[1:]))
                        contig_vars_list.append(int(var.name[1:]))
                    elif all(s.name.startswith("s") for s in stride.free_symbols):
                        non_contig_stride_const.add(int(var.name[1:]))
                    else:
                        non_contig_stride_other.add(int(var.name[1:]))
            contig_only = (
                contig_vars - non_contig_stride_const - non_contig_stride_other
            )
            if len(contig_vars) == 0:
                # no contiguous vars
                return [len(self.itervars) - 1]
            if contig_only:
                return sorted(contig_only)[-1:]
            contig_and_const_stride = (
                contig_vars & non_contig_stride_const
            ) - non_contig_stride_other
            contig_vars_sorted = sorted(contig_vars)
            if (
                len(contig_vars_sorted) == 2
                and contig_vars_sorted[-1] in contig_and_const_stride
                and contig_vars_sorted[-1] == len(self.itervars) - 1
            ):
                return contig_vars_sorted
            return sorted(contig_vars_sorted, key=contig_vars_list.count)[-1:]

        def select_tiling(dtype: torch.dtype = torch.float):
            # TODO(jgong5): support alternative tiling factors and data types
            tiling_factor = self.picked_vec_isa.nelements(dtype=dtype)
            tiling_indices = select_tiling_indices()
            if tiling_indices:
                could_vec = True
                for tiling_indice in tiling_indices:
                    with CppVecKernelChecker(
                        deepcopy(self.kernel_group.args),
                        parallel_num_threads(),
                        tiling_factor,
                        tiling_indice,
                    ) as vec_checker:
                        run(vec_checker)
                        could_vec = could_vec and vec_checker.simd_vec
                        if not could_vec:
                            break
                if could_vec:
                    if len(tiling_indices) == 1:
                        return [tiling_factor], tiling_indices
                    if len(tiling_indices) == 2:
                        return [tiling_factor, tiling_factor], tiling_indices
            return [], []

        # Kernels share the same global contexts like V.graph.wrapper_code, V.kernel.args.
        # But the generated scalar kernel has updated these global contexts. Hence, the other kernels
        # should not do this again to avoid context conflict. By now, we only control the
        # config.inplace_buffers. In the future, we could maintain more contexts.
        with torch._inductor.config.patch(inplace_buffers=False):
            tiling_factors, tiling_indices = select_tiling(vec_dtype)
            assert len(tiling_factors) == len(tiling_indices)
            if len(tiling_indices) == 1:
                main_loop, tail_loop = self.loop_nest.split_with_tiling(
                    tiling_indices[0], factor=tiling_factors[0]
                )
                main_loop.set_kernel(
                    codegen_kernel(
                        CppVecKernel, tiling_factors[0], tiling_indices[0], vec_dtype
                    )
                )
                tail_loop.set_kernel(scalar_kernel)
                main_loop.simd_vec = True
                tail_loop.simd_omp = True
                # We chop the loop into two cubes by the nelements - main loop and tail loop.
                # Regarding the main loop, it is straightforward that it could be vectorized with
                # nelements. But for the tail loop, it still could be vectorized. For example,
                # if the nelements is 8(256bits), then the tail loop still could be vectorized
                # as 4(128bits).
                tail_loop.simd_nelements = tiling_factors[0] // 2
            elif len(tiling_indices) == 2:
                assert (
                    tiling_indices[1] == len(self.itervars) - 1
                    and tiling_factors[0] == tiling_factors[1]
                )
                outer_main_loop, outer_tail_loop = self.loop_nest.split_with_tiling(
                    tiling_indices[0], factor=tiling_factors[0]
                )
                outer_tail_loop.set_kernel(scalar_kernel)
                inner_main_loop, inner_tail_loop = outer_main_loop.split_with_tiling(
                    tiling_indices[1] - tiling_indices[0], factor=tiling_factors[0]
                )
                inner_main_loop.set_kernel(
                    codegen_kernel(
                        CppTile2DKernel, tiling_factors[0], tiling_indices, vec_dtype
                    )
                )
                inner_tail_loop.set_kernel(
                    codegen_kernel(
                        CppVecKernel, tiling_factors[0], tiling_indices[0], vec_dtype
                    )
                )

    def codegen_loops(self, code, worksharing):
        self.codegen_loops_impl(self.loop_nest, code, worksharing)


class CppScheduling(BaseScheduling):
    # ctypes limits the number of args to 1024, refer to:
    # https://github.com/python/cpython/commit/a285af7e626d1b81cf09f8b2bf7656f100bc1237
    # We set a conservative threshold here.
    MAX_FUSED_KERNEL_ARGS_NUM = 500

    def __init__(self, scheduler):
        self.scheduler = scheduler
        self.get_kernel_group()
        self._ready_to_flush = False

    def _set_flush_status(self, status: bool):
        self._ready_to_flush = status

    def group_fn(self, sizes):
        return tuple(tuple(map(V.graph.sizevars.simplify, s)) for s in sizes)

    def get_kernel_group(self):
        from .wrapper import CppWrapperCodeGen

        self.kernel_group: Union[CppWrapperKernelGroup, KernelGroup]
        if isinstance(V.graph.wrapper_code, CppWrapperCodeGen):
            self.kernel_group = CppWrapperKernelGroup()
        else:
            self.kernel_group = KernelGroup()

    def _can_fuse_horizontal_impl(self, node1, node2):
        _, (vars1, reduce1) = node1.group
        _, (vars2, reduce2) = node2.group
        if vars1 == vars2 and reduce1 == reduce2:
            return True
        if reduce1 == () and vars1 == vars2 + reduce2:
            return True
        # TODO(jansel): allow fusion pointwise (vars1, ()) suffix?
        return False

    def can_fuse_horizontal(self, node1, node2):
        if (
            len(node1.get_nodes()) + len(node2.get_nodes())
            > config.cpp.max_horizontal_fusion_size
        ):
            return False

        return self._can_fuse_horizontal_impl(node1, node2)

    def can_fuse_vertical(self, node1, node2):
        return self._can_fuse_horizontal_impl(node1, node2) and not node1.is_reduction()

    def codegen_nodes(self, nodes):
        """
        Turn an set of pre-fused nodes into a C++ kernel.
        """
        kernel_group = self.kernel_group

        cpp_kernel_proxy = CppKernelProxy(kernel_group)
        cpp_kernel_proxy.codegen_nodes(nodes)

        kernel_group.finalize_kernel(cpp_kernel_proxy, nodes)

        args_num = self._get_scheduled_num_args()
        if args_num > CppScheduling.MAX_FUSED_KERNEL_ARGS_NUM:
            self._set_flush_status(True)

    def _get_scheduled_num_args(self):
        return self.kernel_group.get_num_args()

    def ready_to_flush(self):
        return self._ready_to_flush

    def codegen_sync(self):
        pass

    def flush(self):
        self.kernel_group.codegen_define_and_call(V.graph.wrapper_code)
        self.get_kernel_group()
        self._set_flush_status(False)


class KernelGroup:
    def __init__(self):
        super().__init__()
        self.args = KernelArgs()
        self.loops_code = BracesBuffer()
        self.ws = WorkSharing(self.loops_code)
        self.stack = contextlib.ExitStack()
        self.stack.enter_context(self.ws)
        self.scheduled_nodes = []

    def new_kernel(self, cls, *args):
        return cls(self.args, parallel_num_threads(), *args)

    def finalize_kernel(self, new_kernel, nodes):
        self.scheduled_nodes += nodes
        code = self.loops_code
        ws = self.ws
        new_kernel.codegen_loops(code, ws)

    def get_num_args(self):
        arg_defs, call_args, arg_types = self.args.cpp_argdefs()
        args_num = len(arg_defs)
        return args_num

    def codegen_define_and_call(self, wrapper):
        self.stack.close()
        if not self.scheduled_nodes:
            return

        fused_name = (
            get_fused_kernel_name(self.scheduled_nodes, config.cpp.descriptive_names)
            if config.cpp.descriptive_names
            else ""
        )
        kernel_name = "_".join(["cpp", fused_name, wrapper.next_kernel_suffix()])
        arg_defs, call_args, arg_types = self.args.cpp_argdefs()
        arg_defs = ",\n".ljust(25).join(arg_defs)
        arg_types = ",".join(arg_types)
        code = BracesBuffer()
        # TODO: support kernel profile on other platforms
        enable_kernel_profile = (
            config.cpp.enable_kernel_profile and sys.platform == "linux"
        )
        if enable_kernel_profile:
            code.writelines(["#include <ATen/record_function.h>"])
        kernel_decl_name = kernel_name if V.graph.cpp_wrapper else "kernel"
        code.writeline(codecache.cpp_prefix())

        code.writeline(f'extern "C" void {kernel_decl_name}({arg_defs})')
        with code.indent():
            if enable_kernel_profile:
                graph_id = V.graph.graph_id
                prefix = "graph_" + str(graph_id) + "_" if graph_id is not None else ""
                code.writelines(
                    [
                        f'RECORD_FUNCTION("{prefix + kernel_name}", c10::ArrayRef<c10::IValue>({{}}));'
                    ]
                )
            for old, new in self.args.aliases():
                code.writeline(f"auto {old} = {new};")
            code.splice(self.loops_code)

        codecache_def = IndentedBuffer()
        if not V.graph.cpp_wrapper:
            codecache_def.writeline("async_compile.cpp('''")
        codecache_def.splice(code)
        if not V.graph.cpp_wrapper:
            codecache_def.writeline("''')")

        codecache_str = codecache_def.getvalue()
        # TODO(voz): Ostensibly, we should not need this. But there are cases where C++ codegen does
        # not use BracesBuffer, so we have no good indicator of a C++ buffer atm.
        codecache_str = codecache_str.replace("#pragma CMT", "//")
        wrapper.define_kernel(kernel_name, codecache_str, cuda=False)
        # generate the code to call this
        wrapper.generate_kernel_call(kernel_name, call_args, cuda=False)


class CppWrapperKernelGroup(KernelGroup):
    def __init__(self):
        super().__init__()
        self.args = CppWrapperKernelArgs()


class WorkSharing:
    def __init__(self, code):
        self.code = code
        self.in_parallel = False
        self.num_threads = None
        self.stack = contextlib.ExitStack()

    def parallel(self, threads):
        if self.in_parallel and threads != self.num_threads:
            # wrong number of threads
            self.close()
        if not self.in_parallel:
            self.num_threads = threads
            self.in_parallel = True
            if config.cpp.dynamic_threads:
                self.code.writeline("#pragma omp parallel")
            else:
                self.code.writeline(f"#pragma omp parallel num_threads({threads})")
            self.stack.enter_context(self.code.indent())

    def single(self):
        if self.in_parallel:
            self.code.writeline("#pragma omp single")
        return self.in_parallel

    def close(self):
        self.stack.close()
        self.in_parallel = False

    def __enter__(self):
        self.stack.__enter__()
        return self

    def __exit__(self, exc_type, exc_val, exc_tb):
        self.stack.__exit__(exc_type, exc_val, exc_tb)


@dataclasses.dataclass
class LoopLevel:
    var: Optional[sympy.Expr] = None
    size: Optional[sympy.Expr] = None
    offset: sympy.Expr = sympy.Integer(0)
    steps: sympy.Expr = sympy.Integer(1)
    parallel: int = 0
    simd_omp: bool = False
    simd_vec: bool = False
    collapsed: bool = False
    reduction_var_map: Optional[Dict[str, str]] = None
    parent: Optional["LoopLevel"] = None
    # the next inner level of the loop, empty if it is inner-most
    # contains >1 LoopLevel if the inner level of loop is split
    inner: List["LoopLevel"] = dataclasses.field(default_factory=list)
    # kernel assigned to this loop level, only valid when it is a leaf
    kernel: Optional[CppKernel] = None

    def __post_init__(self):
        # Regarding the C++/OpenMP backend, `codecache.pick_vec_isa()` to check
        # vectorization ISA is a time-consuming and one-shot operation. It leads
        # to taking a longer time to import `codegen.cpp` package because the
        # `LoopLevel` of the package is decorated by `@dataclasses.dataclass` while
        # the decorator will invoke `codecache.pick_vec_isa()` to initialize the
        # `simd_nelements` of the `LoopLevel`. It might introduce additional compilation
        # overhead to the Triton backend. Therefore, we moved the `simd_nelements` to
        # `__post_init__`
        picked_vec_isa: codecache.VecISA = codecache.pick_vec_isa()
        self.simd_nelements: int = picked_vec_isa.nelements() if picked_vec_isa else 0

    def get_kernels(self) -> List[CppKernel]:
        """Get all kernel objects under this loop level"""
        if self.kernel:
            return [self.kernel]
        kernels = []
        for loop in self.inner:
            kernels += loop.get_kernels()
        return kernels

    def set_kernel(self, kernel: CppKernel):
        """
        Set the kernel under this loop level. No split is allowed under
        this loop level.
        """
        if not self.inner:
            self.kernel = kernel
            loop: Optional[LoopLevel] = self
            assert loop is not None
            if loop.is_reduction():
                loop.reduction_var_map = kernel.reduction_var_map.copy()
                loop = loop.parent
                while loop is not None and loop.is_reduction():
                    assert loop.reduction_var_map is not None
                    loop.reduction_var_map.update(kernel.reduction_var_map)
                    loop = loop.parent
            return
        assert len(self.inner) == 1
        self.inner[0].set_kernel(kernel)

    def get_loops_at(self, depth) -> List["LoopLevel"]:
        if depth == 0:
            return [self]
        else:
            loops = []
            for loop in self.inner:
                loops += loop.get_loops_at(depth - 1)
            return loops

    def is_reduction(self):
        return bool(self.reduction_var_map)

    def split_with_tiling(self, depth, factor):
        def clone_inner():
            inner = []
            if self.inner:
                for loop in self.inner:
                    inner.append(loop.clone())
            return inner

        def do_split_with_tiling():
            sympy_factor = sympy.Integer(factor)

            offset = FloorDiv(self.size, sympy_factor) * sympy_factor
            main_loop = LoopLevel(self.var, offset)
            main_loop.steps = sympy_factor
            main_loop.parallel = self.parallel
            main_loop.collapsed = False
            main_loop.reduction_var_map = self.reduction_var_map
            main_loop.inner = clone_inner()
            if main_loop.inner:
                for loop in main_loop.inner:
                    loop.parent = main_loop

            tail_loop = LoopLevel(self.var, self.size)
            tail_loop.offset = offset
            tail_loop.parallel = self.parallel
            tail_loop.collapsed = False
            tail_loop.reduction_var_map = self.reduction_var_map
            tail_loop.inner = clone_inner()
            if tail_loop.inner:
                for loop in tail_loop.inner:
                    loop.parent = tail_loop

            return main_loop, tail_loop

        if depth == 0:
            main_loop, tail_loop = do_split_with_tiling()
            parent = self.parent
            if parent:
                parent.inner = [main_loop, tail_loop]
                main_loop.parent = parent
                tail_loop.parent = parent
            return main_loop, tail_loop
        else:
            assert len(self.inner) == 1
            return self.inner[0].split_with_tiling(depth - 1, factor)

    def clone(self):
        loop = copy(self)
        loop.inner = []
        if self.inner:
            for inner_loop in self.inner:
                inner_loop_clone = inner_loop.clone()
                inner_loop_clone.parent = loop
                loop.inner.append(inner_loop_clone)
        loop.kernel = deepcopy(self.kernel)
        return loop

    def lines(self):
        offset_expr = cexpr_index(self.offset)
        size_expr = cexpr_index(self.size)
        if config.cpp.no_redundant_loops and offset_expr == size_expr:
            return None
        if self.reduction_var_map:
            reduction = " " + " ".join(
                f"reduction({RTYPE_TO_CPP[rtype]}:{var})"
                for var, rtype in self.reduction_var_map.items()
            )
        else:
            reduction = ""
        simd = (
            f"simd simdlen({self.simd_nelements}) "
            if self.simd_omp and self.simd_nelements > 1
            else ""
        )
        if self.parallel:
            # TODO(jansel): look into chunk size and other schedules
            line1 = f"#pragma omp for{reduction} "
            if self.parallel > 1:
                line1 += f" collapse({self.parallel})"
            if self.simd_omp:
                line1 = line1.replace(" for ", f" for {simd}")
        elif self.simd_vec:
            line1 = ""
        elif self.simd_omp:
            line1 = f"#pragma omp {simd}{reduction}"
        elif not self.reduction_var_map and codecache.is_gcc():
            line1 = "#pragma GCC ivdep"
        else:
            line1 = ""
        offset_str = f"{INDEX_TYPE} {self.var}={offset_expr}"
        size_str = f"{self.var}<{size_expr}"
        steps_str = f"{self.var}+={cexpr_index(self.steps)}"
        line2 = f"for({offset_str}; {size_str}; {steps_str})"
        if self.collapsed or not line1:
            return [line2]
        return [line1, line2]


@dataclasses.dataclass
class LoopNestWithSplit:
    """
    A loop-nest like structure but with some loop level split along
    the loop range into the main tiling loop and the tail. It is built
    with the `build` method as a loop nest and then split with
    `split_with_tiling` at some depth.

    A typical case is for vectorization where we typically split at the inner-most
    loop level. A more complicated case is 2D tiling where we split at
    both inner-most and outer levels.
    """

    root: Optional[List[LoopLevel]] = None
    kernel: Optional[CppKernel] = None

    @staticmethod
    def build(kernel: CppKernel):
        """Build a LoopNest with the given `kernel` as the leaf"""
        itervars = kernel.itervars
        ranges = kernel.ranges
        reduction_depth = kernel.reduction_depth
        assert reduction_depth is not None

        root: List[LoopLevel] = []
        levels: List[LoopLevel] = root
        loop: Optional[LoopLevel] = None
        for loop_idx, (var, size) in enumerate(zip(itervars, ranges)):
            loop = LoopLevel(var, size, parent=loop)
            if loop_idx >= reduction_depth:
                loop.reduction_var_map = kernel.reduction_var_map.copy()
            levels.append(loop)
            levels = loop.inner
        loop_nest = LoopNestWithSplit(root)
        if loop:
            loop.kernel = kernel
        else:
            loop_nest.kernel = kernel
        return loop_nest

    def __bool__(self):
        return bool(self.root)

    def get_loops_at(self, depth) -> List[LoopLevel]:
        """Get all the loop levels at the given `depth` (most outer loop has depth 0)"""
        loops: List[LoopLevel] = []
        assert self.root is not None
        for loop in self.root:
            loops += loop.get_loops_at(depth)
        return loops

    @cache_on_self
    def max_parallel_depth(self):
        """
        Maximal allowed depth for parallelism:
        1) Levels without splitting and
        2) All reduction or non-reduction levels
        When the loop is split at the top level, the max depth is 1.
        """
        max_depth = 0
        assert self.root is not None
        loops = self.root
        if len(loops) > 1:
            return 1
        is_reduction = loops[0].is_reduction() if loops else False
        while len(loops) == 1 and loops[0].is_reduction() == is_reduction:
            max_depth += 1
            loops = loops[0].inner
        return max_depth

    def is_reduction_only(self):
        """
        Whether all the loops are for reduction. Reduction loops
        are always the inner most ones.
        """
        return (
            self.root is not None and len(self.root) > 0 and self.root[0].is_reduction()
        )

    def mark_parallel(self, par_depth):
        assert (
            par_depth <= self.max_parallel_depth()
        ), "Parallel depth cannot exceed the maximal allowed parallel depth"
        assert self.root is not None
        loops = self.root
        for loop in loops:
            loop.parallel = par_depth
        for i in range(1, par_depth):
            loops = loops[0].inner
            loops[0].collapsed = True

    def split_with_tiling(self, depth, factor):
        """
        Split the loop into main and tail loops at given `depth` so that the range
        of the main loop has range `floor_div(range, factor) * factor` and
        the tail loop handles the remainder. The main loop is tiled
        according to the `factor`.
        """
        loops = self.get_loops_at(depth)
        assert len(loops) == 1
        split_loops = loops[0].split_with_tiling(0, factor)
        if depth == 0:
            self.root = split_loops
        return split_loops<|MERGE_RESOLUTION|>--- conflicted
+++ resolved
@@ -399,7 +399,6 @@
         assert len(expr.args) == 1
         return f"std::abs({self._print(expr.args[0])})"
 
-<<<<<<< HEAD
     def _print_cos(self, expr):
         assert len(expr.args) == 1
         return f"std::cos({self._print(expr.args[0])})"
@@ -435,7 +434,7 @@
     def _print_atan(self, expr):
         assert len(expr.args) == 1
         return f"std::atan({self._print(expr.args[0])})"
-=======
+
     def _print_Round(self, expr):
         assert len(expr.args) == 1
         return f"std::lrint({self._print(expr.args[0])})"
@@ -450,7 +449,6 @@
                 f"For integer inputs, only non-negative ndigits are currently supported, but got {ndigits}."
             )
         return f"static_cast<double>(std::nearbyint(1e{ndigits} * {self.paren(self._print(number))}) * 1e{-ndigits})"
->>>>>>> cfbf647a
 
 
 # A function to print, useful for printing sympy symbols.
