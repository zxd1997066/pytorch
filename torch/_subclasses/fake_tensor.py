--- conflicted
+++ resolved
@@ -86,7 +86,6 @@
             assert len(args) == 1 and isinstance(args[0], FakeTensor)
             return args[0].fake_device
 
-<<<<<<< HEAD
         def wrap(e, device=None):
             if isinstance(e, torch.Tensor) and not isinstance(e, FakeTensor):
                 if device:
@@ -101,9 +100,6 @@
         if cls == FakeTensorMode:
             args = tree_map(wrap, args)
             kwargs = tree_map(wrap, kwargs)
-=======
-        # Run the original computation
->>>>>>> c45fbe5e
 
         # _to_copy fails when run with FakeTensors to cuda device
         # TODO: debug
