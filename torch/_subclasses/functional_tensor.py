--- conflicted
+++ resolved
@@ -5,16 +5,12 @@
 import torch
 import torch.utils._pytree as pytree
 from torch._C import _functionalization_reapply_views_tls as _reapply_views
-<<<<<<< HEAD
+from torch._ops import _get_dispatch_mode_pre_dispatch
 from torch.utils._python_dispatch import (
     _detect_functional_mode,
     return_and_correct_aliasing,
     TorchDispatchMode,
 )
-=======
-from torch._ops import _get_dispatch_mode_pre_dispatch
-from torch.utils._python_dispatch import return_and_correct_aliasing, TorchDispatchMode
->>>>>>> 610e0e67
 
 not_implemented_log = torch._logging.getArtifactLogger(__name__, "not_implemented")
 
@@ -412,7 +408,7 @@
 # - Doing so means that it does not automatically compose with other
 #   functorch transforms, since these transforms always run above __torch_dispatch__.
 #   That's why this util lives here, and not in functorch.
-def dispatch_functionalize(func, mode=None):
+def dispatch_functionalize(func):
     # TODO: pull these from aot autograd
     def to_fun(t):
         if isinstance(t, torch.Tensor):
@@ -428,13 +424,17 @@
         torch._sync(t)
         return torch._from_functional_tensor(t.elem)
 
-    mode = mode or FunctionalTensorMode()
-
     def inner(*args, **kwargs):
         disable_above = torch._C._ExcludeDispatchKeyGuard(
             torch._C.DispatchKeySet(torch._C.DispatchKey.Functionalize)
         )
-        with disable_above, mode:
+        current_functional_mode = _detect_functional_mode()
+        functional_mode = (
+            current_functional_mode
+            if current_functional_mode
+            else FunctionalTensorMode()
+        )
+        with disable_above, functional_mode:
             func_args = pytree.tree_map_only(torch.Tensor, to_fun, args)
             func_kwargs = pytree.tree_map_only(torch.Tensor, to_fun, kwargs)
             func_outputs = func(*func_args, **func_kwargs)
@@ -480,12 +480,11 @@
 
 
 class PythonFunctionalizeAPI(BaseFunctionalizeAPI):
-    def __init__(self, mode):
+    def __init__(self):
         super().__init__()
-        self.mode = mode
 
     def wrap_tensors(self, args: Tuple[Any]) -> Tuple[Any]:
-        with self.mode:
+        with _detect_functional_mode():
             return torch.utils._pytree.tree_map_only(
                 torch.Tensor, FunctionalTensor.to_functional, args
             )
@@ -496,7 +495,8 @@
         )
 
     def functionalize(self, inner_f: Callable) -> Callable:
-        return dispatch_functionalize(inner_f, self.mode)
+        with _detect_functional_mode():
+            return dispatch_functionalize(inner_f)
 
     def redispatch_to_next(self) -> ContextManager:
         return unset_functional_temporarily()
