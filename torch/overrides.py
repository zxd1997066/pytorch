--- conflicted
+++ resolved
@@ -473,10 +473,6 @@
         torch.diagonal: lambda input, offset=0, dim1=0, dim2=1: -1,
         torch.linalg.diagonal: lambda input, offset=0, dim1=-2, dim2=-1: -1,
         torch.diagonal_scatter: lambda input, src, offset=0, dim1=0, dim2=1: -1,
-<<<<<<< HEAD
-        torch.as_strided_scatter: lambda self, src, size, stride, storage_offset=None: -1,
-=======
->>>>>>> 8d93f6b4
         torch.digamma: lambda input, out=None: -1,
         torch.dist: lambda input, other, p=2: -1,
         torch.div: lambda input, other, rounding_mode=None, out=None: -1,
