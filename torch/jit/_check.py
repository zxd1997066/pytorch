import ast
import inspect
import textwrap
import warnings

import torch


class AttributeTypeIsSupportedChecker(ast.NodeVisitor):
    """
    Checks the ``__init__`` method of a given ``nn.Module`` to ensure
    that all instance-level attributes can be properly initialized.

    Specifically, we do type inference based on attribute values...even
    if the attribute in question has already been typed using
    Python3-style annotations or ``torch.jit.annotate``. This means that
    setting an instance-level attribute to ``[]`` (for ``List``),
    ``{}`` for ``Dict``), or ``None`` (for ``Optional``) isn't enough
    information for us to properly initialize that attribute.

    An object of this class can walk a given ``nn.Module``'s AST and
    determine if it meets our requirements or not.

    Known limitations
    1. We can only check the AST nodes for certain constructs; we can't
    ``eval`` arbitrary expressions. This means that function calls,
    class instantiations, and complex expressions that resolve to one of
    the "empty" values specified above will NOT be flagged as
    problematic.
    2. We match on string literals, so if the user decides to use a
    non-standard import (e.g. `from typing import List as foo`), we
    won't catch it.

    Example:

        .. code-block:: python

            class M(torch.nn.Module):
                def fn(self):
                    return []

                def __init__(self):
                    super().__init__()
                    self.x: List[int] = []

                def forward(self, x: List[int]):
                    self.x = x
                    return 1

        The above code will pass the ``AttributeTypeIsSupportedChecker``
        check since we have a function call in ``__init__``. However,
        it will still fail later with the ``RuntimeError`` "Tried to set
        nonexistent attribute: x. Did you forget to initialize it in
        __init__()?".

    Args:
        nn_module - The instance of ``torch.nn.Module`` whose
            ``__init__`` method we wish to check
    """

    def check(self, nn_module: torch.nn.Module) -> None:
        source_lines = inspect.getsource(nn_module.__class__.__init__)

        # Ignore comments no matter the indentation
        def is_useless_comment(line):
            line = line.strip()
            return line.startswith("#") and not line.startswith("# type:")

        source_lines = "\n".join(
            [l for l in source_lines.split("\n") if not is_useless_comment(l)]
        )

        # This AST only contains the `__init__` method of the nn.Module
        init_ast = ast.parse(textwrap.dedent(source_lines))

        # Get items annotated in the class body
        self.class_level_annotations = list(nn_module.__annotations__.keys())

        # Flag for later
        self.visiting_class_level_ann = False

        self.visit(init_ast)

    def _is_empty_container(self, node: ast.AST, ann_type: str) -> bool:
        if ann_type == "List":
            # Assigning `[]` to a `List` type gives you a Node where
            # value=List(elts=[], ctx=Load())
            if not isinstance(node, ast.List):
                return False
            if node.elts:
                return False
        elif ann_type == "Dict":
            # Assigning `{}` to a `Dict` type gives you a Node where
            # value=Dict(keys=[], values=[])
            if not isinstance(node, ast.Dict):
                return False
            if node.keys:
                return False
        elif ann_type == "Optional":
            # Assigning `None` to an `Optional` type gives you a
            # Node where value=Constant(value=None, kind=None)
            if not isinstance(node, ast.Constant):
                return False
            if node.value:  # type: ignore[attr-defined]
                return False

        return True

    def visit_Assign(self, node):
        """
        If we're visiting a Call Node (the right-hand side of an
        assignment statement), we won't be able to check the variable
        that we're assigning to (the left-hand side of an assignment).
        Because of this, we need to store this state in visitAssign.
        (Luckily, we only have to do this if we're assigning to a Call
        Node, i.e. ``torch.jit.annotate``. If we're using normal Python
        annotations, we'll be visiting an AnnAssign Node, which has its
        target built in.)
        """
        try:
            if (
                isinstance(node.value, ast.Call)
                and node.targets[0].attr in self.class_level_annotations
            ):
                self.visiting_class_level_ann = True
        except AttributeError:
            return
        self.generic_visit(node)
        self.visiting_class_level_ann = False

    def visit_AnnAssign(self, node):
        """
        Visit an AnnAssign node in an ``nn.Module``'s ``__init__``
        method and see if it conforms to our attribute annotation rules.
        """
        # If we have a local variable
        try:
            if node.target.value.id != "self":
                return
        except AttributeError:
            return

        # If we have an attribute that's already been annotated at the
        # class level
        if node.target.attr in self.class_level_annotations:
            return

        # TODO @ansley: add `Union` once landed

        # NB: Even though `Tuple` is a "container", we don't want to
        # check for it here. `Tuple` functions as an type with an
        # "infinite" number of subtypes, in the sense that you can have
        # `Tuple[())]`, `Tuple[T1]`, `Tuple[T2]`, `Tuple[T1, T2]`,
        # `Tuple[T2, T1]` and so on, and none of these subtypes can be
        # used in place of the other. Therefore, assigning an empty
        # tuple in `__init__` CORRECTLY means that that variable
        # cannot be reassigned later to a non-empty tuple. Same
        # deal with `NamedTuple`

        containers = {"List", "Dict", "Optional"}

        # If we're not evaluating one of the specified problem types
        try:
            if node.annotation.value.id not in containers:
                return
        except AttributeError:
            # To evaluate a base type (`str`, `int`, etc.), we would
            # have needed to get the name through `node.annotation.id`
            # instead of `node.annotation.value.id`. Seems that we're
            # not evaluating one of our "containers"
            return

        # Check if the assigned variable is empty
        ann_type = node.annotation.value.id
        if not self._is_empty_container(node.value, ann_type):
            return

        warnings.warn(
            "The TorchScript type system doesn't support "
            "instance-level annotations on empty non-base "
            "types in `__init__`. Instead, either 1) use a "
            "type annotation in the class body, or 2) wrap "
            "the type in `torch.jit.Attribute`.",
<<<<<<< HEAD
            stacklevel=2,
=======
            stacklevel=TO_BE_DETERMINED,
>>>>>>> fff02e67
        )

    def visit_Call(self, node):
        """
        Visit a Call node in an ``nn.Module``'s ``__init__``
        method and determine if it's ``torch.jit.annotate``. If so,
        see if it conforms to our attribute annotation rules.
        """
        # If we have an attribute that's already been annotated at the
        # class level
        if self.visiting_class_level_ann:
            return

        # If this isn't a call to `torch.jit.annotate`
        try:
            if (
                node.func.value.value.id != "torch"
                or node.func.value.attr != "jit"
                or node.func.attr != "annotate"
            ):
                self.generic_visit(node)
            elif (
                node.func.value.value.id != "jit" or node.func.value.attr != "annotate"
            ):
                self.generic_visit(node)
        except AttributeError:
            # Looks like we didn't even have the right node structure
            # to check for `torch.jit.annotate` in the first place
            self.generic_visit(node)

        # Invariant: we have a `torch.jit.annotate` or a
        # `torch.annotate` call

        # A Call Node for `torch.jit.annotate` should have an `args`
        # list of length 2 where args[0] represents the annotation and
        # args[1] represents the actual value
        if len(node.args) != 2:
            return

        if not isinstance(node.args[0], ast.Subscript):
            return

        # See notes in `visit_AnnAssign` r.e. containers

        containers = {"List", "Dict", "Optional"}

        try:
            ann_type = node.args[0].value.id  # type: ignore[attr-defined]
        except AttributeError:
            return

        if ann_type not in containers:
            return

        # Check if the assigned variable is empty
        if not self._is_empty_container(node.args[1], ann_type):
            return

        warnings.warn(
            "The TorchScript type system doesn't support "
            "instance-level annotations on empty non-base "
            "types in `__init__`. Instead, either 1) use a "
            "type annotation in the class body, or 2) wrap "
            "the type in `torch.jit.Attribute`.",
<<<<<<< HEAD
            stacklevel=2,
=======
            stacklevel=TO_BE_DETERMINED,
>>>>>>> fff02e67
        )<|MERGE_RESOLUTION|>--- conflicted
+++ resolved
@@ -181,11 +181,7 @@
             "types in `__init__`. Instead, either 1) use a "
             "type annotation in the class body, or 2) wrap "
             "the type in `torch.jit.Attribute`.",
-<<<<<<< HEAD
-            stacklevel=2,
-=======
             stacklevel=TO_BE_DETERMINED,
->>>>>>> fff02e67
         )
 
     def visit_Call(self, node):
@@ -250,9 +246,5 @@
             "types in `__init__`. Instead, either 1) use a "
             "type annotation in the class body, or 2) wrap "
             "the type in `torch.jit.Attribute`.",
-<<<<<<< HEAD
-            stacklevel=2,
-=======
             stacklevel=TO_BE_DETERMINED,
->>>>>>> fff02e67
         )