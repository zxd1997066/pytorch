import copy
import itertools
import math
import os
import random
import sys
import tempfile
import time
from collections import namedtuple, OrderedDict
from contextlib import contextmanager, suppress
from datetime import timedelta
from functools import reduce
from typing import Union, NamedTuple, Callable, Any
import numpy as np
import torch
import torch.cuda
import torch.distributed as dist
import torch.distributed.algorithms.model_averaging.averagers as averagers
import torch.distributed.algorithms.model_averaging.hierarchical_model_averager as hierarchicalSGD
import torch.distributed.algorithms.model_averaging.utils as model_averaging_utils
import torch.nn as nn
import torch.nn.functional as F
import torch.nn.utils._stateless as _stateless
from torch._utils_internal import TEST_MASTER_ADDR as MASTER_ADDR
from torch._utils_internal import TEST_MASTER_PORT as MASTER_PORT
from torch.cuda.amp import GradScaler, autocast

from torch.distributed.algorithms.ddp_comm_hooks import (
    post_localSGD_hook as post_localSGD,
    powerSGD_hook as powerSGD,
    default_hooks as default,
    quantization as quantization_hooks,
)

from torch.distributed.distributed_c10d import (
    get_world_size,
    _get_default_group,
    AllreduceOptions,
    GroupMember,
)
from torch.distributed.utils import (
    _verify_param_shape_across_processes,
    _sync_params_and_buffers,
)

from torch.nn.parallel import DistributedDataParallel
from torch.nn.parallel.distributed import _dump_DDP_relevant_env_vars
from torch.testing._internal.common_distributed import (
    MultiProcessTestCase,
    TEST_SKIPS,
    init_multigpu_helper,
    initialize_temp_directories,
    cleanup_temp_dir,
    simple_sparse_reduce_tests,
    skip_if_rocm,
    skip_if_small_worldsize,
    skip_if_odd_worldsize,
    skip_if_lt_x_gpu,
    nccl_skip_if_lt_x_gpu,
    skip_if_no_gpu,
    require_n_gpus_for_nccl_backend,
    requires_nccl_version,
    captured_output,
    with_nccl_blocking_wait,
    with_dist_debug_levels,
    verify_ddp_error_logged,
    DistTestCases
)
from torch.testing._internal.common_utils import (
    instantiate_parametrized_tests,
    IS_MACOS,
    IS_WINDOWS,
    FILE_SCHEMA,
    IS_FBCODE,
    NO_MULTIPROCESSING_SPAWN,
    parametrize,
    sandcastle_skip,
    sandcastle_skip_if,
)

import torch.distributed.optim.post_localSGD_optimizer as post_localSGD_optimizer

from torch.utils.data.distributed import DistributedSampler

try:
    import torchvision

    HAS_TORCHVISION = True
except ImportError:
    HAS_TORCHVISION = False

if sys.platform == "win32":
    import msvcrt
else:
    import fcntl


class NetWithBuffers(nn.Module):
    def __init__(self):
        super().__init__()
        self.a = nn.Linear(10, 10, bias=False)
        self.b = nn.Linear(10, 1, bias=False)
        self.register_buffer('buffer', torch.randn(1, 2))

    def forward(self, x):
        self.buffer.add_(1)
        return self.b(self.a(x))

class Foo:
    def __init__(self, x):
        # Can be tensor or int
        self.x = x

    def __eq__(self, other):
        def eq(value, other):
            if isinstance(value, torch.Tensor):
                return torch.equal(value, other)
            return value == other

        for attr, value in self.__dict__.items():
            other_value = other.__dict__[attr]
            if not eq(value, other_value):
                return False
        return True


f = Foo(10)
f.bar = 1

foo_cpu_tensor = Foo(torch.randn(3, 3))


COLLECTIVES_OBJECT_TEST_LIST = [
    {"key1": 3, "key2": 4, "key3": {"nested": True}},
    f,
    foo_cpu_tensor,
    "foo",
    [1, 2, True, "string", [4, 5, "nested"]],
]

# Allowlist of distributed backends where profiling collectives is supported.
PROFILING_SUPPORTED_BACKENDS = [
    dist.Backend.NCCL,
    dist.Backend.GLOO,
    dist.Backend.MPI,
]

# Allowlist of distributed backends where profiling is supported with use_cuda=True
CUDA_PROFILING_SUPPORTED_BACKENDS = [
    dist.Backend.GLOO,
    dist.Backend.MPI,
    dist.Backend.NCCL,
]

# Allowlist of distributed backends where profiling is supported for p2p ops
SEND_RECV_PROFILING_SUPPORTED_BACKENDS = [
    dist.Backend.MPI,
    dist.Backend.GLOO,
    dist.Backend.NCCL,
]

# Dummy NamedTuple data structures to test DDP support for NamedTuple types.
EXPECTED_FIELDS = ("a", "b")
TestNamedTupleInput_0 = namedtuple("NamedTuple", EXPECTED_FIELDS)


class TestNamedTupleInput_1(NamedTuple):
    a: torch.tensor
    b: torch.tensor


skipIfNoTorchVision = sandcastle_skip_if(not HAS_TORCHVISION, "no torchvision")

BACKEND = os.environ["BACKEND"]
INIT_METHOD = os.getenv("INIT_METHOD", "env://")

DEFAULT_TIMEOUT = 300
CUSTOMIZED_TIMEOUT = {"test_DistributedDataParallel": 500}


def get_profiling_event(postfix, profiler):
    event_list = (
        profiler.events()
        if isinstance(profiler, torch.profiler.profile)
        else profiler.function_events
    )
    return [event for event in event_list if event.name.endswith(postfix)]


# Base error message substring on unfinished reductions.
ddp_prev_reduction_unfinished_str = (
    "Expected to have finished reduction in the prior iteration"
)
# Error message substring when find_unused_parameters=True has not been passed
ddp_recommend_find_unused_params_str = (
    "passing the keyword argument `find_unused_parameters=True`"
)
# Error message substring when find_unused_parameters=True is enabled
ddp_find_unused_params_enabled_str = "Since `find_unused_parameters=True` is enabled"
# Error message substring for possibility of not all model outputs being used
# in loss computation
ddp_outputs_not_used_in_loss_str = (
    "`forward` function outputs participate in calculating loss"
)
# Error message substring suggesting to use TORCH_DISTRIBUTED_DEBUG
ddp_suggest_debug_mode_str = (
    "set the environment variable TORCH_DISTRIBUTED_DEBUG to either INFO or DETAIL"
)


class DDPUnevenTestInput(NamedTuple):
    name: str
    model: nn.Module
    inp: Union[torch.tensor, tuple]
    sync_interval: int
    throw_on_early_termination: bool = False
    hook: Callable = None
    state: Any = None


class _FC2(nn.Module):
    def __init__(self):
        super(_FC2, self).__init__()
        self.fc = nn.Linear(10, 50, bias=True)
        self.fc.bias.requires_grad = False

    def forward(self, x):
        x = self.fc(x)
        return x


class Net(nn.Module):
    def __init__(self):
        super(Net, self).__init__()
        self.fc1 = nn.Linear(2, 10, bias=False)
        self.fc2 = _FC2()
        self.fc3 = nn.Linear(50, 4, bias=False)
        self.relu = nn.ReLU()
        self.no_grad_param = nn.Parameter(
            torch.tensor([2, 2]).long(), requires_grad=False
        )

    def forward(self, x):
        x = self.relu(self.fc1(x))
        x = self.relu(self.fc2(x))
        x = self.fc3(x)
        return F.softmax(x, dim=1)


class LargeNet(nn.Module):
    def __init__(self):
        super(LargeNet, self).__init__()
        self.fc1 = nn.Linear(1000, 2000, bias=False)
        self.fc2 = nn.Linear(2000, 500, bias=False)

    def forward(self, x):
        x = self.fc1(x)
        x = self.fc2(x)
        return x


class Task(nn.Module):
    def __init__(self):
        super().__init__()
        self.p = nn.Parameter(torch.ones(2, 2))

    def forward(self, x):
        return self.p + x


class BatchNormNet(nn.Module):
    def __init__(self, affine=True):
        super(BatchNormNet, self).__init__()
        self.fc1 = nn.Linear(2, 40, bias=False)
        self.bn = nn.BatchNorm1d(4, affine=affine)
        self.fc2 = nn.Linear(40, 4, bias=False)

    def forward(self, x):
        x = torch.reshape(self.fc1(x), (-1, 4, 10))
        x = self.bn(x)
        x = torch.reshape(x, (-1, 40))
        x = self.fc2(x)
        return F.softmax(x, dim=1)


class UnusedParamTwoLinLayerNet(nn.Module):
    def __init__(self):
        super().__init__()
        self.a = nn.Linear(10, 10, bias=False)
        self.b = nn.Linear(10, 10, bias=False)
        self.c = nn.Linear(5, 5, bias=False)

    def forward(self, x):
        a = self.a(x)
        b = self.b(x)
        return (a, b)


class DictOutputModule(nn.Module):
    def __init__(self):
        super().__init__()
        self.module = UnusedParamTwoLinLayerNet()

    def forward(self, x):
        predictions = self.module(x)
        loss = (predictions[0] + predictions[1]).sum()
        return {
            "predictions": predictions,
            "loss": loss,
        }


class TwoLinLayerNet(nn.Module):
    def __init__(self):
        super().__init__()
        self.a = nn.Linear(10, 10, bias=False)
        self.b = nn.Linear(10, 1, bias=False)

    def forward(self, x):
        a = self.a(x)
        b = self.b(x)
        return (a, b)


class EmbeddingNetDifferentParams(nn.Module):
    """
    A module containing an embedding with different dimension or different # of
    parameters depending on the rank.
    """
    def __init__(self, rank, diff_num_params=False):
        super().__init__()
        embedding_dim = 500 if diff_num_params or rank == 0 else 50
        self.embedding = nn.Embedding(num_embeddings=10, embedding_dim=embedding_dim)
        self.lin = nn.Linear(embedding_dim, 1)
        if diff_num_params:
            self.lin2 = nn.Linear(1, 1, bias=False)

    def forward(self, x):
        x = self.embedding(x)
        return self.lin(x)


class ControlFlowToyModel(nn.Module):
    def __init__(self):
        super(ControlFlowToyModel, self).__init__()
        self.lin1 = nn.Linear(10, 10, bias=False)
        self.lin2 = nn.Linear(10, 10, bias=False)

    def forward(self, x):
        # Second layer is used dependent on input x.
        use_second_layer = torch.equal(x, torch.ones(20, 10, device=x.device))
        if use_second_layer:
            return self.lin2(F.relu(self.lin1(x)))
        else:
            return F.relu(self.lin1(x))


DDP_NET = Net()
BN_NET = BatchNormNet()
BN_NET_NO_AFFINE = BatchNormNet(affine=False)
ONLY_SBN_NET = nn.SyncBatchNorm(2, momentum=0.99)


def get_timeout(test_id):
    test_name = test_id.split(".")[-1]
    if test_name in CUSTOMIZED_TIMEOUT:
        return CUSTOMIZED_TIMEOUT[test_name]
    else:
        return DEFAULT_TIMEOUT


default_pg_timeout = 60

CUSTOM_PG_TIMEOUT = {
    # This test runs slowly and needs additional time to complete, otherwise can
    # be taken down by NCCL_ASYNC_ERROR_HANDLING
    "test_ddp_uneven_inputs": 300,
    # This test has a short timeout since it tests being taken down by
    # NCCL_ASYNC_ERROR_HANDLING which we want to happen quickly.
    "test_ddp_model_diff_across_ranks": 5,
}


def require_backend(backends):
    if BACKEND not in backends:
        return sandcastle_skip("Test requires backend to be one of %s" % backends)
    return lambda func: func


def require_backends_available(backends):
    def check(backend):
        if backend == dist.Backend.GLOO:
            return dist.is_gloo_available()
        if backend == dist.Backend.NCCL:
            return dist.is_nccl_available()
        if backend == dist.Backend.MPI:
            return dist.is_mpi_available()
        if backend in DistTestCases.backend_feature["plugin"]:
            return True
        return False

    if not all(check(dist.Backend(backend)) for backend in backends):
        return sandcastle_skip("Test requires backends to be available %s" % backends)
    return lambda func: func


def require_world_size(world_size):
    if int(os.environ["WORLD_SIZE"]) < world_size:
        return sandcastle_skip("Test requires world size of %d" % world_size)
    return lambda func: func


@contextmanager
def _lock():
    TEMP_DIR = os.environ["TEMP_DIR"]
    lockfile = os.path.join(TEMP_DIR, "lockfile")
    with open(lockfile, "w") as lf:
        try:
            if sys.platform == "win32":
                msvcrt.locking(lf.fileno(), msvcrt.LK_RLCK, 1)
                yield
            else:
                fcntl.flock(lf.fileno(), fcntl.LOCK_EX)
                yield
        finally:
            if sys.platform == "win32":
                msvcrt.locking(lf.fileno(), msvcrt.LK_UNLCK, 1)
            else:
                fcntl.flock(lf.fileno(), fcntl.LOCK_UN)
            lf.close()


def _build_tensor(size, value=None, dtype=torch.float, device_id=None):
    if value is None:
        value = size
    if device_id is None:
        return torch.empty(size, size, size, dtype=dtype).fill_(value)
    else:
        return torch.empty(size, size, size, dtype=dtype).fill_(value).cuda(device_id)


def _build_multidim_tensor(dim, dim_size, value=None, dtype=torch.float):
    if value is None:
        value = dim
    return torch.empty(size=[dim_size for _ in range(dim)], dtype=dtype).fill_(value)


def _create_autograd_profiler():
    return torch.autograd.profiler.profile(record_shapes=True)


def _create_torch_profiler():
    return torch.profiler.profile(
        activities=[
            torch.profiler.ProfilerActivity.CPU,
        ],
        record_shapes=True,
    )




class Barrier(object):
    barrier_id = 0

    @classmethod
    def init(cls):
        cls.barrier_id = 0
        barrier_dir = os.path.join(os.environ["TEMP_DIR"], "barrier")
        for f_name in os.listdir(barrier_dir):
            os.unlink(os.path.join(barrier_dir, f_name))

    @classmethod
    def sync(cls, wait_for=None, timeout=10):
        if wait_for is None:
            wait_for = dist.get_world_size()
        cls.barrier_id += 1
        barrier_dir = os.path.join(os.environ["TEMP_DIR"], "barrier")
        pid = str(os.getpid())
        barrier_file = os.path.join(barrier_dir, pid)
        with _lock():
            with open(barrier_file, "w") as f:
                f.write(str(cls.barrier_id))

        start_time = time.time()
        while True:
            arrived = 0
            with _lock():
                for f_name in os.listdir(barrier_dir):
                    with open(os.path.join(barrier_dir, f_name), "r") as f:
                        data = f.read()
                        if int(data) >= cls.barrier_id:
                            arrived += 1
            if arrived == wait_for:
                break

            if time.time() - start_time > timeout:
                raise RuntimeError("barrier timeout")
            time.sleep(0.1)


class TestDistBackend(MultiProcessTestCase):
    @classmethod
    def setUpClass(cls):
        os.environ["MASTER_ADDR"] = str(MASTER_ADDR)
        os.environ["MASTER_PORT"] = str(MASTER_PORT)
        # NCCL_BLOCKING_WAIT overrides NCCL_ASYNC_ERROR_HANDLING hence tests
        # such as test_batch_isend_irecv_nccl will test NCCL_BLOCKING_WAIT as
        # expected.
        os.environ["NCCL_ASYNC_ERROR_HANDLING"] = "1"
        super().setUpClass()

    def setUp(self):
        super().setUp()
        # initialize temp directories
        initialize_temp_directories()
        # initialize Barrier
        Barrier.init()
        # Skip return code checking for following tests as they are expected to
        # crash a process due to NCCL_ASYNC_ERROR_HANDLING.
        self.skip_return_code_checks = []

    def tearDown(self):
        cleanup_temp_dir()
        super().tearDown()

    @property
    def init_method(self):
        return "{}{file_name}".format(FILE_SCHEMA, file_name=self.file_name)

    @classmethod
    def _run(cls, rank, test_name, file_name, pipe):
        # Enable DDP + ReplicatedTensor
        from torch.nn.parallel._replicated_tensor_ddp_utils import _set_ddp_with_replicated_tensor
        _set_ddp_with_replicated_tensor(True)

        if BACKEND == "nccl" and not torch.cuda.is_available():
            sys.exit(TEST_SKIPS["no_cuda"].exit_code)
        self = cls(test_name)
        self.rank = rank
        self.file_name = file_name

        if torch.cuda.is_available() and torch.cuda.device_count() < int(
            self.world_size
        ):
            sys.exit(TEST_SKIPS[f"multi-gpu-{self.world_size}"].exit_code)
        try:
            pg_timeout_seconds = CUSTOM_PG_TIMEOUT.get(test_name, default_pg_timeout)
            timeout = timedelta(seconds=pg_timeout_seconds)
            dist.init_process_group(
                init_method=self.init_method,
                backend=BACKEND,
                world_size=int(self.world_size),
                rank=self.rank,
                timeout=timeout,
            )
        except RuntimeError as e:
            if "recompile" in e.args[0]:
                sys.exit(TEST_SKIPS["backend_unavailable"].exit_code)

            raise

        # Execute barrier prior to running test to ensure that every process
        # has finished initialization and that the following test
        # immediately exiting due to a skip doesn't cause flakiness.
        self._barrier()

        self.run_test(test_name, pipe)
        self._barrier()
        dist.destroy_process_group()
        sys.exit(0)

    # Needed since MultiProcessTestCase assumes a world_size of 4, but we
    # run these tests under other various world_sizes.
    @property
    def world_size(self):
        return os.environ["WORLD_SIZE"]


class DistributedTest:
    class _DistTestBase:
        def _barrier(self, *args, **kwargs):
            Barrier.sync(*args, **kwargs)

        def _init_group_test(self, **kwargs):
            group = [1, 2]
            group_id = dist.new_group(group, **kwargs)
            rank = dist.get_rank()
            if rank not in group:
                return ([], None, rank)

            return (group, group_id, rank)

        def _init_full_group_test(self, **kwargs):
            group = list(range(0, dist.get_world_size()))
            group_id = dist.new_group(**kwargs)
            rank = dist.get_rank()
            return (group, group_id, rank)

        def _init_global_test(self):
            group = list(range(0, dist.get_world_size()))
            group_id = dist.group.WORLD
            rank = dist.get_rank()
            return (group, group_id, rank)

        def _verify_buffers_equal(self, m1, m2):
            # verify buffers across models
            m1_buf_dict = {k: v for k, v in m1.module.named_buffers()}
            for name, buf in m2.module.named_buffers():
                self.assertEqual(buf, m1_buf_dict[name])

            # Verify buffers across ranks.
            m1_buffers = list(m1.buffers())
            m2_buffers = list(m2.buffers())
            for (buf1, buf2) in zip(m1_buffers, m2_buffers):
                gathered_bufs = [
                    torch.empty_like(buf1) for _ in range(dist.get_world_size())
                ]
                dist.all_gather(gathered_bufs, buf1)
                gathered_bufs_m2 = [
                    torch.empty_like(buf2) for _ in range(dist.get_world_size())
                ]
                for b in gathered_bufs:
                    self.assertEqual(b, buf1)
                dist.all_gather(gathered_bufs_m2, buf2)
                for b in gathered_bufs_m2:
                    self.assertEqual(b, buf2)


        def test_dump_DDP_relevant_env_vars(self):
            with captured_output() as (out, _):
                _dump_DDP_relevant_env_vars()
                lines = out.getvalue().splitlines()

            def format_line(var):
                return "env:%s=%s" % (
                    var,
                    os.environ[var] if var in os.environ else "N/A",
                )

            # Check relevant env vars
            vars = [
                "MASTER_ADDR",
                "MASTER_PORT",
                "WORLD_SIZE",
                "NCCL_TOPO_DUMP_FILE",  # N/A
                "NCCL_ASYNC_ERROR_HANDLING",
            ]
            for var in vars:
                line = format_line(var)
                self.assertIn(line, lines)
            # Check irrelevant env vars
            vars = [
                "xxx",
                "yyy",
                "zzz",
            ]
            for var in vars:
                line = format_line(var)
                self.assertNotIn(line, lines)

        # GET RANK
        def test_get_rank(self):
            test_dir = os.path.join(os.environ["TEMP_DIR"], "test_dir")
            pid = str(os.getpid())
            num_processes = dist.get_world_size()
            with open(os.path.join(test_dir, pid), "w") as f:
                f.write(str(dist.get_rank()))

            self._barrier()

            all_ranks = set()
            for f_name in os.listdir(test_dir):
                with open(os.path.join(test_dir, f_name), "r") as f:
                    all_ranks.add(int(f.read()))
            self.assertEqual(len(all_ranks), num_processes)

            self._barrier()

            if dist.get_rank() == 0:
                for f_name in os.listdir(test_dir):
                    os.unlink(os.path.join(test_dir, f_name))

            self._barrier()

        def test_get_backend(self):
            if dist.get_world_size() > 2:
                group = [1, 2]
            else:
                group = [0, 1]
            group_id = dist.new_group(group)
            backend_str = BACKEND.lower()
            self.assertEqual(dist.get_backend(), backend_str)
            if dist.get_rank() in group:
                self.assertEqual(dist.get_backend(group_id), backend_str)
            else:
                with self.assertRaisesRegex(
                    RuntimeError, "Invalid process group specified"
                ):
                    dist.get_backend(group_id)

        def test_Backend_enum_class(self):
            # test parsing
            backend = BACKEND.lower()
            self.assertEqual(dist.Backend(BACKEND.upper()), backend)
            self.assertEqual(dist.Backend(BACKEND), backend)
            with self.assertRaisesRegex(ValueError, "Invalid backend: 'undefined'"):
                dist.Backend("undefined")
            with self.assertRaisesRegex(ValueError, "Invalid backend: 'xYz'"):
                dist.Backend("xYz")
            with self.assertRaises(ValueError):
                dist.Backend(None)
            with self.assertRaises(ValueError):
                dist.Backend(3)
            with self.assertRaises(ValueError):
                dist.Backend(["gloo"])

        # Test destroy
        def test_destroy_group(self):
            if dist.get_world_size() > 2:
                group = [1, 2]
            else:
                group = [0, 1]
            group_id = dist.new_group(group)
            self._barrier()
            dist.destroy_process_group(group_id)

        # Test get rank and size of group
        def test_get_rank_size_group(self):
            if dist.get_world_size() > 2:
                group = [1, 2]
            else:
                group = [0, 1]
            group_id = dist.new_group(group)
            if dist.get_rank() in group:
                self.assertEqual(dist.get_world_size(group_id), 2)
                self.assertTrue(dist.get_rank(group_id) in list(range(2)))
            else:
                self.assertEqual(dist.get_world_size(group_id), -1)
                self.assertEqual(dist.get_rank(group_id), -1)

        # Test destroy full groups
        def test_destroy_full_group(self):
            _, group_id, _ = self._init_full_group_test()
            self._barrier()
            dist.destroy_process_group(group_id)

        # Test get rank and size of full group
        def test_get_rank_size_full_group(self):
            _, group_id, _ = self._init_full_group_test()
            self.assertEqual(dist.get_world_size(group_id), dist.get_world_size())
            self.assertEqual(dist.get_rank(group_id), dist.get_rank())

        def _test_barrier_timeout(self, group_id, timeout):
            local_rank = dist.get_rank(group_id)

            # Only execute barrier on rank == 0, causing it to timeout
            if local_rank == 0:
                expected_time = time.time() + timeout.total_seconds()
                # In debug mode, we execute a monitored_barrier before the
                # collective, so assert on that.
                if dist.get_debug_level() == dist.DebugLevel.DETAIL:
                    exception_ctx = self.assertRaisesRegex(
                        Exception, "failed to pass monitoredBarrier"
                    )
                else:
                    exception_ctx = self.assertRaisesRegex(
                        Exception, " (Timed out|closed|timeout) "
                    )
                with exception_ctx:
                    dist.barrier(group_id)
                self.assertGreaterAlmostEqual(time.time(), expected_time, delta=0.1)
            else:
                pass

        @sandcastle_skip_if(BACKEND != "gloo", "Only gloo backend supports timeouts")
        @sandcastle_skip_if(
            not INIT_METHOD.startswith("file://"),
            "Requires file:// initialization method. "
            + "Both tcp:// and env:// rely on the TCP store for which "
            "reinitialization has proven racy.",
        )
        def test_barrier_timeout_global(self):
            dist.destroy_process_group()

            # Explicitly pass world size to the barrier because we've
            # just destroyed any state in torch.distributed.
            self._barrier(wait_for=int(os.environ["WORLD_SIZE"]))

            # Reinitialize global process group
            timeout = timedelta(seconds=1)
            dist.init_process_group(
                init_method=INIT_METHOD,
                backend=BACKEND,
                world_size=int(os.environ["WORLD_SIZE"]),
                rank=self.rank,
                timeout=timeout,
            )
            self._test_barrier_timeout(dist.group.WORLD, timeout)

        @skip_if_small_worldsize
        @sandcastle_skip_if(BACKEND != "gloo", "Only gloo backend supports timeouts")
        def test_barrier_timeout_group(self):
            timeout = timedelta(seconds=5)
            _, group_id, _ = self._init_group_test(timeout=timeout)
            if group_id is not None:
                self._test_barrier_timeout(group_id, timeout)

        @sandcastle_skip_if(BACKEND != "gloo", "Only gloo backend supports timeouts")
        def test_barrier_timeout_full_group(self):
            timeout = timedelta(seconds=1)
            _, group_id, _ = self._init_full_group_test(timeout=timeout)
            if group_id is not None:
                self._test_barrier_timeout(group_id, timeout)

        # This test helper can only be used when using the Gloo or NCCL backend
        # **and** both the Gloo and NCCL backends are available.
        # See the @skip annotations below.
        def _test_group_override_backend(self, initializer):
            if BACKEND == "gloo":
                new_backend = "nccl"
            elif BACKEND == "nccl":
                new_backend = "gloo"
            elif BACKEND in DistTestCases.backend_feature["plugin"]:
                new_backend = "gloo"

            group, group_id, rank = initializer(backend=new_backend)
            if group_id is None:
                return

            if new_backend == "gloo":
                self.assertTrue(isinstance(group_id, dist.ProcessGroupGloo))
            if new_backend == "nccl":
                self.assertTrue(isinstance(group_id, dist.ProcessGroupNCCL))

            self.assertEqual(rank, group[dist.get_rank(group_id)])
            self.assertEqual(len(group), dist.get_world_size(group_id))

            # Pin device (so we avoid NCCL race conditions/deadlocks).
            group_rank = dist.get_rank(group_id)
            torch.cuda.set_device(group_rank)

            # Run broadcast of CUDA tensor (so it works for both Gloo and NCCL).
            tensor = _build_tensor(2, value=group_rank).cuda()
            dist.broadcast(tensor, src=group[0], group=group_id)
            self.assertEqual(_build_tensor(2, value=0), tensor.to("cpu"))

        @require_backend(DistTestCases.backend_feature["gpu"])
        @require_backends_available(DistTestCases.backend_feature["gpu"])
        @require_world_size(3)
        @skip_if_lt_x_gpu(2)
        def test_backend_group(self):
            self._test_group_override_backend(self._init_group_test)

        @require_backend(DistTestCases.backend_feature["gpu"])
        @require_backends_available(DistTestCases.backend_feature["gpu"])
        @skip_if_lt_x_gpu(3)
        def test_backend_full_group(self):
            self._test_group_override_backend(self._init_full_group_test)

        @sandcastle_skip_if(
            BACKEND not in DistTestCases.backend_feature["subgroup"],
            f"The {BACKEND} backend does not support creating subgroups on CUDA devices"
        )
        @require_world_size(4)
        @skip_if_lt_x_gpu(2)
        def test_new_subgroups(self):
            subgroup_size = 2
            cur_subgroup, subgroups = dist.new_subgroups(subgroup_size)

            world_size = dist.get_world_size()
            self.assertEqual(cur_subgroup.size(), subgroup_size)
            self.assertEqual(len(subgroups), world_size / subgroup_size)
            self.assertFalse(dist._rank_not_in_group(cur_subgroup))

            for subgroup in subgroups:
                dist.destroy_process_group(subgroup)

        @sandcastle_skip_if(
            BACKEND not in DistTestCases.backend_feature["subgroup"],
            f"The {BACKEND} backend does not support creating subgroups on CUDA devices"
        )
        @skip_if_no_gpu
        def test_new_subgroups_group_size_exceeds_world_size(self):
            with self.assertRaisesRegex(
                ValueError, "The arg 'group_size' must not exceed the world size"
            ):
                dist.new_subgroups(100)

        @sandcastle_skip_if(
            BACKEND not in DistTestCases.backend_feature["subgroup"],
            f"The {BACKEND} backend does not support creating subgroups on CUDA devices"
        )
        @require_world_size(4)
        @skip_if_lt_x_gpu(4)
        def test_new_subgroups_world_size_not_divisible_by_group_size(self):
            with self.assertRaisesRegex(
                ValueError, "The world size must be divisible by 'group_size'"
            ):
                dist.new_subgroups(3)

        @sandcastle_skip_if(
            BACKEND not in DistTestCases.backend_feature["subgroup"],
            f"The {BACKEND} backend does not support creating subgroups on CUDA devices"
        )
        @require_world_size(4)
        @skip_if_lt_x_gpu(4)
        def test_new_subgroups_by_enumeration(self):
            group, group_id, rank = self._init_global_test()
            rank_to_GPU = init_multigpu_helper(dist.get_world_size(), BACKEND)
            device_id = rank_to_GPU[rank][0]
            cur_subgroup, subgroups = dist.new_subgroups_by_enumeration(
                ranks_per_subgroup_list=[[0, 2], [1, 3]]
            )
            if device_id >= 4:
                self.assertIsNone(cur_subgroup)
            else:
                self.assertEqual(cur_subgroup.size(), 2)
                self.assertEqual(len(subgroups), 2)
                if device_id == 0 or device_id == 2:
                    self.assertEqual(cur_subgroup, subgroups[0])
                else:
                    self.assertEqual(cur_subgroup, subgroups[1])

            for subgroup in subgroups:
                dist.destroy_process_group(subgroup)

        @sandcastle_skip_if(
            BACKEND not in DistTestCases.backend_feature["subgroup"],
            f"The {BACKEND} backend does not support creating subgroups on CUDA devices"
        )
        @require_world_size(4)
        @skip_if_lt_x_gpu(4)
        def test_new_subgroups_by_enumeration_input_rank_exceeds_world_size(self):
            group, group_id, rank = self._init_global_test()
            rank_to_GPU = init_multigpu_helper(dist.get_world_size(), BACKEND)
            device_id = rank_to_GPU[rank][0]
            world_size = get_world_size(group_id)

            with self.assertRaisesRegex(
                RuntimeError,
                "The new group's rank should be within the the world_size set by init_process_group",
            ):
                dist.new_subgroups_by_enumeration(
                    ranks_per_subgroup_list=[[0, 1], [world_size, 2]]
                )

        @sandcastle_skip_if(
            BACKEND not in DistTestCases.backend_feature["subgroup"],
            f"The {BACKEND} backend does not support creating subgroups on CUDA devices"
        )
        @skip_if_no_gpu
        def test_new_subgroups_by_enumeration_negative_input_rank(self):
            group, group_id, rank = self._init_global_test()

            with self.assertRaisesRegex(
                RuntimeError,
                "The new group's rank should be within the the world_size set by init_process_group",
            ):
                dist.new_subgroups_by_enumeration(
                    ranks_per_subgroup_list=[[-1, -2], [-3, -4]]
                )

        @sandcastle_skip_if(
            BACKEND not in DistTestCases.backend_feature["subgroup"],
            f"The {BACKEND} backend does not support creating subgroups on CUDA devices"
        )
        @require_world_size(4)
        @skip_if_lt_x_gpu(4)
        def test_new_subgroups_overlap_not_allowed(self):
            with self.assertRaisesRegex(
                ValueError, "Rank 1 has appeared in both subgroup"
            ):
                dist.new_subgroups_by_enumeration(
                    ranks_per_subgroup_list=[[0], [1, 2], [1, 3]]
                )

        @sandcastle_skip_if(
            BACKEND not in DistTestCases.backend_feature["subgroup"],
            f"The {BACKEND} backend does not support creating subgroups on CUDA devices"
        )
        @skip_if_lt_x_gpu(2)
        def test_average_parameters(self):
            rank = dist.get_rank()
            rank_to_GPU = init_multigpu_helper(dist.get_world_size(), BACKEND)
            device_id = rank_to_GPU[rank][0]

            model = nn.Sequential(
                nn.Conv2d(3, 3, kernel_size=3, padding=1),
                nn.ReLU(),
                nn.Linear(1, 5, bias=False),
            ).cuda(device_id)
            # Test global model averaging
            for p in model.parameters():
                p.data = torch.ones_like(p.data)
            model_averaging_utils.average_parameters(
                params=model.parameters(), process_group=None
            )
            # Every element will be the same as the input.
            for p in model.parameters():
                self.assertEqual(p.data, torch.ones_like(p.data))

            # Test partial model averaging
            for p in model.parameters():
                p.data = torch.ones_like(p.data) * rank
            group_nccl = dist.new_group(ranks=[0, 1], backend="nccl")
            model_averaging_utils.average_parameters(
                params=model.parameters(), process_group=group_nccl
            )
            if not dist._rank_not_in_group(group_nccl):
                # Every element on device 0 or 1 should be the average of 0 and 1, i.e., 0.5.
                for p in model.parameters():
                    self.assertEqual(p.data, torch.ones_like(p.data) * 0.5)
            else:
                # Every element on device not in the subgroup should remain the same.
                for p in model.parameters():
                    self.assertEqual(p.data, torch.ones_like(p.data) * rank)

        @sandcastle_skip_if(
            BACKEND not in DistTestCases.backend_feature["subgroup"],
            f"The {BACKEND} backend does not support creating subgroups on CUDA devices"
        )
        @skip_if_lt_x_gpu(2)
        def test_periodic_model_averager(self):
            rank = dist.get_rank()
            world_size = dist.get_world_size()
            rank_to_GPU = init_multigpu_helper(world_size, BACKEND)
            device_id = rank_to_GPU[rank][0]

            model = nn.Linear(1, 5, bias=False).cuda(device_id)
            param = next(model.parameters())
            tensor = torch.ones_like(param.data) * rank
            expected_avg_tensor = (
                torch.ones_like(param.data) * sum(range(world_size)) / world_size
            )
            period = 4
            for warmup_steps in [12, 13, 14, 15]:
                averager = averagers.PeriodicModelAverager(period=period, warmup_steps=warmup_steps)
                for step in range(0, 20):
                    # Reset the parameters at every step.
                    param.data = copy.deepcopy(tensor)
                    for params in model.parameters():
                        # mock grad
                        params.grad = torch.ones_like(param.data)
                    averager.average_parameters(model.parameters())
                    if step >= warmup_steps and (step - warmup_steps) % period == 0:
                        self.assertEqual(param.data, expected_avg_tensor)
                    else:
                        # No model averaging, so the parameters are not updated.
                        self.assertEqual(param.data, tensor)

        @skip_if_lt_x_gpu(2)
        def test_periodic_model_averager_param_group(self):
            rank = dist.get_rank()
            world_size = dist.get_world_size()
            rank_to_GPU = init_multigpu_helper(world_size, BACKEND)
            device_id = rank_to_GPU[rank][0]

            model = nn.Linear(1, 5, bias=False).cuda(device_id)
            param = next(model.parameters())
            opt = torch.optim.SGD(model.parameters(), lr=0.1)

            period = 4
            for warmup_steps in [12, 13, 14, 15]:
                averager = averagers.PeriodicModelAverager(period=period, warmup_steps=warmup_steps)
                for step in range(0, 20):
                    # Reset the parameters at every step.
                    for param_group in opt.param_groups:
                        for params in param_group["params"]:
                            # mock grad
                            params.grad = torch.ones_like(param.data) * rank
                            params.data = torch.ones_like(param.data) * rank
                    averager.average_parameters(opt.param_groups)
                    if step >= warmup_steps and (step - warmup_steps) % period == 0:
                        for param_group in opt.param_groups:
                            for params in param_group["params"]:
                                if params.grad is None:
                                    continue
                                self.assertEqual(param.data, torch.ones_like(param.data) * sum(range(world_size)) / world_size)
                    else:
                        # No model averaging, so the parameters are not updated.
                        for param_group in opt.param_groups:
                            for params in param_group["params"]:
                                if params.grad is None:
                                    continue
                                self.assertEqual(param.data, torch.ones_like(param.data) * rank)

        @sandcastle_skip_if(
            BACKEND not in DistTestCases.backend_feature["subgroup"],
            f"The {BACKEND} backend does not support creating subgroups on CUDA devices"
        )
        @skip_if_lt_x_gpu(2)
        def test_1_level_hierarchical_model_averager_equivalent_to_periodic_model_averager(self):
            rank = dist.get_rank()
            world_size = dist.get_world_size()
            rank_to_GPU = init_multigpu_helper(world_size, BACKEND)
            device_id = rank_to_GPU[rank][0]

            model = nn.Linear(1, 5, bias=False).cuda(device_id)
            param = next(model.parameters())
            tensor = torch.ones_like(param.data) * rank
            expected_avg_tensor = (
                torch.ones_like(param.data) * sum(range(world_size)) / world_size
            )
            period = 4
            for warmup_steps in [12, 13, 14, 15]:
                averager = hierarchicalSGD.HierarchicalModelAverager(
                    # Run the global averaging at a period of 4,
                    # which is equivalent to the above periodic model averaging test case.
                    period_group_size_dict=OrderedDict([(period, world_size)]), warmup_steps=warmup_steps
                )

                averager = averagers.PeriodicModelAverager(period=period, warmup_steps=warmup_steps)
                for step in range(0, 20):
                    # Reset the parameters at every step.
                    param.data = copy.deepcopy(tensor)
                    for params in model.parameters():
                        # mock grad
                        params.grad = torch.ones_like(param.data)
                    averager.average_parameters(model.parameters())
                    if step >= warmup_steps and (step - warmup_steps) % period == 0:
                        self.assertEqual(param.data, expected_avg_tensor)
                    else:
                        # No model averaging, so the parameters are not updated.
                        self.assertEqual(param.data, tensor)

        @sandcastle_skip_if(
            BACKEND not in DistTestCases.backend_feature["subgroup"],
            f"The {BACKEND} backend does not support creating subgroups on CUDA devices"
        )
        @require_world_size(4)
        @skip_if_lt_x_gpu(4)
        def test_3_level_hierarchical_model_averager(self):
            from torch.distributed.distributed_c10d import _pg_group_ranks
            rank = dist.get_rank()
            world_size = dist.get_world_size()
            rank_to_GPU = init_multigpu_helper(world_size, BACKEND)
            device_id = rank_to_GPU[rank][0]

            model = nn.Linear(1, 5, bias=False).cuda(device_id)
            param = next(model.parameters())
            tensor = torch.ones_like(param.data) * rank
            # Set up such a hierarchical model averaging as follows:
            # after the first 10 warmup steps,
            # run model averaging every 2 steps within each subgroup of size 2,
            # run model averaging every 4 steps within each subgroup of size 3,
            # and run the global model averaging every 8 steps.
            # If there is a conflict in model averaging at a step, only run the highest-level model averaging.
            warmup_steps = 10
            subgroup_size1 = 2
            subgroup_avg_period1 = 2
            subgroup_size2 = 4
            subgroup_avg_period2 = 4
            global_avg_period = 8
            period_group_size_dict = OrderedDict(
                [(subgroup_avg_period1, subgroup_size1),
                 (subgroup_avg_period2, subgroup_size2),
                 (global_avg_period, world_size)])
            averager = hierarchicalSGD.HierarchicalModelAverager(
                period_group_size_dict=period_group_size_dict, warmup_steps=warmup_steps
            )
            subgroup1 = averager.period_process_group_dict[subgroup_avg_period1]
            subgroup2 = averager.period_process_group_dict[subgroup_avg_period2]

            real_group_ranks_res1 = list(_pg_group_ranks[subgroup1].keys())
            real_group_ranks_res2 = list(_pg_group_ranks[subgroup2].keys())
            expect_group_ranks_res1 = (rank // subgroup_size1 * subgroup_size1 + np.array(list(range(subgroup_size1)))).tolist()
            expect_group_ranks_res2 = (rank // subgroup_size2 * subgroup_size2 + np.array(list(range(subgroup_size2)))).tolist()
            self.assertEqual(real_group_ranks_res1, expect_group_ranks_res1)
            self.assertEqual(real_group_ranks_res2, expect_group_ranks_res2)

            expected_avg_tensor_within_subgroup1 = (
                torch.ones_like(param.data) * sum(real_group_ranks_res1) / subgroup_size1
            )
            expected_avg_tensor_within_subgroup2 = (
                torch.ones_like(param.data) * sum(real_group_ranks_res2) / subgroup_size2
            )
            expected_global_avg_tensor = (
                torch.ones_like(param.data) * sum(range(world_size)) / world_size
            )
            for step in range(0, 25):
                # Reset the parameters at every step.
                param.data = copy.deepcopy(tensor)
                for params in model.parameters():
                    # mock grad
                    params.grad = torch.ones_like(param.data)
                averager.average_parameters(model.parameters())
                if step == 16 or step == 24:
                    # Run global model averaging when `step` can be divided by 8.
                    self.assertEqual(param.data, expected_global_avg_tensor)
                elif step == 12 or step == 20:
                    # Run model averaging within subgroup when `step` can be divided by 4 but not by 8.
                    self.assertEqual(param.data, expected_avg_tensor_within_subgroup2)
                elif step == 10 or step == 14 or step == 18 or step == 22:
                    # Run model averaging within subgroup when `step` can be divided by 2 but not by 4 or 8.
                    self.assertEqual(param.data, expected_avg_tensor_within_subgroup1)
                else:
                    # No model averaging, so the parameters are not updated.
                    self.assertEqual(param.data, tensor)

        # NCCL Batch SEND RECV
        @skip_if_no_gpu
        @sandcastle_skip_if(BACKEND != "nccl", "NCCL Batch Send Recv Only")
        @requires_nccl_version((2, 7, 0), "Need NCCL 2.7+ for send/recv")
        def test_batch_isend_irecv_nccl(self):
            self._barrier()
            rank = dist.get_rank()
            world_size = dist.get_world_size()
            rank_to_GPU = init_multigpu_helper(world_size, BACKEND)
            device_id = rank_to_GPU[rank][0]
            torch.cuda.set_device(device_id)
            p2p_op_list = []

            for val in ["1", "0"]:
                os.environ["NCCL_BLOCKING_WAIT"] = val
                for src in range(0, world_size):
                    send_tensor = _build_tensor(rank + 1, device_id=device_id)
                    recv_tensor = _build_tensor(src + 1, value=-1, device_id=device_id)
                    recv_op = dist.P2POp(dist.irecv, recv_tensor, src)
                    p2p_op_list.append(recv_op)
                    send_op = dist.P2POp(dist.isend, send_tensor, src)
                    p2p_op_list.append(send_op)

                reqs = dist.batch_isend_irecv(p2p_op_list)
                for req in reqs:
                    req.wait()

            self._barrier()

        @skip_if_no_gpu
        @sandcastle_skip_if(BACKEND != "nccl", "NCCL Batch Send Recv Only")
        @requires_nccl_version((2, 7, 0), "Need NCCL 2.7+ for send/recv")
        def test_batch_isend_irecv_ring_exchange_nccl(self):
            self._barrier()
            rank = dist.get_rank()
            world_size = dist.get_world_size()
            rank_to_GPU = init_multigpu_helper(world_size, BACKEND)
            device_id = rank_to_GPU[rank][0]
            torch.cuda.set_device(device_id)
            p2p_op_list = []

            send_tensor = _build_tensor(world_size, device_id=device_id)
            recv_tensor = _build_tensor(world_size, value=-1, device_id=device_id)
            send_op = dist.P2POp(dist.isend, send_tensor, (rank + 1) % world_size)
            recv_op = dist.P2POp(dist.irecv, recv_tensor, (rank - 1 + world_size) % world_size)
            reqs = dist.batch_isend_irecv([send_op, recv_op])
            for req in reqs:
                req.wait()

            self._barrier()

        @skip_if_no_gpu
        @sandcastle_skip_if(BACKEND != "nccl", "NCCL Batch Send Recv Only")
        @requires_nccl_version((2, 7, 0), "Need NCCL 2.7+ for send/recv")
        def test_batch_isend_irecv_self_nccl(self):
            self._barrier()
            # Ensure the process group has been fully initialized (needed by
            # the first sub-group batch_isend_irecv call)
            dist.barrier()
            rank = dist.get_rank()
            rank_to_GPU = init_multigpu_helper(dist.get_world_size(), BACKEND)
            device_id = rank_to_GPU[rank][0]
            p2p_op_list = []

            if rank == 0:
                send_tensor = _build_tensor(rank + 1, device_id=device_id)
                recv_tensor = _build_tensor(rank + 1, value=-1, device_id=device_id)
                recv_op = dist.P2POp(dist.irecv, recv_tensor, 0)
                p2p_op_list.append(recv_op)
                send_op = dist.P2POp(dist.isend, send_tensor, 0)
                p2p_op_list.append(send_op)

                reqs = dist.batch_isend_irecv(p2p_op_list)
                for req in reqs:
                    req.wait()

            self._barrier()

        @skip_if_no_gpu
        @skip_if_small_worldsize
        @sandcastle_skip_if(BACKEND != "nccl", "NCCL Batch Send Recv Only")
        @requires_nccl_version((2, 7, 0), "Need NCCL 2.7+ for send/recv")
        def test_batch_isend_irecv_no_rank_zero_nccl(self):
            self._barrier()
            # Ensure the process group has been fully initialized (needed by
            # the first sub-group batch_isend_irecv call)
            dist.barrier()
            rank = dist.get_rank()
            rank_to_GPU = init_multigpu_helper(dist.get_world_size(), BACKEND)
            device_id = rank_to_GPU[rank][0]
            torch.cuda.set_device(device_id)
            p2p_op_list = []

            if rank == 1:
                peer = 2
            elif rank == 2:
                peer = 1

            if rank in [1, 2]:
                send_tensor = _build_tensor(rank + 1, device_id=device_id)
                recv_tensor = _build_tensor(peer + 1, value=-1, device_id=device_id)
                recv_op = dist.P2POp(dist.irecv, recv_tensor, peer)
                p2p_op_list.append(recv_op)
                send_op = dist.P2POp(dist.isend, send_tensor, peer)
                p2p_op_list.append(send_op)

                reqs = dist.batch_isend_irecv(p2p_op_list)
                for req in reqs:
                    req.wait()

            self._barrier()

        # GLOO Batch SEND RECV CPU
        @sandcastle_skip_if(BACKEND != "gloo", "GLOO Batch Send Recv CPU")
        def test_batch_isend_irecv_gloo(self):
            self._barrier()
            rank = dist.get_rank()
            p2p_op_list = []

            for src in range(0, dist.get_world_size()):
                if src == rank:
                    continue
                send_tensor = _build_tensor(rank + 1)
                recv_tensor = _build_tensor(src + 1, value=-1)
                recv_op = dist.P2POp(dist.irecv, recv_tensor, src)
                p2p_op_list.append(recv_op)
                send_op = dist.P2POp(dist.isend, send_tensor, src)
                p2p_op_list.append(send_op)

            reqs = dist.batch_isend_irecv(p2p_op_list)
            for req in reqs:
                req.wait()

            self._barrier()

        # GLOO Batch SEND RECV CPU with provided tags
        @sandcastle_skip_if(BACKEND != "gloo", "GLOO Batch Send Recv CPU")
        def test_batch_isend_irecv_gloo_tags(self):
            self._barrier()
            rank = dist.get_rank()
            p2p_op_list = []

            for src in range(0, dist.get_world_size()):
                if src == rank:
                    continue
                send_tensor = _build_tensor(rank + 1)
                recv_tensor = _build_tensor(src + 1, value=-1)
                recv_op = dist.P2POp(dist.irecv, recv_tensor, src, tag=src)
                p2p_op_list.append(recv_op)
                send_op = dist.P2POp(dist.isend, send_tensor, src, tag=rank)
                p2p_op_list.append(send_op)

            reqs = dist.batch_isend_irecv(p2p_op_list)
            for req in reqs:
                req.wait()

            self._barrier()

        # NCCL Batch SEND RECV Tensor Error
        @sandcastle_skip_if(BACKEND != "nccl", "NCCL Batch Send Recv Only")
        @requires_nccl_version((2, 7, 0), "Need NCCL 2.7+ for send/recv")
        def test_batch_isend_irecv_tensor_err(self):
            self._barrier()
            rank = dist.get_rank()
            if rank == 0:
                with self.assertRaisesRegex(
                    RuntimeError, "Tensors must be CUDA and dense"
                ):
                    send_tensor = _build_tensor(rank + 1)
                    send_op = dist.P2POp(dist.isend, send_tensor, 1)
                    dist.batch_isend_irecv([send_op])

        # NCCL Batch SEND RECV Op Error
        @sandcastle_skip_if(BACKEND != "nccl", "NCCL Batch Send Recv Only")
        @requires_nccl_version((2, 7, 0), "Need NCCL 2.7+ for send/recv")
        def test_batch_isend_irecv_op_err(self):
            self._barrier()
            rank = dist.get_rank()
            if rank == 0:
                rank_to_GPU = init_multigpu_helper(dist.get_world_size(), BACKEND)
                device_id = rank_to_GPU[rank][0]
                with self.assertRaisesRegex(RuntimeError, "^Invalid ``op``"):
                    send_tensor = _build_tensor(rank + 1, device_id=device_id)
                    send_op = dist.P2POp(dist.broadcast, send_tensor, 1)
                    dist.batch_isend_irecv([send_op])

        # NCCL Batch SEND RECV p2p_op_list Error
        @sandcastle_skip_if(BACKEND != "nccl", "NCCL Batch Send Recv Only")
        @requires_nccl_version((2, 7, 0), "Need NCCL 2.7+ for send/recv")
        def test_batch_isend_irecv_op_list_err(self):
            self._barrier()
            rank = dist.get_rank()
            if rank == 0:
                with self.assertRaisesRegex(RuntimeError, "^Invalid ``p2p_op_list``"):
                    dist.batch_isend_irecv([1, 2])

        # NCCL Batch SEND RECV Mixed Backend Error
        @sandcastle_skip_if(BACKEND != "nccl", "NCCL Batch Send Recv Only")
        @requires_nccl_version((2, 7, 0), "Need NCCL 2.7+ for send/recv")
        def test_batch_isend_irecv_mixed_backend_err(self):
            self._barrier()
            rank = dist.get_rank()
            rank_to_GPU = init_multigpu_helper(dist.get_world_size(), BACKEND)
            device_id = rank_to_GPU[rank][0]
            group_gloo = dist.new_group(ranks=[0, 1], backend="gloo")
            group_nccl = dist.new_group(ranks=[0, 1], backend="nccl")
            if rank == 0:
                with self.assertRaisesRegex(
                    RuntimeError, "All groups need to use the same backend"
                ):
                    send_tensor = _build_tensor(rank + 1)
                    send_op_gloo = dist.P2POp(dist.isend, send_tensor, 1, group_gloo)
                    send_op_nccl = dist.P2POp(dist.isend, send_tensor, 1, group_nccl)
                    dist.batch_isend_irecv([send_op_gloo, send_op_nccl])

        # NCCL SEND RECV
        @skip_if_no_gpu
        @sandcastle_skip_if(BACKEND != "nccl", "NCCL Send Recv Only")
        @requires_nccl_version((2, 7, 0), "Need NCCL 2.7+ for send/recv")
        def _test_send_recv_nccl(self, profiler_ctx=None):
            # TODO: now that nccl send/recv is supported, there does not seem to
            # be a need to have nccl send/recv be tested separately.
            rank = dist.get_rank()
            world_size = dist.get_world_size()
            rank_to_GPU = init_multigpu_helper(world_size, BACKEND)
            device_id = rank_to_GPU[rank][0]
            torch.cuda.set_device(device_id)

            tensor = _build_tensor(rank + 1, device_id=device_id)
            profiler_cls = profiler_ctx if profiler_ctx is not None else suppress()
            with profiler_cls as prof:
                for src in range(0, world_size):
                    if src == rank:
                        # Send mode
                        for dst in range(0, world_size):
                            if dst == rank:
                                continue
                            dist.send(tensor, dst)
                    else:
                        # Recv mode
                        expected_tensor = _build_tensor(src + 1)
                        output_tensor = _build_tensor(
                            src + 1, value=-1, device_id=device_id
                        )
                        dist.recv(output_tensor, src)
                        self.assertEqual(output_tensor, expected_tensor)

                self._barrier()

            if profiler_ctx is not None:
                backend = dist.get_backend()
                if backend in SEND_RECV_PROFILING_SUPPORTED_BACKENDS:
                    for event_name in [f"{backend}:send", f"{backend}:recv"]:
                        events = get_profiling_event(event_name, prof)
                        self.assertTrue(events)
                        # Event order is not deterministic, so simply assert their shape
                        # is found in the following list.
                        expected_shapes = [
                            [[rank + 1] * 3] for rank in range(dist.get_world_size())
                        ]
                        for event in events:
                            self.assertTrue(event.input_shapes in expected_shapes)

        @skip_if_no_gpu
        @sandcastle_skip_if(BACKEND != "nccl", "NCCL Send Recv Only")
        @requires_nccl_version((2, 7, 0), "Need NCCL 2.7+ for send/recv")
        def test_send_recv_nccl(self):
            self._test_send_recv_nccl()

        @skip_if_no_gpu
        @sandcastle_skip_if(BACKEND != "nccl", "NCCL Send Recv Only")
        @requires_nccl_version((2, 7, 0), "Need NCCL 2.7+ for send/recv")
        def test_send_recv_nccl_autograd_profiler(self):
            profiler_ctx = torch.autograd.profiler.profile(record_shapes=True)
            self._test_send_recv_nccl(profiler_ctx)

        @skip_if_no_gpu
        @sandcastle_skip_if(BACKEND != "nccl", "NCCL Send Recv Only")
        @requires_nccl_version((2, 7, 0), "Need NCCL 2.7+ for send/recv")
        @sandcastle_skip_if(IS_FBCODE, "Kineto in fbcode causes hang")
        @sandcastle_skip_if(
            IS_MACOS or IS_WINDOWS,
            "torch.profiler not enabled for mac/windows: https://github.com/pytorch/pytorch/pull/56124",
        )
        def test_send_recv_nccl_torch_profiler(self):
            profiler_ctx = torch.profiler.profile(
                activities=[
                    torch.profiler.ProfilerActivity.CPU,
                    torch.profiler.ProfilerActivity.CUDA,
                ],
                record_shapes=True,
            )
            self._test_send_recv_nccl(profiler_ctx)

        # SEND RECV
        def _test_send_recv(self, profiler_ctx):
            rank = dist.get_rank()
            send_size = rank + 1
            tensor = _build_tensor(send_size)
            ctx = profiler_ctx if profiler_ctx is not None else suppress()
            with ctx as prof:
                for src in range(0, dist.get_world_size()):
                    if src == rank:
                        # Send mode
                        for dst in range(0, dist.get_world_size()):
                            if dst == rank:
                                continue
                            dist.send(tensor, dst)
                    else:
                        # Recv mode
                        recv_size = src + 1
                        expected_tensor = _build_tensor(recv_size)
                        output_tensor = _build_tensor(recv_size, value=-1)
                        dist.recv(output_tensor, src)
                        self.assertEqual(output_tensor, expected_tensor)

            if profiler_ctx is not None:
                backend = dist.get_backend()
                if backend in SEND_RECV_PROFILING_SUPPORTED_BACKENDS:
                    for event_name in [f"{backend}:send", f"{backend}:recv"]:
                        events = get_profiling_event(event_name, prof)
                        # Each rank sends/recvs from all other ranks.
                        event_count = sum(e.count for e in events)
                        expected_event_count = dist.get_world_size() - 1
                        self.assertEqual(event_count, expected_event_count)
                        # Event order is not deterministic, so simply assert their shape
                        # is found in the following list.
                        expected_shapes = [
                            [[rank + 1] * 3] for rank in range(dist.get_world_size())
                        ]
                        for event in events:
                            self.assertTrue(event.is_async)
                            self.assertTrue(event.input_shapes in expected_shapes)

        @sandcastle_skip_if(
            BACKEND == "nccl", "Nccl send/recv tested by test_send_recv_nccl"
        )
        def test_send_recv(self):
            self._test_send_recv(profiler_ctx=None)

        @sandcastle_skip_if(
            BACKEND == "nccl", "NCCL send/recv tested by test_send_recv_nccl"
        )
        def test_send_recv_autograd_profiler(self):
            autograd_profiler_ctx = _create_autograd_profiler()
            self._test_send_recv(profiler_ctx=autograd_profiler_ctx)

        @sandcastle_skip_if(
            BACKEND == "nccl", "NCCL send/recv tested by test_send_recv_nccl"
        )
        @sandcastle_skip_if(IS_FBCODE, "Kineto in fbcode causes hang")
        @sandcastle_skip_if(
            IS_MACOS or IS_WINDOWS,
            "torch.profiler not enabled for mac/windows: https://github.com/pytorch/pytorch/pull/56124",
        )
        def test_send_recv_torch_profiler(self):
            torch_profiler_ctx = _create_torch_profiler()
            return self._test_send_recv(profiler_ctx=torch_profiler_ctx)

        # SEND RECV ANY SOURCE
        def _test_send_recv_any_source(self, profiler_ctx):
            rank = dist.get_rank()
            send_recv_size = 10
            tensor = _build_tensor(send_recv_size, value=rank)
            recv_ranks = list()
            irecv_ranks = list()

            ctx = profiler_ctx if profiler_ctx is not None else suppress()
            with ctx as prof:
                for dst in range(0, dist.get_world_size()):
                    if dst == rank:
                        # Recv mode
                        for dst in range(0, dist.get_world_size()):
                            if dst == rank:
                                continue

                            for recv in ["recv", "irecv"]:
                                output_tensor = _build_tensor(send_recv_size, value=-1)

                                if recv == "recv":
                                    sender = dist.recv(output_tensor)
                                    recv_ranks.append(sender)
                                elif recv == "irecv":
                                    work = dist.irecv(output_tensor)
                                    work.wait()
                                    sender = work._source_rank()
                                    irecv_ranks.append(sender)

                                # Assert the scalar value "sender" that should be
                                # equal to the rank of the sender is equal to all
                                # values in the received tensor.
                                self.assertTrue(output_tensor.eq(sender).all())
                    else:
                        # Send mode
                        dist.send(tensor, dst)  # recv
                        dist.send(tensor, dst)  # irecv

            if profiler_ctx is not None:
                backend = dist.get_backend()
                if backend in SEND_RECV_PROFILING_SUPPORTED_BACKENDS:
                    for event_name in [f"{backend}:send", f"{backend}:recvAnySource"]:
                        events = get_profiling_event(event_name, prof)
                        # Each rank sends/recvs from other rank twice.
                        self.assertEqual(
                            sum(event.count for event in events),
                            2 * (dist.get_world_size() - 1),
                        )
                        for event in events:
                            self.assertTrue(event.is_async)
                            self.assertEqual(event.input_shapes, [[send_recv_size] * 3])

                # Each rank would have 2 * (world_size - 1) sends, verify that
                # globally we receive the same amount on the other end.
                recv_ranks_tensor = torch.cat(
                    (torch.tensor(recv_ranks), torch.tensor(irecv_ranks)), 0
                )
                global_recv_ranks = [
                    torch.empty_like(recv_ranks_tensor)
                    for _ in range(dist.get_world_size())
                ]
                dist.all_gather(global_recv_ranks, recv_ranks_tensor)
                global_recv_ranks_list = []
                for tensor in global_recv_ranks:
                    global_recv_ranks_list += tensor.tolist()

                from itertools import groupby

                global_recv_ranks_list.sort()
                frequency = [
                    len(list(group)) for key, group in groupby(global_recv_ranks_list)
                ]
                self.assertEqual(dist.get_world_size(), len(frequency))
                self.assertEqual(
                    [2 * (dist.get_world_size() - 1)] * dist.get_world_size(), frequency
                )
                self._barrier()

        @sandcastle_skip_if(
            BACKEND in DistTestCases.skip_collective["sendrecv anysource"], f"{BACKEND} does not support send/recv from any source"
        )
        def test_send_recv_any_source(self):
            self._test_send_recv_any_source(profiler_ctx=None)

        @sandcastle_skip_if(
            BACKEND in DistTestCases.skip_collective["sendrecv anysource"], f"{BACKEND} does not support send/recv from any source"
        )
        def test_send_recv_any_source_autograd_profiler(self):
            autograd_profiler_ctx = _create_autograd_profiler()
            self._test_send_recv_any_source(profiler_ctx=autograd_profiler_ctx)

        @sandcastle_skip_if(
            BACKEND in DistTestCases.skip_collective["sendrecv anysource"], f"{BACKEND} does not support send/recv from any source"
        )
        @sandcastle_skip_if(IS_FBCODE, "Kineto in fbcode code causes hang")
        @sandcastle_skip_if(
            IS_MACOS or IS_WINDOWS,
            "torch.profiler not enabled for mac/windows: https://github.com/pytorch/pytorch/pull/56124",
        )
        def test_send_recv_any_source_torch_profiler(self):
            torch_profiler_ctx = _create_torch_profiler()
            return self._test_send_recv_any_source(profiler_ctx=torch_profiler_ctx)

        # SEND RECV WITH TAG
        def _test_send_recv_with_tag(self, profiler_ctx):
            rank = dist.get_rank()
            world_size = dist.get_world_size()
            send_recv_size = 10
            tensor = _build_tensor(send_recv_size, value=rank)
            ctx = profiler_ctx if profiler_ctx is not None else suppress()
            with ctx as prof:
                for dst in range(0, world_size):
                    if dst == rank:
                        # Recv mode
                        for src in range(0, world_size):
                            if src == rank:
                                continue
                            output_tensor = _build_tensor(send_recv_size, value=-1)
                            dist.recv(output_tensor, src, tag=src)
                            self.assertTrue(output_tensor.eq(src).all())
                    else:
                        # Send mode
                        dist.send(tensor, dst, tag=rank)

            if profiler_ctx is not None:
                backend = dist.get_backend()
                if backend in SEND_RECV_PROFILING_SUPPORTED_BACKENDS:
                    for event_name in [f"{backend}:send", f"{backend}:recv"]:
                        events = get_profiling_event(event_name, prof)
                        # Each rank sends/recvs from all other ranks
                        event_count = sum(e.count for e in events)
                        expected_event_count = dist.get_world_size() - 1
                        self.assertEqual(event_count, expected_event_count)
                        for event in events:
                            self.assertTrue(event.is_async)
                            self.assertEqual(event.name, event_name)
                            self.assertEqual(event.input_shapes, [[send_recv_size] * 3])

        @sandcastle_skip_if(
            BACKEND == "nccl", "NCCL send/recv tested by test_send_recv_nccl"
        )
        def test_send_recv_with_tag(self):
            self._test_send_recv_with_tag(profiler_ctx=None)

        @sandcastle_skip_if(
            BACKEND == "nccl", "NCCL send/recv tested by test_send_recv_nccl"
        )
        def test_send_recv_with_tag_autograd_profiler(self):
            autograd_profiler_ctx = _create_autograd_profiler()
            return self._test_send_recv_with_tag(profiler_ctx=autograd_profiler_ctx)

        @sandcastle_skip_if(
            BACKEND == "nccl", "NCCL send/recv tested by test_send_recv_nccl"
        )
        @sandcastle_skip_if(IS_FBCODE, "Kineto in fbcode code causes hang")
        @sandcastle_skip_if(
            IS_MACOS or IS_WINDOWS,
            "torch.profiler not enabled for mac/windows: https://github.com/pytorch/pytorch/pull/56124",
        )
        def test_send_recv_with_tag_torch_profiler(self):
            torch_profiler_ctx = _create_torch_profiler()
            return self._test_send_recv_with_tag(profiler_ctx=torch_profiler_ctx)

        # ISEND
        def _test_isend(self, profiler_ctx):
            rank = dist.get_rank()
            world_size = dist.get_world_size()
            ctx = profiler_ctx if profiler_ctx is not None else suppress()
            with ctx as prof:
                if rank == 0:
                    requests = [
                        dist.isend(_build_tensor(dest, 10), dest)
                        for dest in range(1, world_size)
                    ]
                    for request in requests:
                        request.wait()
                        self.assertTrue(request.is_completed())
                else:
                    tensor = _build_tensor(rank, -1)
                    dist.recv(tensor, 0)
                    self.assertEqual(tensor, _build_tensor(rank, 10))

                self._barrier()

            if profiler_ctx is not None:
                backend = dist.get_backend()
                if backend in SEND_RECV_PROFILING_SUPPORTED_BACKENDS:
                    expected_event_name = (
                        f"{backend}:send" if rank == 0 else f"{backend}:recv"
                    )
                    events = get_profiling_event(expected_event_name, prof)
                    event_count = sum(e.count for e in events)
                    expected_count = dist.get_world_size() - 1 if rank == 0 else 1
                    self.assertEqual(expected_count, event_count)
                    # Event ordering is not guaranteed, so simply ensure the shapes are
                    # found in the following map.
                    expected_shapes = {
                        r: [[r] * 3] for r in range(1, dist.get_world_size())
                    }
                    for event in events:
                        self.assertTrue(event.is_async)
                        self.assertEqual(event.name, expected_event_name)
                        if rank == 0:
                            self.assertTrue(
                                event.input_shapes in expected_shapes.values()
                            )
                        else:
                            self.assertEqual(event.input_shapes, expected_shapes[rank])

        @sandcastle_skip_if(BACKEND == "nccl", "Nccl does not support isend")
        def test_isend(self):
            self._test_isend(profiler_ctx=None)

        @sandcastle_skip_if(BACKEND == "nccl", "Nccl does not support isend")
        def test_isend_autograd_profiler(self):
            autograd_profiler_ctx = _create_autograd_profiler()
            self._test_isend(profiler_ctx=autograd_profiler_ctx)

        @sandcastle_skip_if(BACKEND == "nccl", "Nccl does not support isend")
        @sandcastle_skip_if(IS_FBCODE, "Kineto in fbcode code causes hang")
        @sandcastle_skip_if(
            IS_MACOS or IS_WINDOWS,
            "torch.profiler not enabled for mac/windows: https://github.com/pytorch/pytorch/pull/56124",
        )
        def test_isend_torch_profiler(self):
            torch_profiler_ctx = _create_torch_profiler()
            self._test_isend(profiler_ctx=torch_profiler_ctx)

        # IRECV
        @sandcastle_skip_if(BACKEND == "nccl", "Nccl does not support irecv")
        def test_irecv(self):
            rank = dist.get_rank()
            world_size = dist.get_world_size()

            if rank == 0:
                expected_tensors = [
                    _build_tensor(src, -1) for src in range(1, world_size)
                ]
                requests = [
                    dist.irecv(expected_tensors[src - 1], src)
                    for src in range(1, world_size)
                ]

                for src in range(1, world_size):
                    requests[src - 1].wait()
                    self.assertTrue(requests[src - 1].is_completed())
                    self.assertEqual(expected_tensors[src - 1], _build_tensor(src, 10))
            else:
                tensor = _build_tensor(rank, 10)
                dist.send(tensor, 0)

            self._barrier()

        # BROADCAST
        def _test_broadcast_helper(
            self,
            group,
            group_id,
            rank,
            cuda=False,
            rank_to_GPU=None,
            with_options=False,
        ):
            for dtype, value, requires_cuda in [
                (torch.float, -1e-10, False),
                (torch.double, -1e-100, False),
                (torch.half, -0.1, True),
                (torch.int8, -2, False),
                (torch.uint8, 129, False),
                (torch.int, -1e5, False),
                (torch.long, -1e15, False),
            ]:
                if requires_cuda and not cuda:
                    continue
                for src in group:
                    expected_tensor = _build_tensor(src + 1, value, dtype)
                    if cuda:
                        expected_tensor = expected_tensor.cuda(rank_to_GPU[rank][0])
                    if rank == src:
                        if with_options:
                            opts = dist.BroadcastOptions()
                            opts.rootTensor = 0
                            opts.rootRank = src
                            self.call_dist_op(
                                ":broadcast",
                                True,
                                group_id.broadcast,
                                [expected_tensor],
                                opts,
                            )
                        else:
                            self.call_dist_op(
                                ":broadcast",
                                False,
                                dist.broadcast,
                                expected_tensor,
                                src,
                                group_id,
                            )
                    else:
                        tensor = _build_tensor(src + 1, -1, dtype)
                        if cuda:
                            tensor = tensor.cuda(rank_to_GPU[rank][0])
                        if with_options:
                            opts = dist.BroadcastOptions()
                            opts.rootTensor = 0
                            opts.rootRank = src
                            self.call_dist_op(
                                ":broadcast", True, group_id.broadcast, [tensor], opts
                            )
                        else:
                            self.call_dist_op(
                                ":broadcast",
                                False,
                                dist.broadcast,
                                tensor,
                                src,
                                group_id,
                            )
                        self.assertEqual(tensor.size(), expected_tensor.size())
                        self.assertEqual(
                            tensor.ne(expected_tensor).max(), torch.tensor(False)
                        )

            self._barrier()

        @sandcastle_skip_if(BACKEND == "nccl", "Nccl does not support CPU tensors")
        def test_broadcast(self):
            group, group_id, rank = self._init_global_test()
            self._test_broadcast_helper(group, group_id, rank)

        @sandcastle_skip_if(
            BACKEND != "gloo" and BACKEND != "nccl",
            "Only Gloo and Nccl backend supports CUDA allReduce",
        )
        @skip_if_no_gpu
        def test_broadcast_cuda(self):
            group, group_id, rank = self._init_global_test()
            rank_to_GPU = init_multigpu_helper(dist.get_world_size(), BACKEND)
            device_id = rank_to_GPU[rank][0]
            torch.cuda.set_device(device_id)
            self._test_broadcast_helper(group, group_id, rank, True, rank_to_GPU)

        @skip_if_small_worldsize
        @sandcastle_skip_if(BACKEND == "nccl", "Nccl does not support CPU tensors")
        def test_broadcast_group(self):
            group, group_id, rank = self._init_group_test()
            self._test_broadcast_helper(group, group_id, rank)

        @sandcastle_skip_if(BACKEND == "nccl", "Nccl does not support CPU tensors")
        def test_broadcast_full_group(self):
            group, group_id, rank = self._init_full_group_test()
            self._test_broadcast_helper(group, group_id, rank)

        @sandcastle_skip_if(
            BACKEND != "nccl",
            "Only NCCL backend supports high priority stream",
        )
        @skip_if_no_gpu
        def test_nccl_high_priority_stream(self):
            group, _, rank = self._init_global_test()
            rank_to_GPU = init_multigpu_helper(dist.get_world_size(), BACKEND)
            device_id = rank_to_GPU[rank][0]
            torch.cuda.set_device(device_id)

            new_port = str(MASTER_PORT + 1)
            os.environ["MASTER_PORT"] = new_port
            gen_iterator = dist.rendezvous("env://", rank, dist.get_world_size())
            store, rank, size = next(gen_iterator)
            store = dist.PrefixStore(new_port, store)

            opts = dist.ProcessGroupNCCL.Options()
            opts.is_high_priority_stream = False
            group_id = dist.ProcessGroupNCCL(store, rank, size, opts)

            self._test_broadcast_helper(group, group_id, rank, True, rank_to_GPU, True)

        # REDUCE
        def _test_reduce_helper(
            self,
            group,
            group_id,
            rank,
            op,
            master_value,
            worker_value,
            expected_value,
            cuda=False,
            rank_to_GPU=None,
        ):
            for src in group:
                tensor = _build_tensor(src + 1).fill_(
                    master_value if rank == src else worker_value
                )
                if cuda:
                    tensor = tensor.cuda(rank_to_GPU[rank][0])
                self.call_dist_op(
                    ":reduce",
                    False,
                    dist.reduce,
                    tensor,
                    src,
                    op,
                    group_id,
                    tensor_shapes=[tensor.shape],
                )
                if rank == src:
                    self.assertEqual(tensor, _build_tensor(src + 1, expected_value))

            self._barrier()

        @sandcastle_skip_if(BACKEND == "nccl", "Nccl does not support CPU tensors")
        @sandcastle_skip_if(BACKEND in DistTestCases.skip_collective["reduce"], f"{BACKEND} does not support reduce")
        def test_reduce_sum(self):
            group, group_id, rank = self._init_global_test()
            self._test_reduce_helper(
                group,
                group_id,
                rank,
                dist.ReduceOp.SUM,
                2,
                10,
                2 + (10 * (len(group) - 1)),
            )

        @sandcastle_skip_if(BACKEND != "nccl", "Only Nccl supports CUDA reduce")
        @sandcastle_skip_if(BACKEND in DistTestCases.skip_collective["reduce"], f"{BACKEND} does not support reduce")
        @skip_if_no_gpu
        def test_reduce_sum_cuda(self):
            group, group_id, rank = self._init_global_test()
            rank_to_GPU = init_multigpu_helper(dist.get_world_size(), BACKEND)
            device_id = rank_to_GPU[rank][0]
            torch.cuda.set_device(device_id)
            self._test_reduce_helper(
                group,
                group_id,
                rank,
                dist.ReduceOp.SUM,
                2,
                10,
                2 + 10 * (len(group) - 1),
                True,
                rank_to_GPU,
            )

        @sandcastle_skip_if(BACKEND == "nccl", "Nccl does not support CPU tensors")
        @sandcastle_skip_if(BACKEND in DistTestCases.skip_collective["reduce"], f"{BACKEND} does not support reduce")
        def test_reduce_product(self):
            group, group_id, rank = self._init_global_test()
            self._test_reduce_helper(
                group,
                group_id,
                rank,
                dist.ReduceOp.PRODUCT,
                2,
                10,
                reduce((lambda x, y: x * y), [10] * (len(group) - 1), 2),
            )

        @sandcastle_skip_if(BACKEND == "nccl", "Nccl does not support CPU tensors")
        @sandcastle_skip_if(BACKEND in DistTestCases.skip_collective["reduce"], f"{BACKEND} does not support reduce")
        def test_reduce_min(self):
            group, group_id, rank = self._init_global_test()
            self._test_reduce_helper(
                group, group_id, rank, dist.ReduceOp.MIN, 1010, 1, 1
            )

        @sandcastle_skip_if(BACKEND == "nccl", "Nccl does not support CPU tensors")
        @sandcastle_skip_if(BACKEND in DistTestCases.skip_collective["reduce"], f"{BACKEND} does not support reduce")
        def test_reduce_max(self):
            group, group_id, rank = self._init_global_test()
            self._test_reduce_helper(
                group, group_id, rank, dist.ReduceOp.MAX, -1, 10, 10
            )

        @sandcastle_skip_if(BACKEND == "nccl", "Nccl does not support CPU tensors")
        @sandcastle_skip_if(BACKEND in DistTestCases.skip_collective["reduce"], f"{BACKEND} does not support reduce")
        @skip_if_small_worldsize
        def test_reduce_group_sum(self):
            group, group_id, rank = self._init_group_test()
            self._test_reduce_helper(
                group,
                group_id,
                rank,
                dist.ReduceOp.SUM,
                2,
                10,
                2 + (10 * (len(group) - 1)),
            )

        @sandcastle_skip_if(BACKEND == "nccl", "Nccl does not support CPU tensors")
        @sandcastle_skip_if(BACKEND in DistTestCases.skip_collective["reduce"], f"{BACKEND} does not support reduce")
        @skip_if_small_worldsize
        def test_reduce_group_product(self):
            group, group_id, rank = self._init_group_test()
            self._test_reduce_helper(
                group,
                group_id,
                rank,
                dist.ReduceOp.PRODUCT,
                2,
                10,
                reduce((lambda x, y: x * y), [10] * (len(group) - 1), 2),
            )

        @sandcastle_skip_if(BACKEND == "nccl", "Nccl does not support CPU tensors")
        @sandcastle_skip_if(BACKEND in DistTestCases.skip_collective["reduce"], f"{BACKEND} does not support reduce")
        @skip_if_small_worldsize
        def test_reduce_group_min(self):
            group, group_id, rank = self._init_group_test()
            self._test_reduce_helper(
                group, group_id, rank, dist.ReduceOp.MIN, 1010, 1, 1
            )

        @sandcastle_skip_if(BACKEND == "nccl", "Nccl does not support CPU tensors")
        @sandcastle_skip_if(BACKEND in DistTestCases.skip_collective["reduce"], f"{BACKEND} does not support reduce")
        @skip_if_small_worldsize
        def test_reduce_group_max(self):
            group, group_id, rank = self._init_group_test()
            self._test_reduce_helper(
                group, group_id, rank, dist.ReduceOp.MAX, -1, 10, 10
            )

        @sandcastle_skip_if(BACKEND == "nccl", "Nccl does not support CPU tensors")
        @sandcastle_skip_if(BACKEND in DistTestCases.skip_collective["reduce"], f"{BACKEND} does not support reduce")
        def test_reduce_full_group_sum(self):
            group, group_id, rank = self._init_full_group_test()
            self._test_reduce_helper(
                group,
                group_id,
                rank,
                dist.ReduceOp.SUM,
                2,
                10,
                2 + (10 * (len(group) - 1)),
            )

        @sandcastle_skip_if(BACKEND == "nccl", "Nccl does not support CPU tensors")
        @sandcastle_skip_if(BACKEND in DistTestCases.skip_collective["reduce"], f"{BACKEND} does not support reduce")
        def test_reduce_full_group_product(self):
            group, group_id, rank = self._init_full_group_test()
            self._test_reduce_helper(
                group,
                group_id,
                rank,
                dist.ReduceOp.PRODUCT,
                2,
                10,
                reduce((lambda x, y: x * y), [10] * (len(group) - 1), 2),
            )

        @sandcastle_skip_if(BACKEND == "nccl", "Nccl does not support CPU tensors")
        @sandcastle_skip_if(BACKEND in DistTestCases.skip_collective["reduce"], f"{BACKEND} does not support reduce")
        def test_reduce_full_group_min(self):
            group, group_id, rank = self._init_full_group_test()
            self._test_reduce_helper(
                group, group_id, rank, dist.ReduceOp.MIN, 1010, 1, 1
            )

        @sandcastle_skip_if(BACKEND == "nccl", "Nccl does not support CPU tensors")
        @sandcastle_skip_if(BACKEND in DistTestCases.skip_collective["reduce"], f"{BACKEND} does not support reduce")
        def test_reduce_full_group_max(self):
            group, group_id, rank = self._init_full_group_test()
            self._test_reduce_helper(
                group, group_id, rank, dist.ReduceOp.MAX, -1, 10, 10
            )

        # REDUCE TWICE
        def _test_reduce_twice_helper(
            self,
            group,
            group_id,
            rank,
            op,
            master_value,
            worker_value,
            expected_value,
            cuda=False,
            rank_to_GPU=None,
        ):
            for src in group:
                tensors = [
                    _build_tensor(src + 1).fill_(
                        master_value if rank == src else worker_value
                    )
                    for i in range(2)
                ]
                if cuda:
                    for i in range(2):
                        tensors[i] = tensors[i].cuda(rank_to_GPU[rank][0])
                self.call_dist_op(
                    ":reduce",
                    False,
                    dist.reduce,
                    tensors[0],
                    src,
                    op,
                    group_id,
                    secondary_op_call=lambda: dist.reduce(
                        tensors[1], src, op, group_id
                    ),
                    tensor_shapes=[tensors[0].shape],
                )
                if rank == src:
                    for tensor in tensors:
                        self.assertEqual(tensor, _build_tensor(src + 1, expected_value))

            self._barrier()

        @sandcastle_skip_if(BACKEND == "nccl", "Nccl does not support CPU tensors")
        @sandcastle_skip_if(BACKEND in DistTestCases.skip_collective["reduce"], f"{BACKEND} does not support reduce")
        def test_reduce_sum_twice(self):
            group, group_id, rank = self._init_global_test()
            self._test_reduce_twice_helper(
                group,
                group_id,
                rank,
                dist.ReduceOp.SUM,
                2,
                10,
                2 + (10 * (len(group) - 1)),
            )

        @sandcastle_skip_if(BACKEND != "nccl", "Only Nccl supports CUDA reduce")
        @sandcastle_skip_if(BACKEND in DistTestCases.skip_collective["reduce"], f"{BACKEND} does not support reduce")
        @skip_if_no_gpu
        def test_reduce_sum_cuda_twice(self):
            group, group_id, rank = self._init_global_test()
            rank_to_GPU = init_multigpu_helper(dist.get_world_size(), BACKEND)
            device_id = rank_to_GPU[rank][0]
            torch.cuda.set_device(device_id)
            self._test_reduce_twice_helper(
                group,
                group_id,
                rank,
                dist.ReduceOp.SUM,
                2,
                10,
                2 + 10 * (len(group) - 1),
                True,
                rank_to_GPU,
            )

        @skip_if_no_gpu
        @require_backend(DistTestCases.backend_feature["gpu"])
        def test_all_reduce_result_cuda(self):
            group, group_id, rank = self._init_global_test()
            rank_to_GPU = init_multigpu_helper(dist.get_world_size(), BACKEND)
            for src in group:
                if rank == src:
                    tensor = _build_tensor(src + 1, 2)
                else:
                    tensor = _build_tensor(src + 1, 10)
                tensor = tensor.cuda(rank_to_GPU[rank][0])

                opts = AllreduceOptions()
                opts.reduceOp = dist.ReduceOp.SUM

                if group_id == GroupMember.WORLD:
                    work = _get_default_group().allreduce([tensor], opts)
                else:
                    work = group_id.allreduce([tensor], opts)

                if BACKEND == "gloo":
                    # Calling result right the work is finished should throw exception.
                    # Here we have a race condition, we may not assume the work is not
                    # finished by the time we run next lines.
                    try:
                        with self.assertRaisesRegex(
                            RuntimeError,
                            "Work needs to be completed before calling result",
                        ):
                            work.result()
                    except AssertionError:
                        # Exception was not raised, ensure is_completed()
                        self.assertTrue(work.is_completed())

                    work.wait()
                    result = work.result()
                else:
                    # In case of NCCL we should be able to retrieve pointer to the result
                    # even before work is finished.
                    result = work.result()
                    work.wait()

                expected_value = 2 + (10 * (len(group) - 1))
                self.assertEqual(result, [_build_tensor(src + 1, expected_value)])
            self._barrier()

        def call_dist_op(
            self,
            profiling_title_postfix,
            is_async,
            op,
            *args,
            expect_event=True,
            secondary_op_call=None,
            profile_cuda=False,
            tensor_shapes=None,
            **kwargs,
        ):
            op_calls = [lambda: op(*args, **kwargs)]
            if secondary_op_call is not None:
                op_calls.append(secondary_op_call)

            autograd_profiler_ctx = torch.autograd.profiler.profile(
                use_cuda=profile_cuda, record_shapes=True
            )

            # TODO: move this test to use torch.profiler once kineto issues are
            # fixed internally.
            with autograd_profiler_ctx as prof:
                works = [op_call() for op_call in op_calls]
                if is_async:
                    for work in works:
                        work.wait()

            if expect_event and dist.get_backend() in PROFILING_SUPPORTED_BACKENDS:
                events = get_profiling_event(
                    profiling_title_postfix, autograd_profiler_ctx
                )
                # DETAIL debug mode can use a pg wrapper that issues more collectives
                # under the hood
                if dist.get_debug_level() != dist.DebugLevel.DETAIL:
                    self.assertEqual(len(events), len(op_calls))
                for e in events:
                    self.assertTrue(e.is_async)
                    self.assertEqual(e.count, 1)
                    self.assertGreaterEqual(e.cpu_time, 0)
                    # Verify tensor shapes if given
                    # DETAIL debug mode can use a pg wrapper that issues more collectives
                    # under the hood
                    if (
                        tensor_shapes is not None
                        and dist.get_debug_level() != dist.DebugLevel.DETAIL
                    ):
                        self.assertEqual(
                            e.input_shapes,
                            tensor_shapes,
                            f"event shape: {e.input_shapes} vs tensor {tensor_shapes}",
                        )

        # ALL REDUCE
        def _test_all_reduce_helper(
            self,
            group,
            group_id,
            rank,
            op,
            master_value,
            worker_value,
            expected_value,
            cuda=False,
            rank_to_GPU=None,
            dtype=torch.float,
            async_op=False,
        ):
            for src in group:
                curr_value = master_value if rank == src else worker_value

                tensor = _build_tensor(src + 1, dtype=dtype).fill_(curr_value)
                if cuda:
                    tensor = tensor.cuda(rank_to_GPU[rank][0])
                if tensor.dtype == torch.complex64:
                    tensor_shapes = [torch.view_as_real(tensor).shape]
                else:
                    tensor_shapes = [tensor.shape]
                self.call_dist_op(
                    ":all_reduce",
                    async_op,
                    dist.all_reduce,
                    tensor,
                    op,
                    group_id,
                    async_op=async_op,
                    tensor_shapes=tensor_shapes,
                )
                # Currently, only Gloo backend has profiling tested with CUDA enabled.
                # Only run cuda profiling test for one rank to speed up since
                # running with different src_rank does not affect the correctness.
                if (
                    src == 0
                    and cuda
                    and dist.get_backend() in CUDA_PROFILING_SUPPORTED_BACKENDS
                ):
                    self.call_dist_op(
                        ":all_reduce",
                        async_op,
                        dist.all_reduce,
                        tensor,
                        op,
                        group_id,
                        async_op=async_op,
                        profile_cuda=True,
                        tensor_shapes=tensor_shapes,
                    )

            self._barrier()

        @sandcastle_skip_if(BACKEND == "nccl", "Nccl does not support CPU tensors")
        def test_all_reduce_sum(self):
            group, group_id, rank = self._init_global_test()
            self._test_all_reduce_helper(
                group,
                group_id,
                rank,
                dist.ReduceOp.SUM,
                2,
                10,
                2 + (10 * (len(group) - 1)),
            )

        @sandcastle_skip_if(BACKEND == "nccl", "Nccl does not support CPU tensors")
        def test_all_reduce_sum_async(self):
            group, group_id, rank = self._init_global_test()
            self._test_all_reduce_helper(
                group,
                group_id,
                rank,
                dist.ReduceOp.SUM,
                2,
                10,
                2 + (10 * (len(group) - 1)),
                async_op=True,
            )

        @sandcastle_skip_if(
            BACKEND != "gloo" and BACKEND != "nccl",
            "Only Gloo and NCCL backends will have CUDA allReduce tested",
        )
        @skip_if_no_gpu
        def test_all_reduce_sum_cuda(self):
            torch.cuda.set_device(self.rank)
            group, group_id, rank = self._init_global_test()
            rank_to_GPU = init_multigpu_helper(dist.get_world_size(), BACKEND)
            self._test_all_reduce_helper(
                group,
                group_id,
                rank,
                dist.ReduceOp.SUM,
                2,
                10,
                2 + (10 * (len(group) - 1)),
                True,
                rank_to_GPU,
            )

        @sandcastle_skip_if(
            BACKEND != "gloo" and BACKEND != "nccl",
            "Only Gloo and NCCL backends will have CUDA allReduce tested",
        )
        @skip_if_no_gpu
        def test_all_reduce_sum_cuda_async(self):
            torch.cuda.set_device(self.rank)
            group, group_id, rank = self._init_global_test()
            rank_to_GPU = init_multigpu_helper(dist.get_world_size(), BACKEND)
            self._test_all_reduce_helper(
                group,
                group_id,
                rank,
                dist.ReduceOp.SUM,
                2,
                10,
                2 + (10 * (len(group) - 1)),
                True,
                rank_to_GPU,
                async_op=True,
            )

        @sandcastle_skip_if(BACKEND == "nccl", "Nccl does not support CPU tensors")
        def test_all_reduce_sum_complex(self):
            group, group_id, rank = self._init_global_test()
            self._test_all_reduce_helper(
                group,
                group_id,
                rank,
                dist.ReduceOp.SUM,
                complex(2, 3),
                complex(10, 11),
                complex(2, 3) + (complex(10, 11) * (len(group) - 1)),
                dtype=torch.cfloat,
            )

        @sandcastle_skip_if(BACKEND == "nccl", "Nccl does not support CPU tensors")
        def test_all_reduce_complex_unsupported_ops(self):
            unsupported_ops = [
                dist.ReduceOp.MAX,
                dist.ReduceOp.MIN,
                dist.ReduceOp.PRODUCT,
                dist.ReduceOp.BAND,
                dist.ReduceOp.BOR,
                dist.ReduceOp.BXOR,
            ]
            group, group_id, rank = self._init_global_test()
            for unsupported_op in unsupported_ops:
                with self.assertRaisesRegex(
                    RuntimeError, "all_reduce does not support"
                ):
                    dist.all_reduce(
                        _build_tensor(1, dtype=torch.cfloat), unsupported_op, group_id
                    )

        @sandcastle_skip_if(
            BACKEND != "gloo" and BACKEND != "nccl",
            "Only Gloo and NCCL backends will have CUDA allReduce tested",
        )
        @skip_if_no_gpu
        def test_all_reduce_sum_cuda_complex(self):
            torch.cuda.set_device(self.rank)
            group, group_id, rank = self._init_global_test()
            rank_to_GPU = init_multigpu_helper(dist.get_world_size(), BACKEND)
            self._test_all_reduce_helper(
                group,
                group_id,
                rank,
                dist.ReduceOp.SUM,
                complex(2, 3),
                complex(10, 11),
                complex(2, 3) + (complex(10, 11) * (len(group) - 1)),
                True,
                rank_to_GPU,
                dtype=torch.cfloat,
            )

        @sandcastle_skip_if(BACKEND == "nccl", "Nccl does not support CPU tensors")
        def test_all_reduce_product(self):
            group, group_id, rank = self._init_global_test()
            self._test_all_reduce_helper(
                group,
                group_id,
                rank,
                dist.ReduceOp.PRODUCT,
                2,
                10,
                reduce((lambda x, y: x * y), [10] * (len(group) - 1), 2),
            )

        @sandcastle_skip_if(BACKEND == "nccl", "Nccl does not support CPU tensors")
        def test_all_reduce_min(self):
            group, group_id, rank = self._init_global_test()
            self._test_all_reduce_helper(
                group, group_id, rank, dist.ReduceOp.MIN, 1010, 1, 1
            )

        @sandcastle_skip_if(BACKEND == "nccl", "Nccl does not support CPU tensors")
        def test_all_reduce_max(self):
            group, group_id, rank = self._init_global_test()
            self._test_all_reduce_helper(
                group, group_id, rank, dist.ReduceOp.MAX, -1, 10, 10
            )

        @skip_if_small_worldsize
        @sandcastle_skip_if(BACKEND == "nccl", "Nccl does not support CPU tensors")
        def test_all_reduce_group_sum(self):
            group, group_id, rank = self._init_group_test()
            self._test_all_reduce_helper(
                group,
                group_id,
                rank,
                dist.ReduceOp.SUM,
                2,
                10,
                2 + (10 * (len(group) - 1)),
            )

        @skip_if_small_worldsize
        @sandcastle_skip_if(BACKEND == "nccl", "Nccl does not support CPU tensors")
        def test_all_reduce_group_product(self):
            group, group_id, rank = self._init_group_test()
            self._test_all_reduce_helper(
                group,
                group_id,
                rank,
                dist.ReduceOp.PRODUCT,
                2,
                10,
                reduce((lambda x, y: x * y), [10] * (len(group) - 1), 2),
            )

        @skip_if_small_worldsize
        @sandcastle_skip_if(BACKEND == "nccl", "Nccl does not support CPU tensors")
        def test_all_reduce_group_min(self):
            group, group_id, rank = self._init_group_test()
            self._test_all_reduce_helper(
                group, group_id, rank, dist.ReduceOp.MIN, 1010, 1, 1
            )

        @skip_if_small_worldsize
        @sandcastle_skip_if(BACKEND == "nccl", "Nccl does not support CPU tensors")
        def test_all_reduce_group_max(self):
            group, group_id, rank = self._init_group_test()
            self._test_all_reduce_helper(
                group, group_id, rank, dist.ReduceOp.MAX, -1, 10, 10
            )

        @sandcastle_skip_if(BACKEND == "nccl", "Nccl does not support CPU tensors")
        def test_all_reduce_full_group_sum(self):
            group, group_id, rank = self._init_full_group_test()
            self._test_all_reduce_helper(
                group,
                group_id,
                rank,
                dist.ReduceOp.SUM,
                2,
                10,
                2 + (10 * (len(group) - 1)),
            )

        @sandcastle_skip_if(BACKEND == "nccl", "Nccl does not support CPU tensors")
        def test_all_reduce_full_group_product(self):
            group, group_id, rank = self._init_full_group_test()
            self._test_all_reduce_helper(
                group,
                group_id,
                rank,
                dist.ReduceOp.PRODUCT,
                2,
                10,
                reduce((lambda x, y: x * y), [10] * (len(group) - 1), 2),
            )

        @sandcastle_skip_if(BACKEND == "nccl", "Nccl does not support CPU tensors")
        def test_all_reduce_full_group_min(self):
            group, group_id, rank = self._init_full_group_test()
            self._test_all_reduce_helper(
                group, group_id, rank, dist.ReduceOp.MIN, 1010, 1, 1
            )

        @sandcastle_skip_if(BACKEND == "nccl", "Nccl does not support CPU tensors")
        def test_all_reduce_full_group_max(self):
            group, group_id, rank = self._init_full_group_test()
            self._test_all_reduce_helper(
                group, group_id, rank, dist.ReduceOp.MAX, -1, 10, 10
            )

        # SPARSE ALL REDUCE
        def _test_sparse_all_reduce_sum(self, fn):
            group, group_id, rank = self._init_global_test()

            tests = simple_sparse_reduce_tests(
                rank, dist.get_world_size(), num_inputs=1
            )
            for (inputs, outputs) in tests:
                tensors = [fn(input) for input in inputs]
                dist.all_reduce(tensors[0], dist.ReduceOp.SUM, group_id)
                self.assertEqual(tensors[0], outputs[0])

        @sandcastle_skip_if(
            BACKEND != "gloo", "Only Gloo backend support sparse all reduce"
        )
        def test_sparse_all_reduce_sum(self):
            self._test_sparse_all_reduce_sum(lambda t: t)

        @sandcastle_skip_if(
            BACKEND != "gloo", "Only Gloo backend support sparse all reduce"
        )
        @skip_if_no_gpu
        def test_sparse_all_reduce_sum_cuda(self):
            self._test_sparse_all_reduce_sum(lambda t: t.clone().cuda())

        # ALL REDUCE - COALESCED
        @staticmethod
        def _all_reduce_coalesced_sum_test_cases(group_size):
            return (
                [2, 3, complex(2, 3)],
                [10, 11, complex(10, 11)],
                [
                    2 + 10 * (group_size - 1),
                    3 + 11 * (group_size - 1),
                    complex(2, 3) + complex(10, 11) * (group_size - 1),
                ],
                [torch.float, torch.float, torch.cfloat],
            )

        @staticmethod
        def _all_reduce_coalesced_product_test_cases(group_size):
            return (
                [1, 2],
                [3, 4],
                [1 * 3 ** (group_size - 1), 2 * 4 ** (group_size - 1)],
                [torch.float, torch.float],
            )

        @staticmethod
        def _all_reduce_coalesced_min_test_cases(group_size):
            return (
                [1, 4],
                [2, 3],
                [1, 3],
                [torch.float, torch.float],
            )

        @staticmethod
        def _all_reduce_coalesced_max_test_cases(group_size):
            return (
                [1, 4],
                [2, 3],
                [2, 4],
                [torch.float, torch.float],
            )

        @sandcastle_skip_if(BACKEND == "nccl", "Nccl does not support CPU tensors")
        def test_all_reduce_coalesced_max_complex_unsupported(self):
            group, group_id, rank = self._init_global_test()
            with self.assertRaisesRegex(RuntimeError, "all_reduce does not support"):
                dist.all_reduce_coalesced(
                    [_build_tensor(1, dtype=torch.cfloat)], dist.ReduceOp.MAX, group_id
                )

        def _test_all_reduce_coalesced_helper(
            self,
            group,
            group_id,
            rank,
            op,
            cuda=False,
            rank_to_GPU=None,
        ):
            test_case_func = {
                dist.ReduceOp.SUM: self._all_reduce_coalesced_sum_test_cases,
                dist.ReduceOp.PRODUCT: self._all_reduce_coalesced_product_test_cases,
                dist.ReduceOp.MIN: self._all_reduce_coalesced_min_test_cases,
                dist.ReduceOp.MAX: self._all_reduce_coalesced_max_test_cases,
            }[op]

            master_values, worker_values, expected_values, dtypes = test_case_func(
                len(group)
            )

            for src in group:
                curr_values = master_values if rank == src else worker_values
                tensors = [
                    _build_tensor(src + 1, val, dtype=dtype)
                    for dtype, val in zip(dtypes, curr_values)
                ]
                if cuda:
                    tensors = [t.cuda(rank_to_GPU[rank][0]) for t in tensors]
                tensor_shapes = []
                for tensor in tensors:
                    if tensor.dtype == torch.complex64:
                        tensor_shapes.append(torch.view_as_real(tensor).shape)
                    else:
                        tensor_shapes.append(tensor.shape)
                self.call_dist_op(
                    ":all_reduce",
                    False,
                    dist.all_reduce_coalesced,
                    tensors,
                    op,
                    group_id,
                    tensor_shapes=tensor_shapes,
                )
                expected_tensors = [
                    _build_tensor(src + 1, expected_value, dtype=dtype)
                    for dtype, expected_value in zip(dtypes, expected_values)
                ]
                self.assertEqual(tensors, expected_tensors)

            self._barrier()

        @require_backend({"gloo"})
        def test_all_reduce_coalesced_sum(self):
            group, group_id, rank = self._init_global_test()
            self._test_all_reduce_coalesced_helper(
                group,
                group_id,
                rank,
                dist.ReduceOp.SUM,
                cuda=False,
                rank_to_GPU=None,
            )

        @require_backend({"gloo"})
        def test_all_reduce_coalesced_product(self):
            group, group_id, rank = self._init_global_test()
            self._test_all_reduce_coalesced_helper(
                group,
                group_id,
                rank,
                dist.ReduceOp.PRODUCT,
                cuda=False,
                rank_to_GPU=None,
            )

        @require_backend({"gloo"})
        def test_all_reduce_coalesced_min(self):
            group, group_id, rank = self._init_global_test()
            self._test_all_reduce_coalesced_helper(
                group,
                group_id,
                rank,
                dist.ReduceOp.MIN,
                cuda=False,
                rank_to_GPU=None,
            )

        @require_backend({"gloo"})
        def test_all_reduce_coalesced_max(self):
            group, group_id, rank = self._init_global_test()
            self._test_all_reduce_coalesced_helper(
                group, group_id, rank, dist.ReduceOp.MAX, cuda=False, rank_to_GPU=None
            )

        @skip_if_small_worldsize
        @require_backend({"gloo"})
        def test_all_reduce_coalesced_group_sum(self):
            group, group_id, rank = self._init_group_test()
            self._test_all_reduce_coalesced_helper(
                group, group_id, rank, dist.ReduceOp.SUM, cuda=False, rank_to_GPU=None
            )

        @skip_if_small_worldsize
        @require_backend({"gloo"})
        def test_all_reduce_coalesced_group_product(self):
            group, group_id, rank = self._init_group_test()
            self._test_all_reduce_coalesced_helper(
                group,
                group_id,
                rank,
                dist.ReduceOp.PRODUCT,
                cuda=False,
                rank_to_GPU=None,
            )

        @skip_if_small_worldsize
        @require_backend({"gloo"})
        def test_all_reduce_coalesced_group_min(self):
            group, group_id, rank = self._init_group_test()
            self._test_all_reduce_coalesced_helper(
                group, group_id, rank, dist.ReduceOp.MIN, cuda=False, rank_to_GPU=None
            )

        @skip_if_small_worldsize
        @require_backend({"gloo"})
        def test_all_reduce_coalesced_group_max(self):
            group, group_id, rank = self._init_group_test()
            self._test_all_reduce_coalesced_helper(
                group, group_id, rank, dist.ReduceOp.MAX, cuda=False, rank_to_GPU=None
            )

        @require_backend({"gloo"})
        def test_all_reduce_coalesced_full_group_sum(self):
            group, group_id, rank = self._init_full_group_test()
            self._test_all_reduce_coalesced_helper(
                group, group_id, rank, dist.ReduceOp.SUM, cuda=False, rank_to_GPU=None
            )

        @require_backend({"gloo"})
        def test_all_reduce_coalesced_full_group_product(self):
            group, group_id, rank = self._init_full_group_test()
            self._test_all_reduce_coalesced_helper(
                group,
                group_id,
                rank,
                dist.ReduceOp.PRODUCT,
                cuda=False,
                rank_to_GPU=None,
            )

        @require_backend({"gloo"})
        def test_all_reduce_coalesced_full_group_min(self):
            group, group_id, rank = self._init_full_group_test()
            self._test_all_reduce_coalesced_helper(
                group,
                group_id,
                rank,
                dist.ReduceOp.MIN,
                cuda=False,
                rank_to_GPU=None,
            )

        @require_backend({"gloo"})
        def test_all_reduce_coalesced_full_group_max(self):
            group, group_id, rank = self._init_full_group_test()
            self._test_all_reduce_coalesced_helper(
                group, group_id, rank, dist.ReduceOp.MAX, cuda=False, rank_to_GPU=None
            )

        # SCATTER
        def _test_scatter_helper(
            self, group, group_id, rank, cuda=False, rank_to_GPU=None, dtype=torch.float
        ):
            for dest in group:
                tensor = _build_tensor(dest + 1, -1, dtype=dtype)
                expected_tensor = _build_tensor(dest + 1, rank, dtype=dtype)
                tensors = (
                    [_build_tensor(dest + 1, i, dtype=dtype) for i in group]
                    if rank == dest
                    else []
                )
                if cuda:
                    tensor = tensor.cuda(rank_to_GPU[rank][0])
                    tensors = [t.cuda(rank_to_GPU[rank][0]) for t in tensors]
                if dtype == torch.complex64:
                    tensor_shapes = [torch.view_as_real(t).shape for t in tensors]
                else:
                    tensor_shapes = [t.shape for t in tensors]
                self.call_dist_op(
                    ":scatter",
                    False,
                    dist.scatter,
                    tensor,
                    src=dest,
                    scatter_list=tensors,
                    group=group_id,
                    expect_event=False,
                    tensor_shapes=tensor_shapes,
                )
                self.assertEqual(tensor, expected_tensor)

            self._barrier()

        @sandcastle_skip_if(BACKEND == "nccl", "Nccl does not support CPU tensors")
        def test_scatter_checks(self):
            group, group_id, rank = self._init_global_test()
            one = torch.ones([1])

            # Specify scatter_list argument only on source rank.
            output = one.clone() * -1
            if rank == 0:
                scatter_list = [one.clone() * i for i in group]
                dist.scatter(output, src=0, scatter_list=scatter_list)
            else:
                dist.scatter(output, src=0)
            self.assertEqual(output, one * rank)

            # Don't specify src argument.
            output = one.clone() * -1
            if rank == 0:
                scatter_list = [one.clone() * i for i in group]
                dist.scatter(output, scatter_list=scatter_list)
            else:
                dist.scatter(output)
            self.assertEqual(output, one * rank)

        @sandcastle_skip_if(BACKEND == "nccl", "Nccl does not support CPU tensors")
        def test_scatter(self):
            group, group_id, rank = self._init_global_test()
            self._test_scatter_helper(group, group_id, rank)

        @sandcastle_skip_if(BACKEND != "nccl", "Only Nccl supports CUDA gather")
        @skip_if_no_gpu
        def test_scatter_cuda(self):
            group, group_id, rank = self._init_global_test()
            rank_to_GPU = init_multigpu_helper(dist.get_world_size(), BACKEND)
            self._test_scatter_helper(group, group_id, rank, True, rank_to_GPU)

        @sandcastle_skip_if(BACKEND == "nccl", "Nccl does not support CPU tensors")
        def test_scatter_complex(self):
            group, group_id, rank = self._init_global_test()
            self._test_scatter_helper(group, group_id, rank, dtype=torch.cfloat)

        @sandcastle_skip_if(BACKEND != "nccl", "Only Nccl supports CUDA gather")
        @skip_if_no_gpu
        def test_scatter_cuda_complex(self):
            group, group_id, rank = self._init_global_test()
            rank_to_GPU = init_multigpu_helper(dist.get_world_size(), BACKEND)
            self._test_scatter_helper(group, group_id, rank, True, rank_to_GPU, dtype=torch.cfloat)

        @sandcastle_skip_if(BACKEND == "nccl", "Nccl does not support CPU tensors")
        @skip_if_small_worldsize
        def test_scatter_group(self):
            group, group_id, rank = self._init_group_test()
            self._test_scatter_helper(group, group_id, rank)

        @sandcastle_skip_if(BACKEND == "nccl", "Nccl does not support CPU tensors")
        def test_scatter_full_group(self):
            group, group_id, rank = self._init_full_group_test()
            self._test_scatter_helper(group, group_id, rank)

        # GATHER
        def _test_gather_helper(self, group, group_id, rank, cuda=False, rank_to_GPU=None):
            for dest in group:
                tensor = _build_tensor(dest + 1, rank)
                tensors = (
                    [_build_tensor(dest + 1, -1) for i in group] if rank == dest else []
                )
                if cuda:
                    tensor = tensor.cuda(rank_to_GPU[rank][0])
                    tensors = [t.cuda(rank_to_GPU[rank][0]) for t in tensors]
                self.call_dist_op(
                    ":gather",
                    False,
                    dist.gather,
                    tensor,
                    dst=dest,
                    gather_list=tensors,
                    group=group_id,
                    expect_event=False,
                    tensor_shapes=[tensors[0].shape] if len(tensors) > 0 else None,
                )
                if rank == dest:
                    expected_tensors = [_build_tensor(dest + 1, i) for i in group]
                    for t1, t2 in zip(tensors, expected_tensors):
                        self.assertEqual(t1, t2)

            self._barrier()

        @sandcastle_skip_if(BACKEND == "nccl", "Nccl does not support CPU tensors")
        def test_gather_checks(self):
            group, group_id, rank = self._init_global_test()
            one = torch.ones([1])

            # Specify gather_list argument only on destination rank.
            if rank == 0:
                gather_list = [one.clone() for _ in group]
                dist.gather(one * rank, dst=0, gather_list=gather_list)
                for i in group:
                    self.assertEqual(gather_list[i], one * i)
            else:
                dist.gather(one * rank, dst=0)

            # Don't specify dst argument.
            if rank == 0:
                gather_list = [one.clone() for _ in group]
                dist.gather(one * rank, gather_list=gather_list)
                for i in group:
                    self.assertEqual(gather_list[i], one * i)
            else:
                dist.gather(one * rank)

        @sandcastle_skip_if(BACKEND == "nccl", "Nccl does not support CPU tensors")
        def test_gather(self):
            group, group_id, rank = self._init_global_test()
            self._test_gather_helper(group, group_id, rank)

        @sandcastle_skip_if(BACKEND != "nccl", "Only Nccl supports CUDA gather")
        @skip_if_no_gpu
        def test_gather_cuda(self):
            group, group_id, rank = self._init_global_test()
            rank_to_GPU = init_multigpu_helper(dist.get_world_size(), BACKEND)
            self._test_gather_helper(group, group_id, rank, True, rank_to_GPU)

        @sandcastle_skip_if(BACKEND == "nccl", "Nccl does not support CPU tensors")
        @skip_if_small_worldsize
        def test_gather_group(self):
            group, group_id, rank = self._init_group_test()
            self._test_gather_helper(group, group_id, rank)

        @sandcastle_skip_if(BACKEND == "nccl", "Nccl does not support CPU tensors")
        def test_gather_full_group(self):
            group, group_id, rank = self._init_full_group_test()
            self._test_gather_helper(group, group_id, rank)

        # ALL GATHER
        def _test_all_gather_helper(
            self, group, group_id, rank, cuda=False, rank_to_GPU=None, dtype=torch.float
        ):
            for dest in group:
                tensor = _build_tensor(dest + 1, rank, dtype=dtype)
                tensors = [_build_tensor(dest + 1, -1, dtype=dtype) for i in group]
                allgather = dist.all_gather
                if cuda:
                    tensor = tensor.cuda(rank_to_GPU[rank][0])
                    tensors = [t.cuda(rank_to_GPU[rank][0]) for t in tensors]
                if tensors[0].dtype == torch.complex64:
                    tensor_shapes = [torch.view_as_real(tensors[0]).shape]
                else:
                    tensor_shapes = [tensors[0].shape]
                self.call_dist_op(
                    ":all_gather",
                    False,
                    allgather,
                    tensors,
                    tensor,
                    group_id,
                    False,
                    tensor_shapes=tensor_shapes,
                )

                expected_tensors = [
                    _build_tensor(dest + 1, i, dtype=dtype) for i in group
                ]
                for t1, t2 in zip(tensors, expected_tensors):
                    self.assertEqual(t1, t2)

            self._barrier()

        @sandcastle_skip_if(BACKEND == "nccl", "Nccl does not support CPU tensors")
        def test_all_gather(self):
            group, group_id, rank = self._init_global_test()
            self._test_all_gather_helper(group, group_id, rank)

        @sandcastle_skip_if(BACKEND != "nccl", "Only Nccl supports CUDA all gather")
        @skip_if_no_gpu
        def test_all_gather_cuda(self):
            group, group_id, rank = self._init_global_test()
            rank_to_GPU = init_multigpu_helper(dist.get_world_size(), BACKEND)
            self._test_all_gather_helper(group, group_id, rank, True, rank_to_GPU)

        @sandcastle_skip_if(BACKEND == "nccl", "Nccl does not support CPU tensors")
        def test_all_gather_complex(self):
            group, group_id, rank = self._init_global_test()
            self._test_all_gather_helper(group, group_id, rank, dtype=torch.cfloat)

        @sandcastle_skip_if(BACKEND != "nccl", "Only Nccl supports CUDA all gather")
        @skip_if_no_gpu
        def test_all_gather_cuda_complex(self):
            group, group_id, rank = self._init_global_test()
            rank_to_GPU = init_multigpu_helper(dist.get_world_size(), BACKEND)
            self._test_all_gather_helper(
                group, group_id, rank, True, rank_to_GPU, dtype=torch.cfloat
            )

        @skip_if_small_worldsize
        @sandcastle_skip_if(BACKEND == "nccl", "Nccl does not support CPU tensors")
        def test_all_gather_group(self):
            group, group_id, rank = self._init_group_test()
            self._test_all_gather_helper(group, group_id, rank)

        @sandcastle_skip_if(BACKEND == "nccl", "Nccl does not support CPU tensors")
        def test_all_gather_full_group(self):
            group, group_id, rank = self._init_full_group_test()
            self._test_all_gather_helper(group, group_id, rank)

        def _run_all_gather_coalesced_and_verify(
            self, output_tensor_lists, input_tensors, expected_tensors, group_id
        ):
            """
            Helper that runs all_gather_coalesced and returns true if output
            matches expectations.
            """
            tensor_shapes = []
            for input_tensor in input_tensors:
                if input_tensor.dtype == torch.complex64:
                    tensor_shapes.append(torch.view_as_real(input_tensor).shape)
                else:
                    tensor_shapes.append(input_tensor.shape)
            self.call_dist_op(
                ":all_gather",
                False,
                dist.all_gather_coalesced,
                output_tensor_lists,
                input_tensors,
                group_id,
                tensor_shapes=tensor_shapes,
            )

            for l1, l2 in zip(output_tensor_lists, expected_tensors):
                for t1, t2 in zip(l1, l2):
                    if not torch.equal(t1, t2):
                        return False
            return True

        def _test_all_gather_coalesced_helper(
            self, group, group_id, rank, dtype=torch.float
        ):
            # TODO: Instead we should probably go through _rank_not_in_group
            # mechanism to disable sending tensors
            if group_id is not None:
                for test_case_id in range(2, 5):
                    # Make sure we create tensors of incompatible sizes, e.g.
                    # [1], [2x2], [3x3x3] ... to be sent in one batch
                    input_tensors = [
                        _build_multidim_tensor(
                            tensor_id, tensor_id, rank + tensor_id, dtype=dtype
                        )
                        for tensor_id in range(1, test_case_id)
                    ]
                    output_tensor_lists = [
                        [
                            _build_multidim_tensor(
                                tensor_id, tensor_id, -1, dtype=dtype
                            )
                            for tensor_id in range(1, test_case_id)
                        ]
                        for _ in group
                    ]
                    expected_tensors = [
                        [
                            _build_multidim_tensor(
                                tensor_id, tensor_id, rank_iter + tensor_id, dtype=dtype
                            )
                            for tensor_id in range(1, test_case_id)
                        ]
                        for rank_iter in group
                    ]
                    assert self._run_all_gather_coalesced_and_verify(
                        output_tensor_lists, input_tensors, expected_tensors, group_id
                    ), "output tensors do not match expected ouputs"

            self._barrier()

        @sandcastle_skip_if(
            BACKEND in DistTestCases.skip_collective["allgather_coalesced"],
            f"{BACKEND} does not support all_gather_coalesced"
        )
        def test_all_gather_coalesced_simple(self):
            group, group_id, rank = self._init_global_test()
            self._test_all_gather_coalesced_helper(group, group_id, rank)

        @sandcastle_skip_if(
            BACKEND in DistTestCases.skip_collective["allgather_coalesced"],
            f"{BACKEND} does not support all_gather_coalesced"
        )
        def test_all_gather_coalesced_complex(self):
            group, group_id, rank = self._init_global_test()
            self._test_all_gather_coalesced_helper(
                group, group_id, rank, dtype=torch.cfloat
            )

        @skip_if_small_worldsize
        @sandcastle_skip_if(
            BACKEND in DistTestCases.skip_collective["allgather_coalesced"],
            f"{BACKEND} does not support all_gather_coalesced"
        )
        def test_all_gather_coalesced_group(self):
            group, group_id, rank = self._init_group_test()
            self._test_all_gather_coalesced_helper(group, group_id, rank)

        @sandcastle_skip_if(
            BACKEND in DistTestCases.skip_collective["allgather_coalesced"],
            f"{BACKEND} does not support all_gather_coalesced"
        )
        def test_all_gather_coalesced_full_group(self):
            group, group_id, rank = self._init_full_group_test()
            self._test_all_gather_coalesced_helper(group, group_id, rank)

        @sandcastle_skip_if(
            BACKEND in DistTestCases.skip_collective["allgather_coalesced"],
            f"{BACKEND} does not support all_gather_coalesced"
        )
        def test_all_gather_coalesced_with_empty(self):
            group, group_id, rank = self._init_global_test()
            input_tensors = [
                rank * torch.ones([2, 2]),
                torch.ones([0]),
                (rank + 1) * torch.ones([3, 3]),
                torch.ones([0]),
                torch.ones([0]),
            ]
            output_tensors_lists = [
                [
                    -1 * torch.ones([2, 2]),
                    -1 * torch.ones([0]),
                    -1 * torch.ones([3, 3]),
                    -1 * torch.ones([0]),
                    -1 * torch.ones([0]),
                ]
                for _ in group
            ]
            expected_tensors = [
                [
                    r * torch.ones([2, 2]),
                    torch.ones([0]),
                    (r + 1) * torch.ones([3, 3]),
                    torch.ones([0]),
                    torch.ones([0]),
                ]
                for r in group
            ]
            assert self._run_all_gather_coalesced_and_verify(
                output_tensors_lists, input_tensors, expected_tensors, group_id
            )
            self._barrier()

        # AllToAll
        def _test_all_to_all_single_equal_split_helper(
            self, group, group_id, rank, cuda=False, rank_to_GPU=None, dtype=torch.float
        ):
            if group_id is not None:
                size = len(group)
                in_tensor = torch.ones([size, size], dtype=dtype) * rank
                expected_tensor = torch.cat(
                    [torch.ones([1, size], dtype=dtype) * i for i in group]
                )
                out_tensor = torch.ones([size, size], dtype=dtype) * -1
                if cuda:
                    in_tensor = in_tensor.cuda(rank_to_GPU[rank][0])
                    expected_tensor = expected_tensor.cuda(rank_to_GPU[rank][0])
                    out_tensor = out_tensor.cuda(rank_to_GPU[rank][0])
                if dtype == torch.complex64:
                    tensor_shapes = [torch.view_as_real(in_tensor).shape]
                else:
                    tensor_shapes = [in_tensor.shape]
                self.call_dist_op(
                    ":all_to_all",
                    False,
                    dist.all_to_all_single,
                    out_tensor,
                    in_tensor,
                    group=group_id,
                    tensor_shapes=tensor_shapes,
                )
                self.assertEqual(out_tensor, expected_tensor)
            self._barrier()

        def _test_all_to_all_single_unequal_split_helper(
            self, group, group_id, rank, cuda=False, rank_to_GPU=None, dtype=torch.float
        ):
            if group_id is not None:
                size = len(group)
                in_splits = [i + 1 for i in group]
                out_splits = [rank + 1 for _ in group]
                in_tensor = torch.ones([sum(in_splits), size], dtype=dtype) * rank
                out_tensor = torch.ones([(rank + 1) * size, size], dtype=dtype)
                expected_tensor = torch.cat(
                    [torch.ones([rank + 1, size], dtype=dtype) * i for i in group]
                )
                if cuda:
                    in_tensor = in_tensor.cuda(rank_to_GPU[rank][0])
                    expected_tensor = expected_tensor.cuda(rank_to_GPU[rank][0])
                    out_tensor = out_tensor.cuda(rank_to_GPU[rank][0])
                dist.all_to_all_single(
                    out_tensor, in_tensor, out_splits, in_splits, group=group_id
                )
                self.assertEqual(out_tensor, expected_tensor)
            self._barrier()

        def _test_all_to_all_helper(
            self,
            group,
            group_id,
            rank,
            cuda=False,
            rank_to_GPU=None,
            dtype=torch.float,
        ):
            if group_id is not None:
                size = len(group)
                in_splits = [i + 1 for i in group]
                in_tensors = [
                    torch.ones([in_splits[i], size], dtype=dtype) * rank
                    for i, _ in enumerate(group)
                ]
                out_tensors = [
                    torch.ones([(rank + 1), size], dtype=dtype) for _ in group
                ]
                expected_tensors = [
                    torch.ones([rank + 1, size], dtype=dtype) * i for i in group
                ]
                if cuda:
                    in_tensors = [t.cuda(rank_to_GPU[rank][0]) for t in in_tensors]
                    expected_tensors = [
                        t.cuda(rank_to_GPU[rank][0]) for t in expected_tensors
                    ]
                    out_tensors = [t.cuda(rank_to_GPU[rank][0]) for t in out_tensors]
                dist.all_to_all(out_tensors, in_tensors, group=group_id)
                for t1, t2 in zip(out_tensors, expected_tensors):
                    self.assertEqual(t1, t2)
            self._barrier()

        @sandcastle_skip_if(BACKEND != "mpi", "Only MPI supports CPU all_to_all_single")
        def test_all_to_all_single_equal_split(self):
            group, group_id, rank = self._init_global_test()
            self._test_all_to_all_single_equal_split_helper(group, group_id, rank)

        @sandcastle_skip_if(BACKEND != "nccl", "Only Nccl supports CUDA all_to_all_single")
        @skip_if_no_gpu
        def test_all_to_all_single_equal_split_cuda(self):
            group, group_id, rank = self._init_global_test()
            rank_to_GPU = init_multigpu_helper(dist.get_world_size(), BACKEND)
            self._test_all_to_all_single_equal_split_helper(
                group,
                group_id,
                rank,
                True,
                rank_to_GPU,
            )

        @sandcastle_skip_if(BACKEND != "mpi", "Only MPI supports CPU all_to_all_single")
        def test_all_to_all_single_equal_split_complex(self):
            group, group_id, rank = self._init_global_test()
            self._test_all_to_all_single_equal_split_helper(
                group, group_id, rank, dtype=torch.cfloat
            )

        @sandcastle_skip_if(BACKEND != "nccl", "Only Nccl supports CUDA all_to_all_single")
        @skip_if_no_gpu
        def test_all_to_all_single_equal_split_cuda_complex(self):
            group, group_id, rank = self._init_global_test()
            rank_to_GPU = init_multigpu_helper(dist.get_world_size(), BACKEND)
            self._test_all_to_all_single_equal_split_helper(
                group, group_id, rank, True, rank_to_GPU, dtype=torch.cfloat
            )

        @sandcastle_skip_if(BACKEND != "mpi", "Only MPI supports CPU all_to_all_single")
        def test_all_to_all_single_unequal_split(self):
            group, group_id, rank = self._init_global_test()
            self._test_all_to_all_single_unequal_split_helper(group, group_id, rank)

        @sandcastle_skip_if(BACKEND != "nccl", "Only Nccl supports CUDA all_to_all_single")
        @skip_if_no_gpu
        def test_all_to_all_single_unequal_split_cuda(self):
            group, group_id, rank = self._init_global_test()
            rank_to_GPU = init_multigpu_helper(dist.get_world_size(), BACKEND)
            self._test_all_to_all_single_unequal_split_helper(
                group,
                group_id,
                rank,
                True,
                rank_to_GPU,
            )

        @sandcastle_skip_if(BACKEND != "mpi", "Only MPI supports CPU all_to_all_single")
        def test_all_to_all_single_unequal_split_complex(self):
            group, group_id, rank = self._init_global_test()
            self._test_all_to_all_single_unequal_split_helper(
                group, group_id, rank, dtype=torch.cfloat
            )

        @sandcastle_skip_if(BACKEND != "nccl", "Only Nccl supports CUDA all_to_all_single")
        @skip_if_no_gpu
        def test_all_to_all_single_unequal_split_cuda_complex(self):
            group, group_id, rank = self._init_global_test()
            rank_to_GPU = init_multigpu_helper(dist.get_world_size(), BACKEND)
            self._test_all_to_all_single_unequal_split_helper(
                group,
                group_id,
                rank,
                True,
                rank_to_GPU,
                dtype=torch.cfloat,
            )

        @sandcastle_skip_if(BACKEND != "mpi", "Only MPI supports all_to_all")
        def test_all_to_all(self):
            group, group_id, rank = self._init_global_test()
            self._test_all_to_all_helper(group, group_id, rank)

        @sandcastle_skip_if(BACKEND != "nccl", "Only NCCL supports CUDA all_to_all")
        @skip_if_rocm
        def test_all_to_all_cuda(self):
            group, group_id, rank = self._init_global_test()
            rank_to_GPU = init_multigpu_helper(dist.get_world_size(), BACKEND)
            self._test_all_to_all_helper(group, group_id, rank, True, rank_to_GPU)

        @sandcastle_skip_if(BACKEND != "mpi", "Only MPI supports all_to_all")
        def test_all_to_all_complex(self):
            group, group_id, rank = self._init_global_test()
            self._test_all_to_all_helper(group, group_id, rank, dtype=torch.cfloat)

        @sandcastle_skip_if(BACKEND != "nccl", "Only NCCL supports CUDA all_to_all")
        @skip_if_rocm
        def test_all_to_all_cuda_complex(self):
            group, group_id, rank = self._init_global_test()
            rank_to_GPU = init_multigpu_helper(dist.get_world_size(), BACKEND)
            self._test_all_to_all_helper(
                group, group_id, rank, True, rank_to_GPU, dtype=torch.cfloat
            )

        @sandcastle_skip_if(BACKEND != "mpi", "Only MPI supports CPU all_to_all_single")
        @skip_if_small_worldsize
        def test_all_to_all_single_equal_split_group(self):
            group, group_id, rank = self._init_group_test()
            self._test_all_to_all_single_equal_split_helper(group, group_id, rank)

        @sandcastle_skip_if(BACKEND != "nccl", "Only Nccl supports CUDA all_to_all_single")
        @skip_if_no_gpu
        @skip_if_small_worldsize
        def test_all_to_all_single_equal_split_group_cuda(self):
            group, group_id, rank = self._init_group_test()
            rank_to_GPU = init_multigpu_helper(dist.get_world_size(), BACKEND)
            self._test_all_to_all_single_equal_split_helper(
                group,
                group_id,
                rank,
                True,
                rank_to_GPU,
            )

        @sandcastle_skip_if(BACKEND != "mpi", "Only MPI supports CPU all_to_all_single")
        @skip_if_small_worldsize
        def test_all_to_all_single_unequal_split_group(self):
            group, group_id, rank = self._init_group_test()
            self._test_all_to_all_single_unequal_split_helper(group, group_id, rank)

        @sandcastle_skip_if(BACKEND != "nccl", "Only Nccl supports CUDA all_to_all_single")
        @skip_if_no_gpu
        @skip_if_small_worldsize
        def test_all_to_all_single_unequal_split_group_cuda(self):
            group, group_id, rank = self._init_global_test()
            rank_to_GPU = init_multigpu_helper(dist.get_world_size(), BACKEND)
            self._test_all_to_all_single_unequal_split_helper(
                group,
                group_id,
                rank,
                True,
                rank_to_GPU,
            )

        @sandcastle_skip_if(BACKEND != "mpi", "Only MPI supports all_to_all")
        @skip_if_small_worldsize
        def test_all_to_all_group(self):
            group, group_id, rank = self._init_group_test()
            self._test_all_to_all_helper(group, group_id, rank)

        @sandcastle_skip_if(BACKEND != "nccl", "Only Nccl supports CUDA all_to_all_single")
        @skip_if_small_worldsize
        @skip_if_rocm
        def test_all_to_all_group_cuda(self):
            group, group_id, rank = self._init_group_test()
            rank_to_GPU = init_multigpu_helper(dist.get_world_size(), BACKEND)
            self._test_all_to_all_helper(group, group_id, rank, True, rank_to_GPU)

        @sandcastle_skip_if(BACKEND != "mpi", "Only MPI supports CPU all_to_all_single")
        def test_all_to_all_single_equal_split_full_group(self):
            group, group_id, rank = self._init_full_group_test()
            self._test_all_to_all_single_equal_split_helper(group, group_id, rank)

        @sandcastle_skip_if(BACKEND != "nccl", "Only Nccl supports CUDA all_to_all_single")
        @skip_if_no_gpu
        def test_all_to_all_single_equal_split_full_group_cuda(self):
            group, group_id, rank = self._init_full_group_test()
            rank_to_GPU = init_multigpu_helper(dist.get_world_size(), BACKEND)
            self._test_all_to_all_single_equal_split_helper(
                group,
                group_id,
                rank,
                True,
                rank_to_GPU,
            )

        @sandcastle_skip_if(BACKEND != "mpi", "Only MPI supports CPU all_to_all_single")
        def test_all_to_all_single_unequal_split_full_group(self):
            group, group_id, rank = self._init_full_group_test()
            self._test_all_to_all_single_unequal_split_helper(group, group_id, rank)

        @sandcastle_skip_if(BACKEND != "nccl", "Only Nccl supports CUDA all_to_all_single")
        @skip_if_no_gpu
        def test_all_to_all_single_unequal_split_full_group_cuda(self):
            group, group_id, rank = self._init_full_group_test()
            rank_to_GPU = init_multigpu_helper(dist.get_world_size(), BACKEND)
            self._test_all_to_all_single_unequal_split_helper(
                group,
                group_id,
                rank,
                True,
                rank_to_GPU,
            )

        @sandcastle_skip_if(BACKEND != "mpi", "Only MPI supports all_to_all")
        def test_all_to_all_full_group(self):
            group, group_id, rank = self._init_full_group_test()
            self._test_all_to_all_helper(group, group_id, rank)

        @sandcastle_skip_if(BACKEND != "nccl", "Only NCCL supports CUDA all_to_all")
        @skip_if_rocm
        def test_all_to_all_full_group_cuda(self):
            group, group_id, rank = self._init_full_group_test()
            rank_to_GPU = init_multigpu_helper(dist.get_world_size(), BACKEND)
            self._test_all_to_all_helper(group, group_id, rank, True, rank_to_GPU)

        # BARRIER
        def _test_barrier_helper(
            self, group, group_id, rank, cuda=False, rank_to_GPU=None
        ):
            WAIT_TIME = 0.3  # seconds

            for dest in group:
                expected_time = torch.DoubleTensor(1).fill_(0.0)
                if cuda:
                    expected_time = expected_time.cuda(rank_to_GPU[rank][0])
                if dest == rank:
                    expected_time.fill_(time.time() + WAIT_TIME)
                    dist.broadcast(expected_time, dest, group_id)
                    time.sleep(WAIT_TIME + 0.1)  # sleep a little bit longer
                    dist.barrier(group_id)
                else:
                    dist.broadcast(expected_time, dest, group_id)
                    dist.barrier(group_id)
                    self.assertGreaterAlmostEqual(
                        float(time.time()),
                        float(expected_time[0]),
                        "destination rank: %d, my rank: %d" % (dest, rank)
                        + " (if you see this failure, please report in #14554)",
                    )

            # Use higher timeout for the instance where the test runs
            # against a subgroup and uses a CUDA tensor for expected time.
            # The CUDA initialization for the participating processes can
            # take long enough for the barrier timeout to trigger on the
            # process that doesn't participate in the group.
            self._barrier(timeout=20)

        @skip_if_no_gpu
        @sandcastle_skip_if(BACKEND == "mpi", "MPI doesn't supports GPU barrier")
        def test_barrier_cuda(self):
            group, group_id, rank = self._init_global_test()
            rank_to_GPU = init_multigpu_helper(dist.get_world_size(), BACKEND)
            self._test_barrier_helper(group, group_id, rank, True, rank_to_GPU)

        @skip_if_small_worldsize
        @skip_if_no_gpu
        @sandcastle_skip_if(BACKEND == "mpi", "MPI doesn't supports GPU barrier")
        def test_barrier_group_cuda(self):
            group, group_id, rank = self._init_group_test()
            rank_to_GPU = init_multigpu_helper(dist.get_world_size(), BACKEND)
            self._test_barrier_helper(group, group_id, rank, True, rank_to_GPU)

        @skip_if_small_worldsize
        @skip_if_no_gpu
        @sandcastle_skip_if(BACKEND == "mpi", "MPI doesn't supports GPU barrier")
        def test_barrier_full_group_cuda(self):
            group, group_id, rank = self._init_full_group_test()
            rank_to_GPU = init_multigpu_helper(dist.get_world_size(), BACKEND)
            self._test_barrier_helper(group, group_id, rank, True, rank_to_GPU)

        @sandcastle_skip_if(BACKEND in DistTestCases.skip_collective["cpu barrier"], f"{BACKEND} does not support CPU barrier")
        def test_barrier(self):
            group, group_id, rank = self._init_global_test()
            self._test_barrier_helper(group, group_id, rank)

        @skip_if_small_worldsize
        @sandcastle_skip_if(BACKEND in DistTestCases.skip_collective["cpu barrier"], f"{BACKEND} does not support CPU barrier")
        def test_barrier_group(self):
            group, group_id, rank = self._init_group_test()
            self._test_barrier_helper(group, group_id, rank)

        @sandcastle_skip_if(BACKEND in DistTestCases.skip_collective["cpu barrier"], f"{BACKEND} does not support CPU barrier")
        def test_barrier_full_group(self):
            group, group_id, rank = self._init_full_group_test()
            self._test_barrier_helper(group, group_id, rank)

        def _test_broadcast_multigpu_helper(self, group, group_id, rank, rank_to_GPU):
            for src in group:
                expected_tensor = _build_tensor(src + 1)
                tensors = [
                    _build_tensor(src + 1, -1).cuda(device=i) for i in rank_to_GPU[rank]
                ]
                if rank == src:
                    tensors[0] = expected_tensor.cuda(device=rank_to_GPU[rank][0])

                dist.broadcast_multigpu(tensors, src, group_id)
                for tensor in tensors:
                    self.assertEqual(tensor, expected_tensor)
            self._barrier()

        @sandcastle_skip_if(BACKEND == "mpi", "MPI doesn't support broadcast multigpu")
        @sandcastle_skip_if(BACKEND == "nccl", "NCCL broadcast multigpu skipped")
        @skip_if_no_gpu
        def test_broadcast_multigpu(self):
            group, group_id, rank = self._init_global_test()
            rank_to_GPU = init_multigpu_helper(dist.get_world_size(), BACKEND)
            self._test_broadcast_multigpu_helper(group, group_id, rank, rank_to_GPU)

        def _test_all_reduce_multigpu_helper(
            self,
            group,
            group_id,
            rank,
            rank_to_GPU,
            op,
            master_value,
            worker_value,
            expected_value,
            dtype=torch.float,
        ):
            for src in group:
                curr_value = master_value if rank == src else worker_value
                tensors = [
                    _build_tensor(src + 1, curr_value, dtype=dtype).cuda(device=i)
                    for i in rank_to_GPU[rank]
                ]
                self.call_dist_op(
                    ":all_reduce",
                    False,
                    dist.all_reduce_multigpu,
                    tensors,
                    op,
                    group_id,
                )
                expected_tensor = _build_tensor(src + 1, expected_value, dtype=dtype)
                for tensor in tensors:
                    self.assertEqual(tensor, expected_tensor)

            self._barrier()

        @sandcastle_skip_if(BACKEND == "mpi", "MPI doesn't support broadcast multigpu")
        @sandcastle_skip_if(BACKEND == "nccl", "CUDA all_reduce multigpu skipped for NCCL")
        @skip_if_no_gpu
        def test_all_reduce_multigpu(self):
            group, group_id, rank = self._init_global_test()
            rank_to_GPU = init_multigpu_helper(dist.get_world_size(), BACKEND)
            self._test_all_reduce_multigpu_helper(
                group,
                group_id,
                rank,
                rank_to_GPU,
                dist.ReduceOp.SUM,
                2,
                10,
                (2 + 10 * (len(group) - 1)) * len(rank_to_GPU[0]),
            )

        @sandcastle_skip_if(BACKEND == "mpi", "MPI doesn't support broadcast multigpu")
        @sandcastle_skip_if(BACKEND == "nccl", "CUDA all_reduce multigpu skipped for NCCL")
        @skip_if_no_gpu
        def test_all_reduce_multigpu_complex(self):
            group, group_id, rank = self._init_global_test()
            rank_to_GPU = init_multigpu_helper(dist.get_world_size(), BACKEND)
            self._test_all_reduce_multigpu_helper(
                group,
                group_id,
                rank,
                rank_to_GPU,
                dist.ReduceOp.SUM,
                complex(2, 3),
                complex(10, 11),
                (complex(2, 3) + complex(10, 11) * (len(group) - 1))
                * len(rank_to_GPU[0]),
                dtype=torch.cfloat,
            )

        def _test_reduce_multigpu_helper(
            self,
            group,
            group_id,
            rank,
            rank_to_GPU,
            op,
            master_value,
            worker_value,
            expected_value,
        ):
            for src in group:
                tensor_value = master_value if rank == src else worker_value
                tensors = [
                    _build_tensor(src + 1, tensor_value).cuda(device=i)
                    for i in rank_to_GPU[rank]
                ]
                self.call_dist_op(
                    "reduce",
                    False,
                    dist.reduce_multigpu,
                    tensors,
                    src,
                    op,
                    group_id,
                    expect_event=len(tensors) == 1,
                    tensor_shapes=[tensors[0].shape],
                )
                if rank == src:
                    expected_tensor = _build_tensor(src + 1, expected_value)
                    self.assertEqual(tensors[0], expected_tensor)

            self._barrier()

        @sandcastle_skip_if(
            BACKEND != "nccl", "Only Nccl backend supports reduce multigpu"
        )
        @skip_if_no_gpu
        def test_reduce_multigpu(self):
            group, group_id, rank = self._init_global_test()
            rank_to_GPU = init_multigpu_helper(dist.get_world_size(), BACKEND)
            device_id = rank_to_GPU[rank][0]
            torch.cuda.set_device(device_id)
            self._test_reduce_multigpu_helper(
                group,
                group_id,
                rank,
                rank_to_GPU,
                dist.ReduceOp.SUM,
                2,
                10,
                (2 + 10 * (len(group) - 1)) * len(rank_to_GPU[0]),
            )

        def _test_all_gather_multigpu_helper(
            self, group, group_id, rank, rank_to_GPU, dtype=torch.float
        ):
            for dest in group:
                tensors = [
                    _build_tensor(dest + 1, dtype=dtype).cuda(device=i)
                    for i in rank_to_GPU[rank]
                ]

                # construct expected output along with
                # a place holder to receive all gather results
                output_tensors = []
                expected_output = []
                output_per_gpu = (
                    [_build_tensor(dest + 1, -1, dtype=dtype)]
                    * len(rank_to_GPU[0])
                    * len(group)
                )
                expected_per_gpu = (
                    [_build_tensor(dest + 1, dtype=dtype)]
                    * len(rank_to_GPU[0])
                    * len(group)
                )
                for gpu in rank_to_GPU[rank]:
                    output_tensors.append([t.cuda(device=gpu) for t in output_per_gpu])
                    expected_output.append(
                        [t.cuda(device=gpu) for t in expected_per_gpu]
                    )
                self.call_dist_op(
                    "all_gather",
                    False,
                    dist.all_gather_multigpu,
                    output_tensors,
                    tensors,
                    group_id,
                    expect_event=len(expected_output) == 1,
                )
                self.assertEqual(output_tensors, expected_output)

            self._barrier()

        @sandcastle_skip_if(
            BACKEND != "nccl", "Only Nccl backend supports allgather multigpu"
        )
        @skip_if_no_gpu
        def test_all_gather_multigpu(self):
            group, group_id, rank = self._init_global_test()
            rank_to_GPU = init_multigpu_helper(dist.get_world_size(), BACKEND)
            device_id = rank_to_GPU[rank][0]
            torch.cuda.set_device(device_id)
            self._test_all_gather_multigpu_helper(group, group_id, rank, rank_to_GPU)

        @sandcastle_skip_if(
            BACKEND != "nccl", "Only Nccl backend supports allgather multigpu"
        )
        @skip_if_no_gpu
        def test_all_gather_multigpu_complex(self):
            group, group_id, rank = self._init_global_test()
            rank_to_GPU = init_multigpu_helper(dist.get_world_size(), BACKEND)
            device_id = rank_to_GPU[rank][0]
            torch.cuda.set_device(device_id)
            self._test_all_gather_multigpu_helper(
                group, group_id, rank, rank_to_GPU, dtype=torch.cfloat
            )

        def _model_step(self, model):
            for param in model.parameters():
                if param.grad is not None:
                    with torch.no_grad():
                        param += param.grad
                    param.grad = None

        def _model_step_with_zero_grad(self, model):
            for param in model.parameters():
                if param.grad is not None:
                    with torch.no_grad():
                        param += param.grad
                    param.grad.requires_grad_(False)
                    param.grad.zero_()

        def _prepare_dummy_data(self, local_bs):
            # global_bs for DDP should be divisible by WORLD_SIZE
            world_size = int(os.environ["WORLD_SIZE"])
            global_bs = world_size * local_bs
            input_cpu = torch.randn(global_bs, 2)
            target = torch.randn(global_bs, 4)
            loss = nn.MSELoss()
            return global_bs, input_cpu, target, loss

        # END TO END TEST FOR DISTRIBUTEDDATAPARALLEL
        def _test_DDP_helper(
            self, model, input_var, target, loss, scale_factor=1.0, memory_format=None
        ):
            model.train()
            output = model(input_var)
            l = loss(output, target) * scale_factor
            l.backward()
            if memory_format is not None:
                self.assertTrue(output.is_contiguous(memory_format=memory_format))

        def _assert_equal_param(self, param_gpu, param_DDP):
            self.assertEqual(len(param_gpu), len(param_DDP))
            for p_gpu, p_DDP in zip(param_gpu, param_DDP):
                self.assertEqual(p_gpu, p_DDP)

        def _test_DDP_niter(
            self,
            model_base,
            model_DDP,
            input,
            target,
            loss,
            local_bs,
            rank,
            batch_size,
            test_save,
            offset=None,
            world_size=0,
            zero_grad=False,
            memory_format=None,
            n_iter=5,
        ):
            for idx in range(n_iter):
                # single cpu/gpu training
                self._test_DDP_helper(
                    model_base, input, target, loss, memory_format=memory_format
                )

                if offset is None:
                    offset = rank * local_bs

                # DDP training, DDP scatters subsets of input_cpu to nodes/GPUs
                self._test_DDP_helper(
                    model_DDP,
                    input[offset : offset + local_bs],
                    target[offset : offset + local_bs],
                    loss,
                    world_size * local_bs / batch_size if world_size != 0 else 1,
                    memory_format=memory_format,
                )

                # Update weights and run a second iteration to shake out errors
                if zero_grad:
                    self._model_step_with_zero_grad(model_base)
                    self._model_step_with_zero_grad(model_DDP)
                else:
                    self._model_step(model_base)
                    self._model_step(model_DDP)
                self._assert_equal_param(
                    list(model_base.parameters()), list(model_DDP.module.parameters())
                )

                # Shuffle the input so that DDP input is different
                input = input[torch.randperm(batch_size)]

                # save the model in the middle and reload
                if test_save and idx == 2 and INIT_METHOD.startswith("file://"):
                    with tempfile.NamedTemporaryFile() as tmp:
                        if sys.platform == "win32":
                            torch.save(model_DDP, tmp)
                            tmp.seek(0)
                            model_DDP = torch.load(tmp)
                        else:
                            torch.save(model_DDP, tmp.name)
                            model_DDP = torch.load(tmp.name)

            with tempfile.TemporaryFile() as tmp_file:
                torch.save(model_DDP, tmp_file)
                tmp_file.seek(0)
                saved_model = torch.load(tmp_file)
            for k in model_DDP.state_dict():
                self.assertEqual(model_DDP.state_dict()[k], saved_model.state_dict()[k])

        def _test_DistributedDataParallel(
            self,
            gpu_subset,
            rank,
            output_device=None,
            gradient_as_bucket_view=False,
            static_graph=False,
            set_static_graph_twice=False,
        ):
            # Run a simple end to end DDP model, use result of single node model
            # as baseline

            # cpu training setup
            model = DDP_NET

            # single gpu training setup
            model_gpu = copy.deepcopy(model)
            model_gpu.cuda(gpu_subset[0])

            # DDP training setup
            model_DDP = copy.deepcopy(model)
            model_DDP.cuda(gpu_subset[0])
            model_DDP = nn.parallel.DistributedDataParallel(
                model_DDP,
                device_ids=gpu_subset,
                gradient_as_bucket_view=gradient_as_bucket_view,
                static_graph=static_graph,
            )

            if set_static_graph_twice:
                model_DDP._set_static_graph()

            # test serializable/unserializable
            with tempfile.NamedTemporaryFile() as tmp:
                if sys.platform == "win32":
                    torch.save(model_DDP, tmp)
                    tmp.seek(0)
                    model_DDP = torch.load(tmp)
                else:
                    torch.save(model_DDP, tmp.name)
                    model_DDP = torch.load(tmp.name)

            # dummy data initialization
            local_bs = len(gpu_subset)
            global_bs, input_cpu, target, loss = self._prepare_dummy_data(local_bs)

            # check two model parameters over 5 iterations
            self._test_DDP_niter(
                model_gpu,
                model_DDP,
                input_cpu.cuda(gpu_subset[0]),
                target.cuda(gpu_subset[0]),
                loss,
                local_bs,
                rank,
                global_bs,
                True,
            )
            self._barrier()

        def _test_DistributedDataParallelCPU(self, gradient_as_bucket_view=False):
            # Run a simple end to end DDP-CPU model, use result of single node
            # model as baseline
            group, group_id, rank = self._init_global_test()

            # cpu training setup
            model_base = DDP_NET

            # DDP-CPU training setup
            model_DDP = copy.deepcopy(model_base)
            model_DDP = nn.parallel.DistributedDataParallel(
                model_DDP, gradient_as_bucket_view=gradient_as_bucket_view
            )

            # dummy data initialization
            local_bs = 2
            global_bs, input_cpu, target, loss = self._prepare_dummy_data(local_bs)

            # check two model parameters over 5 iterations
            self._test_DDP_niter(
                model_base,
                model_DDP,
                input_cpu,
                target,
                loss,
                local_bs,
                rank,
                global_bs,
                False,
                zero_grad=True,
            )
            self._barrier()

            return model_DDP

        @sandcastle_skip_if(BACKEND == "nccl", "nccl does not support DDP on CPU models")
        def test_DistributedDataParallelCPU(self):
            self._test_DistributedDataParallelCPU()

        @sandcastle_skip_if(BACKEND == "nccl", "nccl does not support DDP on CPU models")
        def test_DistributedDataParallelCPU_grad_is_view(self):
            self._test_DistributedDataParallelCPU(gradient_as_bucket_view=True)

        @sandcastle_skip_if(
            BACKEND not in DistTestCases.backend_feature["ddp"],
            f"The {BACKEND} backend does not support DistributedDataParallel"
        )
        def test_DistributedDataParallel_requires_grad(self):
            # a module without gradients shouldn't be accepted
            self.assertRaises(
                RuntimeError, lambda: nn.parallel.DistributedDataParallel(nn.Module())
            )
            self._barrier()

        @sandcastle_skip_if(
            BACKEND == "nccl",
            "Gloo-only test"
        )
        def test_ddp_create_graph(self):
            class Model(nn.Module):
                def __init__(self):
                    super().__init__()
                    self.p = nn.Parameter(torch.tensor(1.))

                def forward(self):
                    return self.p.pow(2)

            model = Model()
            ddp_model = torch.nn.parallel.DistributedDataParallel(model)
            for _ in range(6):
                # Verify DDP doesn't throw when ran with create_graph=True.
                # Although we do warn about potential issues, please see
                # https://github.com/pytorch/pytorch/issues/63929 for details.
                ddp_model().backward(create_graph=True)
                # grad tensors should require grad.
                self.assertTrue(
                    all([param.requires_grad for param in ddp_model.parameters()])
                )

        @sandcastle_skip_if(
            BACKEND not in DistTestCases.backend_feature["ddp"],
            f"The {BACKEND} backend does not support DistributedDataParallel"
        )
        @skip_if_lt_x_gpu(int(os.environ["WORLD_SIZE"]))
        def test_DistributedDataParallel_non_default_stream(self):
            stream = torch.cuda.Stream(self.rank)
            rank = self.rank
            with torch.cuda.stream(stream):
                net = torch.nn.parallel.DistributedDataParallel(
                    torch.nn.Linear(1, 1, bias=False).cuda(rank), device_ids=[rank]
                )
                for i in range(1000):
                    # Clear gradients manually
                    grad = net.module.weight.grad
                    if grad is not None:
                        grad.requires_grad_(False)
                        grad.zero_()
                    # Forward + BW
                    batch = torch.tensor([rank]).float().cuda(rank)
                    loss = net(batch).sum()
                    loss.backward()
                    # For each worker, the gradient on the weight should be worker_rank.
                    grad = net.module.weight.grad
                    avg = grad.clone()
                    # All-reducing the gradient averages should give us the gradient
                    # average. If not, then one of the workers has not correctly
                    # written back the averaged gradient before this all-reduce call.
                    dist.all_reduce(avg)
                    world_size = int(os.environ["WORLD_SIZE"])
                    avg.div_(world_size)
                    expected_grad = sum(i for i in range(world_size)) / world_size
                    self.assertEqual(
                        avg[0, 0],
                        expected_grad,
                        msg=f"Expected gradient of {expected_grad} but got {avg} on rank {self.rank}",
                    )

        @sandcastle_skip_if(
            BACKEND not in DistTestCases.backend_feature["cuda"],
            f"The {BACKEND} backend does not support DDP communication hook on CUDA devices"
        )
        @skip_if_lt_x_gpu(int(os.environ["WORLD_SIZE"]))
        def test_ddp_comm_hook_logging(self):
            hooks = [
                default.allreduce_hook,
                default.fp16_compress_hook,
                powerSGD.powerSGD_hook,
                powerSGD.batched_powerSGD_hook,
                quantization_hooks.quantization_pertensor_hook,
                quantization_hooks.quantization_perchannel_hook,
            ]

            cpp_builtin_hooks = [
                dist.BuiltinCommHookType.ALLREDUCE,
                dist.BuiltinCommHookType.FP16_COMPRESS,
            ]

            for hook in hooks:
                ddp_model = torch.nn.parallel.DistributedDataParallel(
                    torch.nn.Linear(1, 1, bias=False).cuda(self.rank),
                    device_ids=[self.rank],
                )
                ddp_logging_data = ddp_model._get_ddp_logging_data()
                # Hook not registered yet, so should be empty
                self.assertEqual(ddp_logging_data.get("comm_hook"), None)
                ddp_model.register_comm_hook(None, hook)
                ddp_logging_data = ddp_model._get_ddp_logging_data()
                self.assertEqual(ddp_logging_data.get("comm_hook"), hook.__qualname__)

            for hook in cpp_builtin_hooks:
                ddp_model = torch.nn.parallel.DistributedDataParallel(
                    torch.nn.Linear(1, 1, bias=False).cuda(self.rank),
                    device_ids=[self.rank],
                )
                ddp_logging_data = ddp_model._get_ddp_logging_data()
                # Hook not registered yet, so should be empty
                self.assertEqual(ddp_logging_data.get("comm_hook"), None)
                ddp_model._register_builtin_comm_hook(hook)
                ddp_logging_data = ddp_model._get_ddp_logging_data()
                self.assertEqual(ddp_logging_data.get("comm_hook"), str(hook))

            # No hook registered
            ddp_model = torch.nn.parallel.DistributedDataParallel(
                torch.nn.Linear(1, 1, bias=False).cuda(self.rank),
                device_ids=[self.rank],
            )
            ddp_logging_data = ddp_model._get_ddp_logging_data()
            # Hook not registered yet, so should be empty
            self.assertEqual(ddp_logging_data.get("comm_hook"), None)
            # After second forward pass, hook should still be empty string
            for i in range(2):
                inp = torch.ones(1, 1, device=self.rank)
                loss = ddp_model(inp).sum()
                loss.backward()

            ddp_logging_data = ddp_model._get_ddp_logging_data()
            # Note: DETAIL debug mode logs DDP logging data to stdout and
            # thus accesses std::map, which fills in a default value for the
            # type if it didn't exist.
            self.assertEqual(ddp_logging_data.get("comm_hook", ""), "")

        def _test_ddp_hook_with_optimizer_parity(
            self, grad_as_bucket_view, static_graph, optim_cls,
            optimize_subset, *functional_optim_args, **functional_optim_kwargs
        ):
            rank = self.rank
            torch.cuda.set_device(rank)
            torch.manual_seed(rank)
            torch.cuda.manual_seed(rank)
            models_to_test = [
                (LargeNet(), torch.randn(1, 1000).cuda()),
            ]
            if HAS_TORCHVISION:
                models_to_test.append(
                    (torchvision.models.resnet50(), torch.randn(1, 3, 3, 1000).cuda())
                )
            for (model, inp) in models_to_test:
                # Enable determinism in cudnn operators
                with torch.backends.cudnn.flags(
                    enabled=True, deterministic=True, benchmark=False
                ):
                    # Create DDP model that runs optimizer in fused fashion.
                    ddp_model_with_optimizer_hook = (
                        torch.nn.parallel.DistributedDataParallel(
                            copy.deepcopy(model).cuda(),
                            device_ids=[self.rank],
                            gradient_as_bucket_view=grad_as_bucket_view,
                            static_graph=static_graph,
                        )
                    )

                    # Create DDP model with no hook that does optimizer after
                    # backward.
                    ddp_model_with_no_hook = torch.nn.parallel.DistributedDataParallel(
                        copy.deepcopy(model).cuda(),
                        device_ids=[self.rank],
                        gradient_as_bucket_view=grad_as_bucket_view,
                        static_graph=static_graph,
                    )
                    hook_params = ddp_model_with_optimizer_hook.parameters()
                    no_hook_params = ddp_model_with_no_hook.parameters()
                    if optimize_subset:
                        hook_params = list(hook_params)
                        no_hook_params = list(no_hook_params)
                        self.assertGreater(len(hook_params), 0)
                        hook_params = [hook_params[0]]
                        no_hook_params = [no_hook_params[0]]

                    # Register a fused optimizer that will run optimizer in step
                    # with allreduce.

                    if optimize_subset:
                        # API where optim_params is specified.
                        ddp_model_with_optimizer_hook._register_fused_optim(
                            optim_cls,
                            *functional_optim_args,
                            optim_params=hook_params,
                            **functional_optim_kwargs,
                        )
                    else:
                        # API where optim_params is omitted
                        ddp_model_with_optimizer_hook._register_fused_optim(
                            optim_cls,
                            *functional_optim_args,
                            **functional_optim_kwargs,
                        )

                    optimizer_no_hook = optim_cls(
                        no_hook_params,
                        *functional_optim_args,
                        **functional_optim_kwargs,
                    )

                    # Verify parameters are equal initially.
                    for hook_param, allreduce_param in zip(
                        ddp_model_with_optimizer_hook.parameters(),
                        ddp_model_with_no_hook.parameters(),
                    ):
                        self.assertEqual(hook_param, allreduce_param)

                    # Save old parameters to later verify optimizer modified them.
                    opt_hook_init_params = copy.deepcopy(
                        list(ddp_model_with_optimizer_hook.parameters())
                    )

                    # Run optimizer with hook model.
                    for i in range(6):
                        ddp_model_with_optimizer_hook.zero_grad()
                        out = ddp_model_with_optimizer_hook(inp)
                        loss = out.sum()
                        loss.backward()

                    dist.barrier()

                    # Run regular model.
                    for i in range(6):
                        ddp_model_with_no_hook.zero_grad()
                        out = ddp_model_with_no_hook(inp)
                        loss = out.sum()
                        loss.backward()
                        optimizer_no_hook.step()

                    dist.barrier()

                    # Now verify parameters are equal.
                    for hook_param, allreduce_param in zip(
                        ddp_model_with_optimizer_hook.parameters(),
                        ddp_model_with_no_hook.parameters(),
                    ):
                        self.assertEqual(hook_param, allreduce_param)

                    # Verify optimizer modified appropriate parameter set,
                    # otherwise they'd be trivially equal above.
                    if optimize_subset:
                        self.assertNotEqual(
                            opt_hook_init_params[0],
                            list(ddp_model_with_optimizer_hook.parameters())[0]
                        )
                        # Untouched params should be equal
                        self.assertEqual(
                            opt_hook_init_params[1:],
                            list(ddp_model_with_optimizer_hook.parameters())[1:]
                        )
                    else:
                        self.assertNotEqual(
                            opt_hook_init_params,
                            list(ddp_model_with_optimizer_hook.parameters()),
                        )
                    dist.barrier()

        @sandcastle_skip_if(
            BACKEND == "nccl",
            "Issues with async error handling, see https://github.com/pytorch/pytorch/issues/73259"
        )
        @skip_if_lt_x_gpu(2)
        @parametrize("grad_as_bucket_view", [True, False])
        @parametrize("static_graph", [True, False])
        @parametrize("optimize_subset", [True, False])
        def test_ddp_hook_with_optimizer_parity_adamw(
            self,
            grad_as_bucket_view,
            static_graph,
            optimize_subset,
        ):
            adamw_lr = 1e-2
            adamw_betas = (0.9, 0.99)
            adamw_eps = 1e-6
            self._test_ddp_hook_with_optimizer_parity(
                grad_as_bucket_view,
                static_graph,
                torch.optim.AdamW,
                optimize_subset,
                adamw_lr,
                betas=adamw_betas,
                eps=adamw_eps,
            )

        @sandcastle_skip_if(
            BACKEND == "nccl",
            "Issues with async error handling, see https://github.com/pytorch/pytorch/issues/73259"
        )
        @skip_if_lt_x_gpu(2)
        @parametrize("optimize_subset", [True, False])
        def test_ddp_hook_with_optimizer_parity_adam(self, optimize_subset):
            adam_lr = 1e-2
            adam_betas = (0.9, 0.99)
            adam_eps = 1e-6
            self._test_ddp_hook_with_optimizer_parity(
                True,  # grad as bucket view
                False,  # static graph
                torch.optim.Adam,
                optimize_subset,
                adam_lr,
                betas=adam_betas,
                eps=adam_eps,
            )

        @sandcastle_skip_if(
            BACKEND == "nccl",
            "Issues with async error handling, see https://github.com/pytorch/pytorch/issues/73259"
        )
        @skip_if_lt_x_gpu(2)
        @parametrize("optimize_subset", [True, False])
        def test_ddp_hook_with_optimizer_parity_sgd(self, optimize_subset):
            sgd_lr = 1e-2
            sgd_momentum = 0.9
            sgd_weight_decay = 0.01
            # Not testing grad_as_bucket_view and static_graph as they are
            # tested in AdamW test above.
            self._test_ddp_hook_with_optimizer_parity(
                True,  # grad as bucket view
                False,  # static_graph
                torch.optim.SGD,
                optimize_subset,
                sgd_lr,
                momentum=sgd_momentum,
                weight_decay=sgd_weight_decay,
            )

        def _test_ddp_hook_parity(self, state, hook):
            rank = self.rank
            m = torch.nn.Linear(1, 5)
            try:
                process_group = state.process_group
            except AttributeError:
                process_group = state

            net_with_hook = torch.nn.parallel.DistributedDataParallel(
                copy.deepcopy(m).to(rank),
                device_ids=[rank],
                process_group=process_group,
            )
            net_with_hook.register_comm_hook(state=state, hook=hook)
            net_without_hook = torch.nn.parallel.DistributedDataParallel(
                copy.deepcopy(m).to(rank),
                device_ids=[rank],
                process_group=process_group,
            )
            for i in range(100):
                # Clear gradients manually.
                for g in [
                    net_without_hook.module.weight.grad,
                    net_with_hook.module.weight.grad,
                ]:
                    if g is not None:
                        g.requires_grad_(False)
                        g.zero_()
                # Forward + BW
                batch = torch.tensor([rank]).float().cuda(rank)
                loss = net_without_hook(batch).sum()
                loss.backward()
                # For each worker, the gradient on the weight should be worker_rank.
                grad = net_without_hook.module.weight.grad
                avg = grad.clone()
                expected_grad = (
                    sum(i for i in range(dist.get_world_size())) / dist.get_world_size()
                )
                loss_hook = net_with_hook(batch).sum()
                loss_hook.backward()
                grad_hook = net_with_hook.module.weight.grad
                avg_hook = grad_hook.clone()
                # Verify hook grad with expected.
                self.assertEqual(
                    avg_hook[0, 0].item(),
                    expected_grad,
                    msg=f"Expected hook grad of {expected_grad} but got {avg_hook[0, 0]}",
                )
                # Verify hook grad with vanilla allreduce
                self.assertEqual(
                    avg_hook[0, 0],
                    avg[0, 0],
                    msg=f"Expected hook grad to be close to allreduce {avg[0, 0]}, but got {avg_hook[0, 0]}",
                )

        @sandcastle_skip_if(
            BACKEND not in DistTestCases.backend_feature["cuda"],
            f"The {BACKEND} backend does not support DDP communication hook on CUDA devices"
        )
        @skip_if_lt_x_gpu(int(os.environ["WORLD_SIZE"]))
        def test_ddp_hook_parity_allreduce(self):
            self._test_ddp_hook_parity(state=None, hook=default.allreduce_hook)

        @sandcastle_skip_if(
            BACKEND not in DistTestCases.backend_feature["cuda"],
            f"The {BACKEND} backend does not support DDP communication hook on CUDA devices"
        )
        @skip_if_lt_x_gpu(int(os.environ["WORLD_SIZE"]))
        def test_ddp_hook_parity_allreduce_process_group(self):
            # process_group is passed in to both DDP and comm. hook
            world_size = dist.get_world_size()
            rank_to_GPU = init_multigpu_helper(world_size, BACKEND)
            gpus = [rank_to_GPU[int(r)][0] for r in range(world_size)]
            process_group = torch.distributed.new_group(gpus)
            self._test_ddp_hook_parity(state=process_group, hook=default.allreduce_hook)

        @sandcastle_skip_if(
            BACKEND not in DistTestCases.backend_feature["cuda"],
            f"The {BACKEND} backend does not support DDP communication hook on CUDA devices"
        )
        @skip_if_lt_x_gpu(int(os.environ["WORLD_SIZE"]))
        def test_ddp_hook_parity_powerSGD(self):
            for warm_start in [True, False]:
                powersgd_state = powerSGD.PowerSGDState(
                    process_group=None,
                    matrix_approximation_rank=1,
                    start_powerSGD_iter=2,
                    warm_start=warm_start,
                )
                self._test_ddp_hook_parity(
                    state=powersgd_state, hook=powerSGD.powerSGD_hook
                )

        @sandcastle_skip_if(
            BACKEND not in DistTestCases.backend_feature["cuda"],
            f"The {BACKEND} backend does not support DDP communication hook on CUDA devices"
        )
        @sandcastle_skip_if(
            NO_MULTIPROCESSING_SPAWN,
            "Disabled for environments that \
                         don't support multiprocessing with spawn start method",
        )
        @skip_if_lt_x_gpu(int(os.environ["WORLD_SIZE"]))
        def test_ddp_hook_parity_post_localSGD(self):
            # Although we start run local SGD at iteration 10, since we still use the global process group to run it,
            # the post-LocalSGD actually still allreduces gradients globally for the remaining iterations.
            state = post_localSGD.PostLocalSGDState(
                process_group=None, subgroup=dist.group.WORLD, start_localSGD_iter=10
            )
            self._test_ddp_hook_parity(
                state=state, hook=post_localSGD.post_localSGD_hook
            )

            # When `subgroup` is None, it is equivalent to the subgroup on the each node.
            # For this single-node test environment, the intra-node process group is equivalent to
            # the global process group.
            if self.world_size == dist.get_world_size():
                state = post_localSGD.PostLocalSGDState(
                    process_group=None, subgroup=None, start_localSGD_iter=10
                )
                self._test_ddp_hook_parity(
                    state=state, hook=post_localSGD.post_localSGD_hook
                )

            # Since we start local SGD later than the total number of 100 iterations,
            # no local SGD actually is executed, and we don't even need to provide a subgroup for this case.
            state = post_localSGD.PostLocalSGDState(
                process_group=None, subgroup=None, start_localSGD_iter=1000
            )
            self._test_ddp_hook_parity(
                state=state, hook=post_localSGD.post_localSGD_hook
            )

        def _prepare_single_device_module(
            self,
            rank,
            process_group,
            devices,
            device_ids,
            global_batch_size,
            gradient_as_bucket_view=False,
        ):
            model = Net()
            device = devices[0] if devices else torch.device("cuda:%d" % rank)
            ddp_model = DistributedDataParallel(
                copy.deepcopy(model).to(device),
                device_ids=device_ids,
                process_group=process_group,
                bucket_cap_mb=0.001,
                gradient_as_bucket_view=gradient_as_bucket_view,
            )

            model.to(device)

            input = torch.randn(global_batch_size, 2).to(device)
            target = torch.randn(global_batch_size, 4).to(device)

            return model, ddp_model, input, target

        def _prepare_cpu_module(
            self,
            process_group,
            global_batch_size,
            gradient_as_bucket_view=False,
        ):
            model = Net()
            ddp_model = DistributedDataParallel(
                copy.deepcopy(model),
                process_group=process_group,
                bucket_cap_mb=0.001,
                gradient_as_bucket_view=gradient_as_bucket_view,
            )
            input = torch.randn(global_batch_size, 2)
            target = torch.randn(global_batch_size, 4)
            return model, ddp_model, input, target

        def _test_accumulate_gradients_no_sync(
            self, num_iters=2, ddp_comm_hook=None, gradient_as_bucket_view=False
        ):
            """
            This is the recommended way to implement accumulate grads.
            If ``ddp_comm_hook`` input was specified, it will also register that hook
            to the ``ddp_model``. The hook fed into this function should not change
            the resulting gradients.
            """
            group, group_id, rank = self._init_global_test()
            world_size = get_world_size()

            # FIXME: Add testing for gloo/CUDA
            if BACKEND == "mpi" or BACKEND == "gloo":
                global_batch_size = world_size
                local_batch_size = 1
                model, ddp_model, input, target = self._prepare_cpu_module(
                    group_id, global_batch_size, gradient_as_bucket_view
                )

            if BACKEND == "nccl":
                rank_to_GPU = init_multigpu_helper(dist.get_world_size(), BACKEND)
                int_devices = rank_to_GPU[rank][:1]
                devices = [torch.device("cuda:" + str(i)) for i in int_devices]
                global_batch_size = world_size
                local_batch_size = len(devices)
                model, ddp_model, input, target = self._prepare_single_device_module(
                    rank,
                    group_id,
                    devices,
                    devices,
                    global_batch_size,
                    gradient_as_bucket_view,
                )

            if ddp_comm_hook is not None:
                ddp_model.register_comm_hook(group_id, ddp_comm_hook)

            def step_model(model, input, target):
                model.train()
                output = model(input)
                loss = F.mse_loss(output, target.to(output.device))
                loss.backward()

            # ensure accumulate grads works with no_grad => no grads are accumulated.
            with torch.no_grad():
                with ddp_model.no_sync():
                    ddp_model.train()
                    ddp_model(input)

            # check two model parameters over num_iters iterations
            for iteration in range(num_iters):
                step_model(model, input, target)

                ddp_input = input[
                    rank * local_batch_size : (rank + 1) * local_batch_size
                ]
                ddp_target = target[
                    rank * local_batch_size : (rank + 1) * local_batch_size
                ]

                if iteration % 2 == 0:
                    # accumulate grads locally
                    with ddp_model.no_sync():
                        step_model(ddp_model, ddp_input, ddp_target)
                else:
                    # sync grads
                    step_model(ddp_model, ddp_input, ddp_target)

                for i, j in zip(model.parameters(), ddp_model.parameters()):
                    if not i.requires_grad:
                        continue
                    if iteration % 2 == 0:
                        self.assertNotEqual(i.grad, j.grad)
                    else:
                        self.assertEqual(i.grad, j.grad)

                # Shuffle the input so that DDP input is different
                torch.manual_seed(1337 + iteration)
                input = input[torch.randperm(global_batch_size)]

        @sandcastle_skip_if(
            BACKEND != "mpi" and BACKEND != "nccl" and BACKEND != "gloo",
            "get_future is only supported on mpi, nccl and gloo",
        )
        @nccl_skip_if_lt_x_gpu(BACKEND, 2)
        def test_accumulate_gradients_no_sync(self):
            """
            Runs _test_accumulate_gradients_no_sync using default inputs
            """
            self._test_accumulate_gradients_no_sync()

        @sandcastle_skip_if(
            BACKEND != "mpi" and BACKEND != "nccl" and BACKEND != "gloo",
            "get_future is only supported on mpi, nccl and gloo",
        )
        @nccl_skip_if_lt_x_gpu(BACKEND, 2)
        def test_accumulate_gradients_no_sync_grad_is_view(self):
            """
            Runs _test_accumulate_gradients_no_sync using default inputs
            """
            self._test_accumulate_gradients_no_sync(gradient_as_bucket_view=True)

        @sandcastle_skip_if(
            BACKEND != "mpi" and BACKEND != "nccl" and BACKEND != "gloo",
            "get_future is only supported on mpi, nccl and gloo",
        )
        @nccl_skip_if_lt_x_gpu(BACKEND, 2)
        def test_accumulate_gradients_no_sync_allreduce_hook(self):
            """
            Runs multiple iterations on _test_accumulate_gradients_no_sync
            using allreduce hook and validates whether future result was properly
            passed as gradients in reducer.
            """

            world_size = get_world_size()

            def allreduce_hook(
                group_id: object, bucket: dist.GradBucket
            ) -> torch.futures.Future[torch.Tensor]:
                tensors = [bucket.buffer() / world_size]
                return (
                    group_id.allreduce(tensors)
                    .get_future()
                    .then(lambda fut: fut.value()[0])
                )

            self._test_accumulate_gradients_no_sync(
                num_iters=4, ddp_comm_hook=allreduce_hook
            )

        @sandcastle_skip_if(
            BACKEND != "mpi" and BACKEND != "nccl" and BACKEND != "gloo",
            "get_future is only supported on mpi, nccl and gloo",
        )
        @nccl_skip_if_lt_x_gpu(BACKEND, 2)
        def test_accumulate_gradients_no_sync_allreduce_with_then_hook(self):
            """
            Runs multiple iterations on _test_accumulate_gradients_no_sync using allreduce
            hook that also uses then callbacks. In first then callback result is multiplied
            by 2, and the second callback divides the result by 2 * world_size. It validates
            whether final result was properly passed as gradients in reducer.
            """

            world_size = get_world_size()

            def allreduce_with_then_hook(
                group_id: object, bucket: dist.GradBucket
            ) -> torch.futures.Future[torch.Tensor]:
                fut = group_id.allreduce([bucket.buffer()]).get_future()

                def mult(fut):
                    # Multiply the result by 2.
                    return 2 * fut.wait()[0]

                def div(fut):
                    # Divide the result by 2 * world_size.
                    return fut.wait() / (2 * world_size)

                return fut.then(mult).then(div)

            self._test_accumulate_gradients_no_sync(
                num_iters=4, ddp_comm_hook=allreduce_with_then_hook
            )

        @sandcastle_skip_if(
            BACKEND != "mpi" and BACKEND != "nccl" and BACKEND != "gloo",
            "get_future is only supported on mpi, nccl and gloo",
        )
        @nccl_skip_if_lt_x_gpu(BACKEND, 2)
        def test_get_future(self):
            def mult(fut):
                return [t * 3 for t in fut.wait()]

            def add(fut):
                return [t + 1 for t in fut.wait()]

            group, group_id, rank = self._init_global_test()
            input = _build_tensor(3, 2)
            if BACKEND == "nccl":
                rank_to_GPU = init_multigpu_helper(dist.get_world_size(), BACKEND)
                device_id = rank_to_GPU[rank][0]
                input = input.to(device_id)
            fut = group_id.allreduce([input]).get_future()
            res = fut.then(mult).then(add).wait()
            expected = _build_tensor(3, 2 * len(group) * 3 + 1)

            self.assertEqual(res[0], expected)

        @sandcastle_skip_if(
            BACKEND not in DistTestCases.backend_feature["ddp"],
            f"The {BACKEND} backend does not support DistributedDataParallel"
        )
        @skip_if_no_gpu
        def test_DistributedDataParallel(self):
            group, group_id, rank = self._init_global_test()
            rank_to_GPU = init_multigpu_helper(dist.get_world_size(), BACKEND)
            gpus = list(rank_to_GPU[rank])

            for use_bucket_view, static_graph in itertools.product(
                (False, True), (False, True)
            ):
                self._test_DistributedDataParallel(
                    gpu_subset=gpus,
                    rank=rank,
                    gradient_as_bucket_view=use_bucket_view,
                    static_graph=static_graph,
                )

                # test set static graph twice
                self._test_DistributedDataParallel(
                    gpu_subset=gpus,
                    rank=rank,
                    gradient_as_bucket_view=use_bucket_view,
                    static_graph=static_graph,
                    set_static_graph_twice=True,
                )

                # test output_device
                self._test_DistributedDataParallel(
                    gpu_subset=gpus,
                    rank=rank,
                    output_device=torch.device("cuda"),
                    gradient_as_bucket_view=use_bucket_view,
                    static_graph=static_graph,
                )

                # test device_ids
                gpus_list = [torch.device("cuda:" + str(i)) for i in gpus]
                self._test_DistributedDataParallel(
                    gpu_subset=gpus_list,
                    rank=rank,
                    output_device=torch.device("cuda"),
                    gradient_as_bucket_view=use_bucket_view,
                    static_graph=static_graph,
                )

        def _test_DistributedDataParallel_with_amp(self, grad_is_view=False):
            torch.manual_seed(31415)
            # Creates model and optimizer in default precision
            model = copy.deepcopy(DDP_NET).cuda()
            optimizer = torch.optim.SGD(model.parameters(), lr=0.03)

            # Creates a GradScaler once at the beginning of training.
            scaler = GradScaler()

            ddp_model = nn.parallel.DistributedDataParallel(
                model, device_ids=[self.rank], gradient_as_bucket_view=grad_is_view
            )

            input = torch.randn(dist.get_world_size() * 2, 2).cuda()
            target = torch.randn(dist.get_world_size() * 2, 4).cuda()
            loss_fn = nn.MSELoss()

            # verify grads are none before training
            for p in ddp_model.parameters():
                self.assertTrue(p is not None)
                self.assertTrue(p.grad is None)

            for idx in range(20):
                optimizer.zero_grad()
                # Runs the forward pass with autocasting.
                with autocast():
                    output = ddp_model(input)
                    loss = loss_fn(output, target)

                # Scales loss.  Calls backward() on scaled loss to create scaled gradients.
                # Backward passes under autocast are not recommended.
                # Backward ops run in the same dtype autocast chose for corresponding forward ops.
                scaler.scale(loss).backward()

                # verify grads are not none and are valid during training
                for p in ddp_model.parameters():
                    if p.requires_grad:
                        self.assertTrue(p.grad is not None)
                        self.assertFalse(p.grad.isnan().any())
                        self.assertFalse(p.grad.isinf().any())

                # scaler.step() first unscales the gradients of the optimizer's assigned params.
                # If these gradients do not contain infs or NaNs, optimizer.step() is then called,
                # otherwise, optimizer.step() is skipped.
                scaler.step(optimizer)

                # Updates the scale for next iteration.
                scaler.update()

                # Shuffle the input so that DDP input is different
                torch.manual_seed(1337 + idx)
                input = input[torch.randperm(dist.get_world_size() * 2)]

            return ddp_model

        @sandcastle_skip_if(
            BACKEND not in DistTestCases.backend_feature["ddp"],
            f"The {BACKEND} backend does not support DistributedDataParallel"
        )
        @skip_if_no_gpu
        def test_DistributedDataParallel_with_amp_and_grad_is_view(self):
            torch.cuda.set_device(self.rank)
            ddp_model_grad_not_view = self._test_DistributedDataParallel_with_amp(
                grad_is_view=False
            )
            ddp_model_grad_is_view = self._test_DistributedDataParallel_with_amp(
                grad_is_view=True
            )
            for i, j in zip(
                ddp_model_grad_not_view.parameters(),
                ddp_model_grad_is_view.parameters(),
            ):
                self.assertEqual(i, j)

        def _test_DistributedDataParallel_SyncBatchNorm(
            self,
            gpu_subset,
            rank,
            local_bs,
            global_bs,
            offset,
            output_device=None,
            affine=True,
        ):
            # Run a simple end to end DDP model, use result of single node model
            # as baseline

            # cpu training setup
            model = BN_NET if affine else BN_NET_NO_AFFINE

            # single gpu training setup
            model_gpu = copy.deepcopy(model)
            model_gpu.cuda(gpu_subset[0])

            # DDP training setup
            model_DDP = nn.SyncBatchNorm.convert_sync_batchnorm(copy.deepcopy(model))
            model_DDP.cuda(gpu_subset[0])
            model_DDP = nn.parallel.DistributedDataParallel(
                model_DDP, device_ids=gpu_subset
            )

            # test serializable/unserializable
            with tempfile.NamedTemporaryFile() as tmp:
                if sys.platform == "win32":
                    torch.save(model_DDP, tmp)
                    tmp.seek(0)
                    model_DDP = torch.load(tmp)
                else:
                    torch.save(model_DDP, tmp.name)
                    model_DDP = torch.load(tmp.name)

            # data initialization
            input_cpu = torch.randn(global_bs, 2)
            target = torch.randn(global_bs, 4)
            loss = nn.MSELoss()

            # check two model parameters over 5 iterations
            self._test_DDP_niter(
                model_gpu,
                model_DDP,
                input_cpu.cuda(gpu_subset[0]),
                target.cuda(gpu_subset[0]),
                loss,
                local_bs,
                rank,
                global_bs,
                True,
                offset,
                dist.get_world_size(),
                5 if affine else 2,
            )
            self._barrier()

        def _test_post_localSGD_optimizer_parity(self, create_averager, grad_is_view):
            learning_rate = 0.03

            net = torch.nn.parallel.DistributedDataParallel(
                copy.deepcopy(DDP_NET).cuda(),
                device_ids=[self.rank],
                gradient_as_bucket_view=grad_is_view,
            )
            averager = create_averager()
            opt = torch.optim.SGD(net.parameters(), lr=learning_rate)

            net_using_post_localSGD_opt = torch.nn.parallel.DistributedDataParallel(
                copy.deepcopy(DDP_NET).cuda(),
                device_ids=[self.rank],
                gradient_as_bucket_view=grad_is_view,
            )
            # Process group cannot be pickled in some environments,
            # so cannot deep copy an averager. See:
            # https://github.com/pytorch/pytorch/pull/74737#pullrequestreview-922487496
            averager2 = create_averager()
            post_localSGD_opt = post_localSGD_optimizer.PostLocalSGDOptimizer(
                optim=torch.optim.SGD(net_using_post_localSGD_opt.parameters(), lr=learning_rate),
                averager=averager2,
            )

            input = torch.randn(dist.get_world_size() * 2, 2).cuda()
            target = torch.randn(dist.get_world_size() * 2, 4).cuda()
            loss_fn = nn.MSELoss()

            for _ in range(20):
                opt.zero_grad()
                output = net(input)
                loss = loss_fn(output, target)
                loss.backward()
                opt.step()
                averager.average_parameters(net.parameters())

                post_localSGD_opt.zero_grad()
                output_using_post_localSGD_opt = net_using_post_localSGD_opt(input)
                loss_using_post_localSGD_opt = loss_fn(output_using_post_localSGD_opt, target)
                loss_using_post_localSGD_opt.backward()
                post_localSGD_opt.step()
                for p1, p2 in zip(net.parameters(), net_using_post_localSGD_opt.parameters()):
                    self.assertEqual(p1.data, p2.data)

            # Also check if the built-in step counters are the same to prevent a bug like #74737.
            self.assertEqual(averager.step, averager2.step)

        def _create_periodic_model_averager(self):
            return averagers.PeriodicModelAverager(period=4, warmup_steps=10)

        @skip_if_lt_x_gpu(2)
        @sandcastle_skip_if(
            BACKEND not in DistTestCases.backend_feature["ddp"],
            f"The {BACKEND} backend does not support DistributedDataParallel"
        )
        def test_post_localSGD_optimizer_parity(self):
            torch.cuda.set_device(self.rank)
            self._test_post_localSGD_optimizer_parity(
                self._create_periodic_model_averager,
                grad_is_view=False,
            )

        @skip_if_lt_x_gpu(2)
        @sandcastle_skip_if(
            BACKEND not in DistTestCases.backend_feature["ddp"],
            f"The {BACKEND} backend does not support DistributedDataParallel"
        )
        def test_post_localSGD_optimizer_parity_grad_is_view(self):
            torch.cuda.set_device(self.rank)
            self._test_post_localSGD_optimizer_parity(
                self._create_periodic_model_averager,
                grad_is_view=True,
            )

        def _create_hierarchical_model_averager(self):
            period_group_size_dict = OrderedDict([(2, 2), (4, dist.get_world_size())])
            return hierarchicalSGD.HierarchicalModelAverager(
                period_group_size_dict=period_group_size_dict, warmup_steps=4
            )

        @skip_if_lt_x_gpu(4)
        @skip_if_odd_worldsize
        @sandcastle_skip_if(
            BACKEND not in DistTestCases.backend_feature["ddp"],
            f"The {BACKEND} backend does not support DistributedDataParallel"
        )
        def test_post_localSGD_optimizer_parity_with_hierarchical_sgd(self):
            torch.cuda.set_device(self.rank)
            self._test_post_localSGD_optimizer_parity(
                self._create_hierarchical_model_averager,
                grad_is_view=False,
            )

        @skip_if_lt_x_gpu(4)
        @skip_if_odd_worldsize
        @sandcastle_skip_if(
            BACKEND not in DistTestCases.backend_feature["ddp"],
            f"The {BACKEND} backend does not support DistributedDataParallel"
        )
        def test_post_localSGD_optimizer_parity_with_hierarchical_sgd_grad_is_view(self):
            torch.cuda.set_device(self.rank)
            self._test_post_localSGD_optimizer_parity(
                self._create_hierarchical_model_averager,
                grad_is_view=True,
            )

        @sandcastle_skip_if(
            BACKEND not in DistTestCases.backend_feature["ddp"],
            f"The {BACKEND} backend does not support DistributedDataParallel"
        )
        @skip_if_no_gpu
        def test_DistributedDataParallel_SyncBatchNorm_Channels_Last(self):
            group, group_id, rank = self._init_global_test()
            num_processes = dist.get_world_size()
            local_bs = 2
            bs_offset = int(rank * 2)
            global_bs = int(num_processes * 2)

            model = ONLY_SBN_NET
            model_gpu = copy.deepcopy(model).cuda(rank)
            model_DDP = nn.parallel.DistributedDataParallel(
                model_gpu, device_ids=[rank]
            )

            memory_format = torch.channels_last
            input_gpu = (
                torch.randn(global_bs, 2, 4, 4, dtype=torch.float)
                .cuda(rank)
                .to(memory_format=memory_format)
            )
            target_gpu = (
                torch.randn(global_bs, 2, 4, 4, dtype=torch.float)
                .cuda(rank)
                .to(memory_format=memory_format)
            )
            loss = nn.MSELoss()

            # check two model parameters over 5 iterations
            self._test_DDP_niter(
                model_gpu,
                model_DDP,
                input_gpu,
                target_gpu,
                loss,
                local_bs,
                rank,
                global_bs,
                True,
                bs_offset,
                dist.get_world_size(),
                memory_format=memory_format,
            )
            self._barrier()

        @sandcastle_skip_if(
            BACKEND not in DistTestCases.backend_feature["ddp"],
            f"The {BACKEND} backend does not support DistributedDataParallel"
        )
        @skip_if_no_gpu
        def test_DistributedDataParallel_SyncBatchNorm(self):
            group, group_id, rank = self._init_global_test()
            world_size = dist.get_world_size()
            # DDP does not support replicating BN layers within a process, hence
            # testing with one module replica per process
            gpus = [rank]

            local_bs = 2
            bs_offset = int(rank * 2)
            global_bs = int(world_size * 2)

            self._test_DistributedDataParallel_SyncBatchNorm(
                gpu_subset=gpus,
                rank=rank,
                local_bs=local_bs,
                global_bs=global_bs,
                offset=bs_offset,
            )

            # test output_device
            self._test_DistributedDataParallel_SyncBatchNorm(
                gpu_subset=gpus,
                rank=rank,
                local_bs=local_bs,
                global_bs=global_bs,
                offset=bs_offset,
                output_device=torch.device("cuda"),
            )

            # test device_ids
            gpus = [torch.device("cuda:" + str(i)) for i in gpus]
            self._test_DistributedDataParallel_SyncBatchNorm(
                gpu_subset=gpus,
                rank=rank,
                local_bs=local_bs,
                global_bs=global_bs,
                offset=bs_offset,
                output_device=torch.device("cuda"),
            )

        @sandcastle_skip_if(
            BACKEND not in DistTestCases.backend_feature["ddp"],
            f"The {BACKEND} backend does not support DistributedDataParallel"
        )
        @skip_if_no_gpu
        def test_DistributedDataParallel_SyncBatchNorm_No_Affine(self):
            group, group_id, rank = self._init_global_test()
            world_size = dist.get_world_size()
            # DDP does not support replicating BN layers within a process, hence
            # testing with one module replica per process
            gpus = [rank]

            local_bs = 2
            bs_offset = int(rank * 2)
            global_bs = int(world_size * 2)

            self._test_DistributedDataParallel_SyncBatchNorm(
                gpu_subset=gpus,
                rank=rank,
                local_bs=local_bs,
                global_bs=global_bs,
                offset=bs_offset,
                affine=False,
            )

        @sandcastle_skip_if(
            BACKEND not in DistTestCases.backend_feature["ddp"],
            f"The {BACKEND} backend does not support DistributedDataParallel"
        )
        @skip_if_no_gpu
        def test_DistributedDataParallel_SyncBatchNorm_2D_Input(self):
            group, group_id, rank = self._init_global_test()
            # DDP does not support replicating BN layers within a process, hence
            # testing with one module replica per process
            gpus = [rank]

            model = nn.BatchNorm1d(2)

            # single gpu training setup
            model_gpu = copy.deepcopy(model)
            model_gpu.cuda(gpus[0])

            # DDP training setup
            model_DDP = nn.SyncBatchNorm.convert_sync_batchnorm(copy.deepcopy(model))
            model_DDP.cuda(gpus[0])
            model_DDP = nn.parallel.DistributedDataParallel(model_DDP, device_ids=gpus)

            local_bs = len(gpus) * 2
            global_bs = dist.get_world_size() * local_bs
            input_cpu = torch.randn(global_bs, 2)
            target = torch.randn(global_bs, 2)
            loss = nn.MSELoss()

            # disabling cudnn.
            # SyncBatchNorm goes through native_batch_norm kernel, this avoids the
            # numerical issue created by the divergent code path.
            with torch.backends.cudnn.flags(False):
                # check two model parameters over 5 iterations
                self._test_DDP_niter(
                    model_gpu,
                    model_DDP,
                    input_cpu.cuda(gpus[0]),
                    target.cuda(gpus[0]),
                    loss,
                    local_bs,
                    rank,
                    global_bs,
                    True,
                )
                self._barrier()

        @sandcastle_skip_if(
            BACKEND not in DistTestCases.backend_feature["ddp"],
            f"The {BACKEND} backend does not support DistributedDataParallel"
        )
        @skip_if_no_gpu
        @require_world_size(2)
        def test_DistributedDataParallel_SyncBatchNorm_Single_Input_Per_Process(self):
            group, group_id, rank = self._init_global_test()
            # DDP does not support replicating BN layers within a process, hence
            # testing with one module replica per process
            gpus = [rank]

            model = nn.BatchNorm1d(2)

            # single gpu training setup
            model_gpu = copy.deepcopy(model)
            model_gpu.cuda(gpus[0])

            # DDP training setup
            model_DDP = nn.SyncBatchNorm.convert_sync_batchnorm(copy.deepcopy(model))
            model_DDP.cuda(gpus[0])
            model_DDP = nn.parallel.DistributedDataParallel(model_DDP, device_ids=gpus)

            local_bs = 1
            global_bs = dist.get_world_size()
            input_cpu = torch.randn(global_bs, 2)
            target = torch.randn(global_bs, 2)
            loss = nn.MSELoss()

            # disabling cudnn.
            # SyncBatchNorm goes through native_batch_norm kernel, this avoids the
            # numerical issue created by the divergent code path.
            with torch.backends.cudnn.flags(False):
                # check two model parameters over 5 iterations
                self._test_DDP_niter(
                    model_gpu,
                    model_DDP,
                    input_cpu.cuda(gpus[0]),
                    target.cuda(gpus[0]),
                    loss,
                    local_bs,
                    rank,
                    global_bs,
                    True,
                )
                self._barrier()

        @sandcastle_skip_if(
            BACKEND not in DistTestCases.backend_feature["ddp"],
            f"The {BACKEND} backend does not support DistributedDataParallel"
        )
        @skip_if_no_gpu
        def test_DistributedDataParallel_SyncBatchNorm_Diff_Input_Sizes_Running_Value(
            self,
        ):
            group, group_id, rank = self._init_global_test()
            model = nn.parallel.DistributedDataParallel(
                ONLY_SBN_NET.cuda(rank), device_ids=[rank]
            )

            input_var = []
            for i in range(dist.get_world_size()):
                input_var_rank = torch.cat(
                    [
                        torch.ones(2, 1, 10 ** (i + 1)) * (0.1 ** (i - 1)),
                        torch.ones(2, 1, 10 ** (i + 1)) * (0.3 ** (i - 1)),
                    ],
                    dim=1,
                )
                input_var.append(input_var_rank)

            all_input_var = torch.cat(
                [
                    x.permute(1, 0, 2).contiguous().view(ONLY_SBN_NET.num_features, -1)
                    for x in input_var
                ],
                dim=1,
            ).cuda(rank)

            for i in range(100):
                y = model(input_var[rank].cuda(rank))
                y.mean().backward()

            running_mean, running_var = (
                model.module.running_mean,
                model.module.running_var,
            )
            torch.testing.assert_close(running_mean, all_input_var.mean(1))
            torch.testing.assert_close(running_var, all_input_var.var(1))

        @sandcastle_skip_if(
            BACKEND not in DistTestCases.backend_feature["ddp"],
            f"The {BACKEND} backend does not support DistributedDataParallel"
        )
        @skip_if_no_gpu
        def test_DistributedDataParallel_SyncBatchNorm_Diff_Input_Sizes_gradient(self):
            group, group_id, rank = self._init_global_test()
            # only do single GPU per process
            gpus = [rank]

            # cpu training setup
            model = BN_NET

            num_processes = dist.get_world_size()
            local_bs = rank + 2
            bs_offset = int((rank + 3) * rank / 2)
            global_bs = int((num_processes + 3) * num_processes / 2)

            self._test_DistributedDataParallel_SyncBatchNorm(
                gpu_subset=gpus,
                rank=rank,
                local_bs=local_bs,
                global_bs=global_bs,
                offset=bs_offset,
            )

        def _test_ddp_logging_data(self, is_gpu):
            rank = dist.get_rank()
            model_DDP = copy.deepcopy(DDP_NET)
            if is_gpu:
                model_DDP = nn.parallel.DistributedDataParallel(
                    model_DDP.cuda(rank), device_ids=[rank]
                )
            else:
                model_DDP = nn.parallel.DistributedDataParallel(model_DDP)

            # dummy data initialization
            local_bs = 2
            batch_size, input, target, loss = self._prepare_dummy_data(local_bs)
            if is_gpu:
                input = input.cuda(rank)
                target = target.cuda(rank)

            model_DDP._set_ddp_runtime_logging_sample_rate(2)

            for idx in range(20):
                offset = rank * local_bs

                # DDP training, DDP scatters subsets of input to nodes/GPUs
                self._test_DDP_helper(
                    model_DDP,
                    input[offset : offset + local_bs],
                    target[offset : offset + local_bs],
                    loss,
                    1,
                )

                self._model_step_with_zero_grad(model_DDP)

                # Verify DDP logging data is sampled as expected
                # If it has ran more than 10 iteratons and this is
                # the sampled iteration for measuring run time stats,
                # the run time stats for this idx-th iteration will not
                # be zeros.
                ddp_logging_data = model_DDP._get_ddp_logging_data()
                if idx > 0 and (idx < 10 or idx % 2 == 0):
                    self.assertGreaterEqual(
                        ddp_logging_data.get("forward_compute_time"), 1
                    )
                    self.assertGreaterEqual(
                        ddp_logging_data.get("backward_compute_time"), 1
                    )
                    self.assertGreaterEqual(
                        ddp_logging_data.get("backward_comm_time"), 1
                    )
                    self.assertGreaterEqual(
                        ddp_logging_data.get("backward_compute_time"),
                        ddp_logging_data.get("backward_compute_comm_overlap_time"),
                    )
                    self.assertGreaterEqual(
                        ddp_logging_data.get("backward_comm_time"),
                        ddp_logging_data.get("backward_compute_comm_overlap_time"),
                    )
                    self.assertEqual(ddp_logging_data.get("iteration"), idx)
                elif idx > 0:
                    # if the idx-th iteration is not sampled to set runtime stats,
                    # ddp_logging_data.iteration will not be updated to current
                    # iteration.
                    self.assertNotEqual(ddp_logging_data.get("iteration"), idx)

                # Shuffle the input so that DDP input is different
                input = input[torch.randperm(batch_size)]

            return model_DDP

        @sandcastle_skip_if(BACKEND == "nccl", "nccl does not support DDP on CPU models")
        def test_ddp_logging_data_cpu(self):
            def parse_env(var):
                return os.environ[var] if var in os.environ else "N/A"

            dist.set_debug_level(dist.DebugLevel.INFO)
            group, group_id, rank = self._init_global_test()
            model_DDP = self._test_ddp_logging_data(is_gpu=False)

            ddp_logging_data = model_DDP._get_ddp_logging_data()
            self.assertEqual(ddp_logging_data.get("world_size"), dist.get_world_size())
            self.assertEqual(ddp_logging_data.get("rank"), dist.get_rank())
            self.assertEqual(ddp_logging_data.get("module_name"), "Net")
            self.assertEqual(ddp_logging_data.get("device_ids"), "")
            # output_device is -1 in default if it is not set, e.g.
            # output_device of CPU training is -1.
            self.assertEqual(ddp_logging_data.get("output_device"), -1)
            self.assertEqual(ddp_logging_data.get("broadcast_buffers"), 1)
            self.assertEqual(ddp_logging_data.get("bucket_cap_bytes"), 25 * 1024 * 1024)
            self.assertEqual(ddp_logging_data.get("find_unused_parameters"), 0)
            self.assertEqual(ddp_logging_data.get("gradient_as_bucket_view"), 0)
            self.assertEqual(
                ddp_logging_data.get("backend_name"), dist.get_backend(group_id)
            )
            self.assertEqual(ddp_logging_data.get("iteration"), 18)
            params = list(model_DDP.parameters())
            num_params = 0
            param_size = 0
            params = list(
                parameter
                for parameter in filter(
                    lambda parameter: parameter.requires_grad, params
                )
            )
            for p in params:
                num_params += 1
                param_size += p.numel() * p.element_size()
            self.assertEqual(ddp_logging_data.get("dtypes"), "float")
            self.assertEqual(
                ddp_logging_data.get("total_parameter_size_bytes"), param_size
            )
            self.assertEqual(ddp_logging_data.get("num_parameter_tensors"), num_params)
            self.assertEqual(ddp_logging_data.get("bucket_sizes"), str(param_size))
            self.assertEqual(
                ddp_logging_data.get("master_port"), parse_env("MASTER_PORT")
            )
            self.assertEqual(
                ddp_logging_data.get("master_addr"), parse_env("MASTER_ADDR")
            )
            self.assertEqual(
                ddp_logging_data.get("torch_distributed_debug"),
                parse_env("TORCH_DISTRIBUTED_DEBUG"),
            )
            self.assertEqual(
                ddp_logging_data.get("cuda_visible_devices"),
                parse_env("CUDA_VISIBLE_DEVICES"),
            )
            if ddp_logging_data.get("backend_name") == "gloo":
                self.assertEqual(
                    ddp_logging_data.get("gloo_socket_ifname"),
                    parse_env("GLOO_SOCKET_IFNAME"),
                )
                self.assertEqual(
                    ddp_logging_data.get("gloo_device_transport"),
                    parse_env("GLOO_DEVICE_TRANSPORT"),
                )
                default_gloo_threads = 2
                self.assertEqual(
                    ddp_logging_data.get("gloo_num_threads"),
                    default_gloo_threads,
                )

            self.assertEqual(ddp_logging_data.get("nccl_socket_ifname"), None)
            self.assertEqual(ddp_logging_data.get("nccl_blocking_wait"), None)
            self.assertEqual(ddp_logging_data.get("nccl_async_error_handling"), None)
            self.assertEqual(ddp_logging_data.get("nccl_debug"), None)
            self.assertEqual(ddp_logging_data.get("nccl_nthreads"), None)
            self.assertEqual(ddp_logging_data.get("nccl_ib_timeout"), None)
            # test runtime logging fields
            # Note: DETAIL debug mode logs DDP logging data to stdout and
            # thus accesses std::map, which fills in a default value for the
            # type if it didn't exist.
            self.assertEqual(ddp_logging_data.get("unused_parameter_size", 0), 0)
            self.assertEqual(ddp_logging_data.get("has_rebuilt_buckets"), 1)
            self.assertEqual(
                ddp_logging_data.get("rebuilt_bucket_sizes"), str(param_size)
            )
            grad_ready_order = ddp_logging_data.get("prev_iteration_grad_ready_order_indices")
            expected_order = list(reversed([str(x) for x in range(3)]))
            self.assertEqual(grad_ready_order, ", ".join(expected_order))
            bucket_indices = ddp_logging_data.get("rebuilt_per_bucket_param_indices")
            self.assertEqual(bucket_indices, " ".join(expected_order))
            # It is hard to test accurate latency, but it can test whether the latency is
            # a valid value and in the expected range.
            self.assertGreaterEqual(ddp_logging_data.get("avg_forward_compute_time"), 1)
            self.assertGreaterEqual(
                ddp_logging_data.get("avg_backward_compute_time"), 1
            )
            self.assertGreaterEqual(ddp_logging_data.get("avg_backward_comm_time"), 1)
            self.assertGreaterEqual(
                ddp_logging_data.get("avg_backward_compute_time"),
                ddp_logging_data.get("avg_backward_compute_comm_overlap_time"),
            )
            self.assertGreaterEqual(
                ddp_logging_data.get("avg_backward_comm_time"),
                ddp_logging_data.get("avg_backward_compute_comm_overlap_time"),
            )
            # Test host-side times are roughly in the order that we expect
            fwd_host_side_time = ddp_logging_data.get("forward_compute_time_start")
            bwd_comp_start_host_side_time = ddp_logging_data.get("backward_compute_time_start")
            bwd_comp_end_host_side_time = ddp_logging_data.get("backward_compute_time_end")
            bwd_comm_start_host_side_time = ddp_logging_data.get("backward_comm_time_start")
            bwd_comm_end_host_side_time = ddp_logging_data.get("backward_comm_time_end")
            self.assertGreaterEqual(bwd_comm_end_host_side_time, bwd_comm_start_host_side_time)
            self.assertGreaterEqual(bwd_comm_start_host_side_time, bwd_comp_start_host_side_time)
            self.assertGreaterEqual(bwd_comp_end_host_side_time, bwd_comp_start_host_side_time)
            self.assertGreaterEqual(bwd_comp_start_host_side_time, fwd_host_side_time)

            # test larger net with mixed data types, verify multiple bucket sizes
            model = LargeNet()
            model.float()
            model.fc1.double()
            model_DDP = nn.parallel.DistributedDataParallel(model, bucket_cap_mb=1.5)
            ddp_logging_data = model_DDP._get_ddp_logging_data()
            params = list(model_DDP.parameters())
            self.assertEqual(
                ddp_logging_data.get("bucket_cap_bytes"), int(1.5 * 1024 * 1024)
            )
            bucket_sizes = [
                params[1].numel() * params[1].element_size(),
                params[0].numel() * params[0].element_size(),
            ]
            self.assertEqual(
                ddp_logging_data.get("bucket_sizes"),
                ", ".join(str(x) for x in bucket_sizes),
            )
            self.assertEqual(ddp_logging_data.get("dtypes"), "double, float")

        @sandcastle_skip_if(
            BACKEND not in DistTestCases.backend_feature["ddp"],
            f"The {BACKEND} backend does not support DistributedDataParallel"
        )
        @skip_if_no_gpu
        def test_ddp_logging_data_gpu(self):
            group, group_id, rank = self._init_global_test()
            model_DDP = self._test_ddp_logging_data(is_gpu=True)
            ddp_logging_data = model_DDP._get_ddp_logging_data()
            self.assertEqual(ddp_logging_data.get("device_ids"), str(rank))
            self.assertEqual(ddp_logging_data.get("output_device"), rank)
            grad_ready_order = ddp_logging_data.get("prev_iteration_grad_ready_order_indices")
            expected_order = list(reversed([str(x) for x in range(3)]))
            self.assertEqual(grad_ready_order, ", ".join(expected_order))
            bucket_indices = ddp_logging_data.get("rebuilt_per_bucket_param_indices")
            self.assertEqual(bucket_indices, " ".join(expected_order))
            # test runtime logging fields
            # It is hard to test accurate latency, but it can test whether the latency is
            # a valid value and in the expected range.
            self.assertGreaterEqual(ddp_logging_data.get("avg_forward_compute_time"), 1)
            self.assertGreaterEqual(
                ddp_logging_data.get("avg_backward_compute_comm_overlap_time"), 1
            )
            self.assertGreaterEqual(
                ddp_logging_data.get("avg_backward_compute_time"),
                ddp_logging_data.get("avg_backward_compute_comm_overlap_time"),
            )
            self.assertGreaterEqual(
                ddp_logging_data.get("avg_backward_comm_time"),
                ddp_logging_data.get("avg_backward_compute_comm_overlap_time"),
            )
            # Test host-side times are roughly in the order that we expect
            fwd_host_side_time = ddp_logging_data.get("forward_compute_time_start")
            bwd_comp_start_host_side_time = ddp_logging_data.get("backward_compute_time_start")
            bwd_comp_end_host_side_time = ddp_logging_data.get("backward_compute_time_end")
            bwd_comm_start_host_side_time = ddp_logging_data.get("backward_comm_time_start")
            bwd_comm_end_host_side_time = ddp_logging_data.get("backward_comm_time_end")
            self.assertGreaterEqual(bwd_comm_end_host_side_time, bwd_comm_start_host_side_time)
            self.assertGreaterEqual(bwd_comm_start_host_side_time, bwd_comp_start_host_side_time)
            self.assertGreaterEqual(bwd_comp_end_host_side_time, bwd_comp_start_host_side_time)
            self.assertGreaterEqual(bwd_comp_start_host_side_time, fwd_host_side_time)


        @sandcastle_skip_if(BACKEND == "nccl", "nccl does not support DDP on CPU models")
        def test_static_graph_api_cpu(self):
            model_DDP = nn.parallel.DistributedDataParallel(DDP_NET)
            expected_err = "should be called before training loop starts"
            with self.assertRaisesRegex(RuntimeError, expected_err):
                local_bs = 2
                batch_size, input, target, loss = self._prepare_dummy_data(local_bs)
                offset = dist.get_rank() * local_bs

                # DDP training, DDP scatters subsets of input to nodes/GPUs
                self._test_DDP_helper(
                    model_DDP,
                    input[offset : offset + local_bs],
                    target[offset : offset + local_bs],
                    loss,
                    1,
                )
                model_DDP._set_static_graph()

            # Verify error was logged in ddp_logging_data.
            verify_ddp_error_logged(model_DDP, expected_err)

        @skipIfNoTorchVision
        def test_SyncBatchNorm_process_group(self):
            # When adopting `convert_sync_batchnorm` to convert a `nn.modules`,
            # it need to recursively pass the `process_group` in the module when the `SyncBatchNorm`
            # is nested in a sub-module or sub-sub-module (e.g. resnet50 in torchvision.models).

            process_ids = 0
            process_group = torch.distributed.new_group([process_ids])
            res50_model = torchvision.models.resnet50()
            res50_model_sync = nn.SyncBatchNorm.convert_sync_batchnorm(
                copy.deepcopy(res50_model), process_group
            )
            process_group_sync = res50_model_sync.layer1[0].bn1.process_group
            self.assertEqual(process_group_sync, process_group)

        def _run_reduction_test(
            self, tensor, expected_tensor, op, reduction_fn=dist.all_reduce, dst=None
        ):
            if reduction_fn != dist.all_reduce and dst is None:
                raise ValueError(f"Reduction fn {reduction_fn} must specify dst!")
            if dst is not None:
                reduction_fn(tensor, dst, op)
                # Only destination rank tensor is expected to have final result.
                if dist.get_rank() == dst:
                    self.assertEqual(tensor, expected_tensor)
            else:
                reduction_fn(tensor, op)
                self.assertEqual(tensor, expected_tensor)

        @require_backend({"nccl"})
        @require_backends_available({"nccl"})
        @skip_if_lt_x_gpu(2)
        def test_nccl_backend_bool_allreduce(self):
            torch.cuda.set_device(self.rank)
            # Run all_reduce with PRODUCT
            element = self.rank % 2 == 0
            for op in [dist.ReduceOp.PRODUCT, dist.ReduceOp.MIN]:
                input_tensor = torch.tensor([element, element]).to(self.rank)
                self._run_reduction_test(
                    input_tensor, torch.tensor([False, False]).to(self.rank), op
                )
                # Ensure that all ranks contributing True (cast to 1) results in the
                # correct reduction.
                input_tensor = torch.tensor([True, True]).to(self.rank)
                expected_tensor = input_tensor.clone()
                self._run_reduction_test(input_tensor, expected_tensor, op)

            # Run all_reduce with SUM
            for op in [dist.ReduceOp.SUM, dist.ReduceOp.MAX]:
                input_tensor = torch.tensor([element, element]).to(self.rank)
                self._run_reduction_test(
                    input_tensor, torch.tensor([True, True]).to(self.rank), op
                )
            # TODO: NCCL backend does not work correctly for bitwise reduction ops
            # (see https://github.com/pytorch/pytorch/issues/41362). Add tests for
            # these once it is supported.

        @require_backend({"nccl"})
        @require_backends_available({"nccl"})
        @skip_if_lt_x_gpu(2)
        def test_nccl_backend_bool_allgather(self):
            torch.cuda.set_device(self.rank)
            inp = {0: [True, True], 1: [False, True]}
            input_tensor = torch.tensor(inp[self.rank % 2]).to(self.rank)
            # Preserve a copy of the tensor to compare against after allgather.
            input_tensor_copy = input_tensor.clone()
            tensor_list = [
                torch.tensor([False, False]).to(self.rank)
                for _ in range(dist.get_world_size())
            ]
            dist.all_gather(tensor_list, input_tensor)

            self.assertEqual(len(tensor_list), dist.get_world_size())
            for i, t in enumerate(tensor_list):
                expected = torch.tensor(inp[i % 2]).to(self.rank)
                self.assertEqual(t, expected)
            # Ensure that the input tensor is not modified, since this collective
            # does not modify its input.
            self.assertEqual(input_tensor_copy, input_tensor)

        @require_backend({"nccl"})
        @require_backends_available({"nccl"})
        @skip_if_lt_x_gpu(int(os.environ["WORLD_SIZE"]))
        def test_nccl_backend_bool_reduce(self):
            torch.cuda.set_device(self.rank)
            inp = {0: [True, True], 1: [False, False]}
            # Run reduce() with product op
            for op in [dist.ReduceOp.PRODUCT, dist.ReduceOp.MIN]:
                input_tensor = torch.tensor(inp[self.rank % 2]).to(self.rank)
                expected = torch.tensor([False, False]).to(self.rank)
                self._run_reduction_test(input_tensor, expected, op, dist.reduce, dst=0)
                # Ensure that all ranks contributing True (cast to 1) results in the
                # correct reduction.
                input_tensor = torch.tensor([True, True]).to(self.rank)
                expected_tensor = input_tensor.clone()
                self._run_reduction_test(
                    input_tensor, expected_tensor, op, dist.reduce, dst=0
                )

            for op in [dist.ReduceOp.SUM, dist.ReduceOp.MAX]:
                input_tensor = torch.tensor(inp[self.rank % 2]).to(self.rank)
                expected = (
                    torch.tensor([True, True]).to(self.rank)
                    if self.rank == 0
                    else input_tensor.clone()
                )
                self._run_reduction_test(input_tensor, expected, op, dist.reduce, dst=0)

        @require_backend({"nccl"})
        @require_backends_available({"nccl"})
        @skip_if_lt_x_gpu(2)
        def test_nccl_backend_bool_broadcast(self):
            tensor_size = 10
            bcast_tensor = torch.tensor(
                [
                    (random.random() < 0.5 if self.rank == 0 else False)
                    for _ in range(tensor_size)
                ]
            ).to(self.rank)
            dist.broadcast(bcast_tensor, src=0)
            # Now allgather and ensure the tensors are equal.
            tensor_list = [
                torch.tensor([False for _ in range(tensor_size)]).to(self.rank)
                for _ in range(dist.get_world_size())
            ]
            dist.all_gather(tensor_list, bcast_tensor)
            expected = tensor_list[0]
            for tensor in tensor_list[1:]:
                self.assertEqual(tensor, expected)

        @sandcastle_skip_if(
            BACKEND not in DistTestCases.backend_feature["ddp"],
            f"The {BACKEND} backend does not support DistributedDataParallel"
        )
        @skip_if_lt_x_gpu(int(os.environ["WORLD_SIZE"]))
        def test_DistributedSampler_padding(self):
            # Tests padding of distributed sampler.
            world_size = dist.get_world_size()

            # Simulates the 'casual' dataset size
            dataset_size = 100 + world_size + 1
            dataset = [torch.ones(1).to(self.rank) * i for i in range(dataset_size)]

            # Simulates the 'tiny' dataset size
            dataset_tiny_size = max(world_size // 2 - 1, 1)
            dataset_tiny = [
                torch.ones(1).to(self.rank) * i for i in range(dataset_tiny_size)
            ]

            # Specifying drop_last=True will cause the tail of the data to be dropped.
            dist_sampler = DistributedSampler(dataset=dataset, drop_last=True)
            local_num_samples, local_dataset_size = (
                dist_sampler.num_samples,
                dist_sampler.total_size,
            )
            # The effective dataset size should be the greatest integer that is <=
            # dataset_size that is divisible by the world_size. This is to ensure each
            # rank processes the same number of samples.
            effective_dataset_size = (
                math.ceil((dataset_size - world_size) / world_size)
                if dataset_size % world_size != 0
                else dataset_size / world_size
            )
            self.assertEqual(local_num_samples, effective_dataset_size)
            self.assertEqual(local_dataset_size, local_num_samples * world_size)
            indices_list = list(iter(dist_sampler))
            self.assertEqual(len(indices_list), local_num_samples)

            def validate_global_samples(local_num_samples):
                # Ensure that each rank processes the same number of samples.
                world_samples = [
                    torch.LongTensor([0]).to(self.rank) for _ in range(world_size)
                ]
                dist.all_gather(
                    world_samples, torch.tensor([local_num_samples]).to(self.rank)
                )
                world_samples = [sample.item() for sample in world_samples]
                self.assertEqual(len(set(world_samples)), 1)

            validate_global_samples(local_num_samples)

            # drop_last=False is the default and will add additional indices to be sampled,
            # increasing the effective dataset size.
            dist_sampler_added_samples = DistributedSampler(dataset=dataset)
            local_num_samples, local_dataset_size = (
                dist_sampler_added_samples.num_samples,
                dist_sampler_added_samples.total_size,
            )
            # The effective dataset size is the smallest integer that is >= dataset_size
            # and divisible by the world size.
            self.assertEqual(local_num_samples, math.ceil(dataset_size / world_size))
            self.assertEqual(local_dataset_size, local_num_samples * world_size)
            indices_list = list(iter(dist_sampler_added_samples))
            self.assertEqual(len(indices_list), local_num_samples)

            # Ensure that each rank processes the same number of samples.
            validate_global_samples(local_num_samples)

            # Ensure additional samples are padded even when
            # the extremely small dataset is given.
            dist_sampler_added_samples_tiny = DistributedSampler(dataset=dataset_tiny)
            local_num_samples, local_dataset_size = (
                dist_sampler_added_samples_tiny.num_samples,
                dist_sampler_added_samples_tiny.total_size,
            )
            self.assertEqual(
                local_num_samples, math.ceil(dataset_tiny_size / world_size)
            )
            self.assertEqual(local_dataset_size, local_num_samples * world_size)
            indices_list = list(iter(dist_sampler_added_samples_tiny))
            self.assertEqual(len(indices_list), local_num_samples)
            validate_global_samples(local_num_samples)

        def _test_allgather_object(self, subgroup=None):
            # Only set device for NCCL backend since it must use GPUs.

            gather_objects = COLLECTIVES_OBJECT_TEST_LIST.copy()

            backend = os.environ["BACKEND"]
            if backend == "nccl":
                # Case where rank != GPU device.
                next_rank = (self.rank + 1) % int(self.world_size)
                torch.cuda.set_device(next_rank)

            # If GPU test, add object with GPU tensor
            if backend == "nccl":
                gather_objects.append(Foo(torch.randn(3, 3, device=0)))

            output_gathered = [None for _ in range(dist.get_world_size())]
            dist.all_gather_object(
                output_gathered,
                gather_objects[self.rank % len(gather_objects)],
                group=subgroup,
            )

            for i, val in enumerate(output_gathered):
                expected = gather_objects[i % len(gather_objects)]
                self.assertEqual(val, expected)

        @require_backend(DistTestCases.backend_feature["gpu"])
        @require_n_gpus_for_nccl_backend(
            int(os.environ["WORLD_SIZE"]), os.environ["BACKEND"]
        )
        @with_dist_debug_levels(levels=["OFF", "INFO", "DETAIL"])
        def test_all_gather_object_default_pg(self):
            return self._test_allgather_object()

        @require_backend(DistTestCases.backend_feature["gpu"])
        @require_n_gpus_for_nccl_backend(
            int(os.environ["WORLD_SIZE"]), os.environ["BACKEND"]
        )
        @with_dist_debug_levels(levels=["DETAIL", "OFF", "INFO"])
        def test_all_gather_object_subgroup(self):
            default = _get_default_group()
            backend = dist.get_backend(default)
            subgroup = dist.new_group(backend=backend)
            return self._test_allgather_object(subgroup=subgroup)

        def _test_gather_object(self, pg=None):
            # Ensure stateful objects can be gathered
            gather_objects = COLLECTIVES_OBJECT_TEST_LIST.copy()
            my_rank = dist.get_rank(pg)

            backend = os.environ["BACKEND"]
            if backend == "nccl":
                # Case where rank != GPU device.
                next_rank = (self.rank + 1) % int(self.world_size)
                torch.cuda.set_device(next_rank)

            # If GPU test, add object with GPU tensor
            if backend == "nccl":
                gather_objects.append(Foo(torch.randn(3, 3, device=my_rank)))

            output_gathered = [None for _ in range(dist.get_world_size(pg))]
            gather_on_rank = 0
            dist.gather_object(
                gather_objects[self.rank % len(gather_objects)],
                object_gather_list=output_gathered
                if my_rank == gather_on_rank
                else None,
                dst=gather_on_rank,
                group=pg
            )
            if my_rank != gather_on_rank:
                self.assertEqual(
                    output_gathered, [None for _ in range(dist.get_world_size())]
                )
            else:
                for i, val in enumerate(output_gathered):
                    expected = gather_objects[i % len(gather_objects)]
                    self.assertEqual(val, expected)

            # Validate errors when objects can't be pickled.
            class Bar:
                pass

            b = Bar()
            gather_objects = [b for _ in range(dist.get_world_size())]
            with self.assertRaisesRegex(AttributeError, "Can't pickle local object"):
                dist.all_gather_object(
                    [None for _ in range(dist.get_world_size())],
                    gather_objects[self.rank],
                    group=pg
                )

        @require_backend(DistTestCases.backend_feature["gpu"])
        @with_dist_debug_levels(levels=["DETAIL", "OFF", "INFO"])
        def test_gather_object(self):
            return self._test_gather_object()

        @require_backend(DistTestCases.backend_feature["gpu"])
        @with_dist_debug_levels(levels=["DETAIL", "OFF", "INFO"])
        def test_gather_object_subgroup(self):
            default = _get_default_group()
            backend = dist.get_backend(default)
            subgroup = dist.new_group(backend=backend)
            return self._test_gather_object(subgroup)

        def validate_net_equivalence(self, net):
            # Helper to validate synchronization of nets across ranks.
            net_module_states = list(net.module.state_dict().values())
            # Check that all tensors in module's state_dict() are equal.
            for t in net_module_states:
                tensor_list = [
                    torch.zeros_like(t) for _ in range(dist.get_world_size())
                ]
                dist.all_gather(tensor_list, t)
                for tensor in tensor_list:
                    self.assertEqual(tensor, t)

        @skip_if_lt_x_gpu(2)
        @sandcastle_skip_if(
            BACKEND not in DistTestCases.backend_feature["ddp"],
            f"The {BACKEND} backend does not support DistributedDataParallel"
        )
        def test_ddp_sync_params_and_buffers(self):
            # Test that after calling _sync_params_and_buffers, models across ranks
            # are the same and are equal to the model on the input rank.
            dim = 2
            rank = self.rank
            rank_to_broadcast = 1
            # Seed to ensure that ranks are initialized with different initial models.
            torch.manual_seed(rank)
            model = nn.Linear(dim, dim, bias=False)
            net = torch.nn.parallel.DistributedDataParallel(
                model.cuda(rank), device_ids=[self.rank], bucket_cap_mb=1
            )
            new_model = nn.Linear(dim, dim, bias=False).cuda(rank)
            net.module = copy.deepcopy(new_model)
            # Assert params are different
            net_module_states = list(net.module.state_dict().values())
            for t in net_module_states:
                tensor_list = [
                    torch.zeros_like(t) for _ in range(dist.get_world_size())
                ]
                dist.all_gather(tensor_list, t)
                for i, tensor in enumerate(tensor_list):
                    if i == rank:
                        self.assertEqual(t, tensor)
                    else:
                        # tensor from another rank should be different.
                        self.assertNotEqual(t, tensor)

            _sync_params_and_buffers(
                module=net.module,
                process_group=net.process_group,
                broadcast_bucket_size=net.broadcast_bucket_size,
<<<<<<< HEAD
                rank=rank_to_broadcast,
=======
                src=rank_to_broadcast,
>>>>>>> 0bd8e237
                params_and_buffers_to_ignore=net.parameters_to_ignore
            )
            # Now all model params should be the same.
            self.validate_net_equivalence(net)
            # Since the network params were broadcast from rank_to_broadcast, validate that
            # they are the same as new_model on rank_to_broadcast.
            if rank == rank_to_broadcast:
                expected_states = new_model.state_dict().values()
                for t, expected in zip(net_module_states, expected_states):
                    self.assertEqual(t, expected)

        @skip_if_lt_x_gpu(2)
        @sandcastle_skip_if(
            BACKEND not in DistTestCases.backend_feature["ddp"],
            f"The {BACKEND} backend does not support DistributedDataParallel"
        )
        def test_ddp_grad_div_uneven_inputs(self):
            # Test gradient division during training with join() API. If
            # divide_by_initial_world_size=False, we scale by the effective world
            # size when allreducing grads.
            dim = 5
            batch = 1
            grad_scale = 50
            rank = self.rank
            model = nn.Linear(dim, dim, bias=False)
            inp = torch.ones(batch, dim, device=self.rank) * grad_scale
            net = torch.nn.parallel.DistributedDataParallel(
                model.cuda(rank), device_ids=[self.rank], bucket_cap_mb=1
            )
            n_iters = 3
            if self.rank > 0:
                n_iters += 2

            with net.join(divide_by_initial_world_size=False):
                for _ in range(n_iters):
                    loss = net(inp).sum()
                    loss.backward()
                    # The grad is always expected_grad, since we divide by the number
                    # of currently active processes and inactive processes contribute
                    # zero gradient. If we kept dividing by static initial world
                    # size as processes leave, the grad would be smaller.
                    expected_grad = torch.ones(dim, dim, device=self.rank) * grad_scale
                    param = list(net.parameters())[0]
                    self.assertEqual(expected_grad, param.grad)
                    # Avoid accumulating grads so that it's the same every iteration
                    net.zero_grad()
                    torch.cuda.synchronize(device=self.rank)

            # If divide_by_initial_world_size=True (default), we always scale grads
            # by the initial world_size.
            with net.join(divide_by_initial_world_size=True):
                for i in range(n_iters):
                    loss = net(inp).sum()
                    loss.backward()
                    effective_ws = dist.get_world_size()
                    if i >= 3:
                        effective_ws -= 1
                    expected_grad = (
                        torch.ones(dim, dim, device=self.rank)
                        * grad_scale
                        * effective_ws
                    ) / dist.get_world_size()
                    param = list(net.parameters())[0]
                    self.assertEqual(expected_grad, param.grad)
                    # Avoid accumulating grad so that it's the same every iteration.
                    net.zero_grad()
                    torch.cuda.synchronize(device=self.rank)

        def _test_ddp_profiling(self, profiler_ctx):
            batch = 3
            dim = 10
            num_iters = 6
            torch.cuda.set_device(self.rank)
            model = nn.Linear(dim, dim, bias=False)
            inp = torch.rand(batch, dim, device=self.rank)
            net = torch.nn.parallel.DistributedDataParallel(
                model.cuda(self.rank),
                device_ids=[self.rank],
            )
            profiler_ctx_copy = copy.deepcopy(profiler_ctx)

            with profiler_ctx as prof:
                for i in range(num_iters):
                    loss = net(inp).sum()
                    loss.backward()

            all_reduce_event_name = f"{dist.get_backend()}:all_reduce"
            events = get_profiling_event(all_reduce_event_name, prof)
            event_count = sum(e.count for e in events)
            self.assertEqual(event_count, num_iters)
            for event in events:
                self.assertTrue(event.is_async)
                self.assertEqual(event.name, all_reduce_event_name)

            broadcast_event_name = f"{dist.get_backend()}:broadcast"
            broadcast_events = get_profiling_event(broadcast_event_name, prof)
            event_count = sum(e.count for e in broadcast_events)
            # Broadcast is called during rebuild_buckets
            self.assertGreaterEqual(event_count, 1)
            for event in broadcast_events:
                self.assertEqual(event.name, broadcast_event_name)

            # Run DDP with profiling for a few iterations, then enable profiling
            # for a single pass, and ensure it is recorded. This tests that the
            # thread local state is correctly updated.
            net = torch.nn.parallel.DistributedDataParallel(
                model.cuda(self.rank),
                device_ids=[self.rank],
                find_unused_parameters=True,
            )
            for i in range(3):
                loss = net(inp).sum()
                loss.backward()
            # Now enable the profiler.
            with profiler_ctx_copy as prof:
                loss = net(inp).sum()
                loss.backward()

            events = get_profiling_event(all_reduce_event_name, prof)
            self.assertGreaterEqual(len(events), 1)
            self.assertGreaterEqual(events[0].count, 1)
            self.assertEqual(events[0].name, all_reduce_event_name)
            for event in events:
                self.assertTrue(event.is_async)
            # Ensure searching unused parameters was profiled
            events = get_profiling_event("search_unused_parameters", prof)
            self.assertEqual(len(events), 1)

        @require_backend(DistTestCases.backend_feature["gpu"])
        @require_backends_available(DistTestCases.backend_feature["gpu"])
        @skip_if_lt_x_gpu(2)
        def test_ddp_profiling_autograd_profiler(self):
            autograd_profiler_ctx = torch.autograd.profiler.profile()
            return self._test_ddp_profiling(profiler_ctx=autograd_profiler_ctx)

        @require_backend(DistTestCases.backend_feature["gpu"])
        @require_backends_available(DistTestCases.backend_feature["gpu"])
        @skip_if_lt_x_gpu(2)
        @sandcastle_skip_if(IS_FBCODE, "Kineto in fbcode code causes hang")
        @sandcastle_skip_if(
            IS_MACOS or IS_WINDOWS,
            "torch.profiler not enabled for mac/windows: https://github.com/pytorch/pytorch/pull/56124",
        )
        @skip_if_rocm
        def test_ddp_profiling_torch_profiler(self):
            cpu_act = torch.profiler.ProfilerActivity.CPU
            cuda_act = torch.profiler.ProfilerActivity.CUDA
            torch_profiler_ctx = torch.profiler.profile(activities=[cpu_act, cuda_act])
            self._test_ddp_profiling(profiler_ctx=torch_profiler_ctx)

        @skip_if_lt_x_gpu(2)
        @sandcastle_skip_if(
            BACKEND not in DistTestCases.backend_feature["ddp"],
            f"The {BACKEND} backend does not support DistributedDataParallel"
        )
        def test_ddp_join_model_equivalence(self):
            # Verifies equivalence with model training locally and with DDP under
            # the join context manager.
            batch = 3
            dim = 10
            learning_rate = 0.03
            model = nn.Linear(dim, dim, bias=False)
            inp = torch.rand(batch, dim, device=self.rank)
            local_model = copy.deepcopy(model)
            local_model = local_model.cuda(self.rank)
            rank_to_iter_mapping = {
                rank: 2 * (rank + 1) for rank in range(dist.get_world_size())
            }
            # run local model
            local_iters = sum(rank_to_iter_mapping.values())
            local_optim = torch.optim.SGD(local_model.parameters(), lr=learning_rate)
            for _ in range(local_iters):
                local_optim.zero_grad()
                out = local_model(inp)
                loss = out.sum()
                loss.backward()
                local_optim.step()

            # run DDP model with join API
            num_iters = rank_to_iter_mapping[self.rank]
            net = torch.nn.parallel.DistributedDataParallel(
                model.cuda(self.rank), device_ids=[self.rank]
            )
            ddp_optim = torch.optim.SGD(
                model.parameters(), lr=learning_rate * dist.get_world_size()
            )
            with net.join():
                for i in range(num_iters):
                    ddp_optim.zero_grad()
                    out = net(inp)
                    loss = out.sum()
                    loss.backward()
                    torch.cuda.synchronize(device=self.rank)
                    ddp_optim.step()

            # Validate model state dicts are equal
            for (_, local_tensor), (_, dist_tensor) in zip(
                local_model.state_dict().items(), net.module.state_dict().items()
            ):
                self.assertEqual(local_tensor, dist_tensor)

        def _run_uneven_inputs_test(
            self,
            test_case,
            iteration_mapping,
            find_unused_params,
        ):
            model = test_case.model
            inp = test_case.inp
            rank = self.rank
            sync_interval = test_case.sync_interval
            torch.cuda.set_device(rank)
            # Ensure all outsanding GPU work is comlete so this test runs independently.
            dist.barrier()
            # Bucket_cap_mb is intentionally low to test allreduce scheduling when
            # there are many buckets.
            net = torch.nn.parallel.DistributedDataParallel(
                model.cuda(rank),
                device_ids=[rank],
                bucket_cap_mb=1,
                find_unused_parameters=find_unused_params,
            )
            # Register hook if specified
            if test_case.hook is not None:
                net.register_comm_hook(test_case.state, test_case.hook)
                print(f"registered hook {test_case.hook}")

            # Determine num iters for this rank via the passed in mapping.
            num_iters = iteration_mapping[rank]
            # If we throw when earliest rank terminates, we should ensure
            # that we iterate for that minimum number of times.
            num_iters_tensor = torch.tensor(
                [num_iters], device=torch.cuda.current_device()
            )
            dist.all_reduce(num_iters_tensor, op=dist.ReduceOp.MIN)
            min_num_iters = num_iters_tensor.item()
            total_iters = 0
            if test_case.throw_on_early_termination:
                if min_num_iters == num_iters:
                    # Early termination rank(s)
                    exception_ctx = self.assertRaisesRegex(
                        RuntimeError, f"Rank {self.rank} exhausted all inputs"
                    )
                else:
                    # Non early termination rank
                    exception_ctx = self.assertRaisesRegex(
                        RuntimeError,
                        "Detected at least one rank that exhausted inputs.",
                    )
            else:
                exception_ctx = suppress()
            with exception_ctx:
                with net.join(
                    throw_on_early_termination=test_case.throw_on_early_termination
                ):
                    for i in range(num_iters):
                        # Use model.no_sync() to disable grad synchronization every
                        # sync_interval.
                        if i % sync_interval != 0:
                            context = net.no_sync()
                        else:
                            context = suppress()
                        with context:
                            if isinstance(inp, tuple):
                                loss = net(*inp).sum()
                            else:
                                loss = net(inp).sum()
                            loss.backward()
                            self._model_step(net)
                            # Ensure completion of GPU kernels (including allreduce). If the
                            # join API is not properly implemented, then this should hang
                            # since the allreduce will hang.
                            torch.cuda.synchronize(device=rank)
                        total_iters += 1
            if test_case.throw_on_early_termination:
                # Ensure we iterated min_num_iters times.
                self.assertEqual(total_iters, min_num_iters)
            else:
                # Ensure we iterated at least min_num_iters times.
                self.assertGreaterEqual(total_iters, min_num_iters)

            # Ensure completion of all GPU kernels.
            torch.cuda.synchronize(device=rank)
            # When throwing on early rank termination, we do not
            # broadcast model state from an authoritative rank. All models
            # should already be in sync.
            if not test_case.throw_on_early_termination:
                self.assertTrue(net._authoritative_rank)
                # All ranks should have agreed on the same authoritative_rank!
                final_rank_tensor = torch.tensor(
                    [net._authoritative_rank], device=self.rank
                )
                tensor_list = [
                    torch.zeros_like(final_rank_tensor)
                    for _ in range(dist.get_world_size())
                ]
                dist.all_gather(tensor_list, final_rank_tensor)
                max_rank = dist.get_world_size() - 1
                self.assertSetEqual(
                    {max_rank}, set(tensor.item() for tensor in tensor_list)
                )
                # Ensure that all models are the same across ranks after all have joined.
                self.validate_net_equivalence(net)
                # Ensure that running with DDP uneven inputs was logged.
                ddp_logging_data = net._get_ddp_logging_data()
                self.assertTrue(ddp_logging_data.get("join_uneven_inputs"))
                dist.barrier()

        @skip_if_lt_x_gpu(2)
        @sandcastle_skip_if(
            BACKEND not in DistTestCases.backend_feature["ddp"],
            f"The {BACKEND} backend does not support DistributedDataParallel"
        )
        def test_ddp_uneven_inputs_stop_iteration_sync_bn(self):
            # Tests that uneven inputs join handler correctly throws StopIteration
            # for models with SyncBN or general collective comm when
            # throw_on_early_termination=True.
            class ModelWithComm(torch.nn.Module):
                def __init__(self):
                    super().__init__()
                    self.lin = nn.Linear(2, 40, bias=False)

                def forward(self, x):
                    x = self.lin(x)
                    dist.all_reduce(x)
                    return x

            torch.cuda.set_device(self.rank)
            model_bn = BN_NET
            model_bn = nn.SyncBatchNorm.convert_sync_batchnorm(
                copy.deepcopy(model_bn)
            ).cuda(self.rank)
            comm_model = ModelWithComm().cuda(self.rank)
            model_input = torch.randn(10, 2).cuda(torch.cuda.current_device())

            for model in [model_bn, comm_model]:
                model = torch.nn.parallel.DistributedDataParallel(
                    model,
                    device_ids=[self.rank],
                )
                min_num_iters = 5
                if self.rank != 0:
                    # Early termination rank(s)
                    num_iters = min_num_iters
                    exception_ctx = self.assertRaisesRegex(
                        RuntimeError, f"Rank {self.rank} exhausted all inputs"
                    )
                else:
                    # Non early termination rank
                    num_iters = min_num_iters * 2
                    exception_ctx = self.assertRaisesRegex(
                        RuntimeError,
                        "Detected at least one rank that exhausted inputs.",
                    )
                n = 0
                with exception_ctx:
                    with model.join(throw_on_early_termination=True):
                        for i in range(num_iters):
                            loss = model(model_input).sum()
                            loss.backward()
                            self._model_step(model)
                            n += 1

                self.assertEqual(n, min_num_iters)
                # Verify model equivalence
                self.validate_net_equivalence(model)

        @skip_if_lt_x_gpu(2)
        @sandcastle_skip_if(
            BACKEND not in DistTestCases.backend_feature["ddp"],
            f"The {BACKEND} backend does not support DistributedDataParallel"
        )
        def test_ddp_uneven_inputs(self):
            dim = 1000
            batch = 1
            # Create a variety of models to run uneven input tests on.
            large_model = nn.Sequential(
                nn.Conv2d(1, 20, 5),
                nn.ReLU(),
                nn.Conv2d(20, 32, 5),
                nn.ReLU(),
                nn.Conv2d(32, 256, 5),
                nn.ReLU(),
            )
            small_model = nn.Linear(dim, dim, bias=False)
            bn_net = BatchNormNet()

            class UnusedParamModule(nn.Module):
                def __init__(self, unused_params_rank):
                    super().__init__()
                    self.t0 = Task()
                    self.t1 = Task()
                    self.unused_params_rank = unused_params_rank

                def task_parameters(self):
                    return (self.t0.p, self.t1.p)

                def forward(self, x, rank):
                    return (
                        self.t1(self.t0(x))
                        if rank != self.unused_params_rank
                        else self.t1(x)
                    )

            unjoined_rank_with_unused_params_model = UnusedParamModule(1)
            joined_rank_with_unused_params_model = UnusedParamModule(0)

            rank = self.rank
            models_to_test = [
                # Network with batchnorm
                DDPUnevenTestInput(
                    name="batch_norm_net",
                    model=bn_net,
                    inp=torch.ones(batch, 2, device=rank),
                    sync_interval=1,
                ),
                DDPUnevenTestInput(
                    name="large_conv_model",
                    model=large_model,
                    inp=torch.ones(batch, batch, dim, dim, device=rank),
                    sync_interval=1,
                ),
                DDPUnevenTestInput(
                    name="small_model",
                    model=small_model,
                    inp=torch.ones(batch, dim, device=rank),
                    sync_interval=1,
                ),
                # Unused parameter test where rank that does not join early has unused params
                DDPUnevenTestInput(
                    name="unjoined_rank_with_unused_params_model",
                    model=unjoined_rank_with_unused_params_model,
                    inp=(torch.ones(batch, 2, device=rank), rank),
                    sync_interval=1,
                ),
                # Unused parameter test where rank that does join early has unused params
                DDPUnevenTestInput(
                    name="joined_rank_with_unused_params_model",
                    model=joined_rank_with_unused_params_model,
                    inp=(torch.ones(batch, 2, device=rank), rank),
                    sync_interval=1,
                ),
            ]

            # Test models that have hook installed.
            models_with_hook = [
                DDPUnevenTestInput(
                    name="small_model_allreduce_hook",
                    model=small_model,
                    hook=default.allreduce_hook,
                    state=None,
                    inp=torch.ones(batch, dim, device=rank),
                    sync_interval=1,
                ),
                DDPUnevenTestInput(
                    name="small_model_power_sgd_hook",
                    model=small_model,
                    hook=powerSGD.powerSGD_hook,
                    state=powerSGD.PowerSGDState(
                        process_group=None,
                        matrix_approximation_rank=1,
                        # Config so that powerSGD runs immediately instead of
                        # allreduce.
                        start_powerSGD_iter=1,
                        warm_start=False,
                        use_error_feedback=False,
                    ),
                    inp=torch.ones(batch, dim, device=rank),
                    sync_interval=1,
                ),
            ]
            models_to_test.extend(models_with_hook)

            # Add resnet model if we have torchvision installed.
            if HAS_TORCHVISION:
                resnet_model = torchvision.models.resnet50()
                models_to_test.append(
                    DDPUnevenTestInput(
                        name="resnet_model",
                        model=resnet_model,
                        inp=torch.ones(1, 3, 1000, 1000),
                        sync_interval=1,
                    )
                )

            # Test with no_sync every 2, 3, 4, ... iterations.
            models_with_sync = []
            for i, test_input in enumerate(models_to_test):
                models_with_sync.append(
                    DDPUnevenTestInput(
                        name=test_input.name,
                        model=test_input.model,
                        inp=test_input.inp,
                        sync_interval=i + 2,
                    )
                )

            throw_on_early_term_tests = []
            for test_input in models_to_test:
                throw_on_early_term_tests.append(
                    DDPUnevenTestInput(
                        name=test_input.name,
                        model=test_input.model,
                        inp=test_input.inp,
                        sync_interval=test_input.sync_interval,
                        throw_on_early_termination=True,
                    )
                )

            models_to_test.extend(models_with_sync)
            models_to_test.extend(throw_on_early_term_tests)

            # 0 iteration tests for when one process does not train model at all, so
            # we must shadow the broadcast calls made when rebuilding buckets.
            baseline_num_iters = [0, 5]
            iteration_offsets = [2, 3, 10]
            num_uneven_ranks = [1]
            if dist.get_world_size() > 2:
                num_uneven_ranks.append(2)
            iteration_mappings = []
            # Generate rank : num_iters mappings for various uneven input scenarios.
            # This includes cases where rank 0 joins early and all other ranks join
            # later, and scenarios where multiple ranks join early, but at different
            # iterations, and later ranks join later.
            for num_early_join_ranks in num_uneven_ranks:
                for baseline_iter in baseline_num_iters:
                    for offset in iteration_offsets:
                        mapping = {
                            rank: baseline_iter
                            for rank in range(0, num_early_join_ranks)
                        }
                        # if num_early_join_ranks > 1, ranks > 0 that will join early
                        # iterate offset//2 more times than rank 0, to test nodes
                        # depleting inputs at different times.
                        if num_early_join_ranks > 1:
                            for rank in mapping.keys():
                                if rank > 0:
                                    mapping[rank] += offset // 2
                        mapping.update(
                            {
                                rank: baseline_iter + offset
                                for rank in range(
                                    num_early_join_ranks, dist.get_world_size()
                                )
                            }
                        )
                        iteration_mappings.append(mapping)

            for (test_case, iteration_mapping) in itertools.product(
                models_to_test, iteration_mappings
            ):
                if self.rank == 0:
                    print(
                        f"""Running test: {test_case.name} sync interval
                        {test_case.sync_interval} with iteration mapping
                        {iteration_mapping}"""
                    )
                self._run_uneven_inputs_test(
                    test_case,
                    iteration_mapping,
                    find_unused_params=("unused_params_model" in test_case.name),
                )

        @skip_if_lt_x_gpu(2)
        @sandcastle_skip_if(
            BACKEND not in DistTestCases.backend_feature["ddp"],
            f"The {BACKEND} backend does not support DistributedDataParallel"
        )
        def test_ddp_uneven_input_join_disable(self):
            # tests that if net.join() with enable=False is specified, DDP works as
            # expected with even inputs.
            torch.manual_seed(self.rank)
            net = torch.nn.parallel.DistributedDataParallel(
                torch.nn.Linear(1, 1).cuda(self.rank), device_ids=[self.rank]
            )
            inp = torch.ones(1) * self.rank
            n_iters = 5
            world_size = dist.get_world_size()
            with net.join(enable=False):
                for _ in range(n_iters):
                    # Clear grads
                    grad = net.module.weight.grad
                    if grad is not None:
                        grad.requires_grad_(False)
                        grad.zero_()
                    out = net(inp)
                    loss = out.sum()
                    loss.backward()
                    # Validate gradients to ensure that we divide by the correct
                    # world_size when join mode is disabled.
                    expected_grad = sum(i for i in range(world_size)) / world_size
                    self.assertEqual(net.module.weight.grad.item(), expected_grad)

            join_config = net._join_config
            self.assertFalse(join_config.enable)
            self.validate_net_equivalence(net)

        @skip_if_lt_x_gpu(2)
        @sandcastle_skip_if(
            BACKEND not in DistTestCases.backend_feature["ddp"],
            f"The {BACKEND} backend does not support DistributedDataParallel"
        )
        def test_ddp_uneven_input_exception(self):
            # Tests that exceptions during training are correctly propagated by the
            # context manager.
            error_str = "Intentional error"

            class ExceptionModule(nn.Module):
                def __init__(self):
                    super().__init__()
                    self.param = nn.Parameter(torch.ones(1, requires_grad=True))

                def forward(self, _):
                    raise ValueError(error_str)

            exception_module = ExceptionModule()
            net = torch.nn.parallel.DistributedDataParallel(
                exception_module.cuda(self.rank), device_ids=[self.rank]
            )
            inp = torch.ones(1)
            with self.assertRaisesRegex(ValueError, error_str):
                with net.join():
                    out = net(inp)
                    loss = out.sum()
                    loss.backward()

        def _test_broadcast_object_list(self, group=None):
            gather_objects = COLLECTIVES_OBJECT_TEST_LIST.copy()




            # Only set device for NCCL backend since it must use GPUs.
            # Case where rank != GPU device.
            next_rank = (self.rank + 1) % int(self.world_size)
            backend = os.environ["BACKEND"]
            if backend == "nccl":
                torch.cuda.set_device(next_rank)

            src_rank = 0
            # If GPU test, add object with GPU tensor
            if backend == "nccl":
                gather_objects.append(Foo(torch.randn(3, 3, device=0)))

            if IS_FBCODE:
                # Create Tensor with > 2^31 Bytes storage requirements
                # Only on FBCODE as testing OOMs in OSS
                gather_objects.append(Foo(torch.randn(3, 178956971)))
            objects = (
                gather_objects
                if self.rank == src_rank
                else [None for _ in gather_objects]
            )

            # Single object test with device specified. Backend="gloo", device=cpu
            if backend != "nccl":
                single_obj_list = [objects[0]]
                if self.rank != src_rank:
                    self.assertNotEqual(
                        single_obj_list[0], gather_objects[0]
                    )
                dist.broadcast_object_list(
                    single_obj_list, src=0, group=group, device=torch.device("cpu")
                )
                self.assertEqual(single_obj_list[0], gather_objects[0])

            # Single object test with device specified. Backend="gloo", device=current_device+1
            # The test is gated by the fact GPU count is the same as world size to avoid the case
            # when backend is gloo but there is no multiple GPU devices.
            if backend != "nccl" and torch.cuda.device_count() == int(self.world_size):
                single_obj_list = [objects[0]]
                if self.rank != src_rank:
                    self.assertNotEqual(
                        single_obj_list[0], gather_objects[0]
                    )
                dist.broadcast_object_list(
                    single_obj_list, src=0, group=group, device=torch.device(next_rank)
                )
                self.assertEqual(single_obj_list[0], gather_objects[0])

            # Single object test with device specified. Backend="nccl", device=current_device+1
            if backend == "nccl" and torch.cuda.device_count() == int(self.world_size):
                single_obj_list = [objects[0]]
                if self.rank != src_rank:
                    self.assertNotEqual(
                        single_obj_list[0], gather_objects[0]
                    )
                dist.broadcast_object_list(
                    single_obj_list, src=0, group=group, device=torch.device(next_rank)
                )
                self.assertEqual(single_obj_list[0], gather_objects[0])

            # Single object test: backward compatibility with device unspecified
            single_obj_list = [objects[0]]
            if self.rank != src_rank:
                self.assertNotEqual(single_obj_list[0], gather_objects[0])
            dist.broadcast_object_list(single_obj_list, src=0, group=group)
            self.assertEqual(single_obj_list[0], gather_objects[0])

            # Multiple input objects test
            if self.rank != src_rank:
                self.assertNotEqual(objects, gather_objects)
            dist.broadcast_object_list(objects, src=0, group=group)
            self.assertEqual(objects, gather_objects)

        @require_backend(DistTestCases.backend_feature["gpu"])
        @require_n_gpus_for_nccl_backend(
            int(os.environ["WORLD_SIZE"]), os.environ["BACKEND"]
        )
        @with_dist_debug_levels(levels=["DETAIL"])
        def test_broadcast_object_list(self):
            return self._test_broadcast_object_list()

        @require_backend(DistTestCases.backend_feature["gpu"])
        @require_n_gpus_for_nccl_backend(
            int(os.environ["WORLD_SIZE"]), os.environ["BACKEND"]
        )
        @with_dist_debug_levels(levels=["DETAIL"])
        def _test_broadcast_object_list_subgroup(self):
            default = _get_default_group()
            backend = dist.get_backend(default)
            subgroup = dist.new_group(backend=backend)
            return self._test_broadcast_object_list(subgroup)

        def _test_ddp_ignore_params_arg(self, static_graph=False):
            class TestModel(nn.Module):
                def __init__(self, rank):
                    self.rank = rank
                    super(TestModel, self).__init__()
                    self.fc1 = nn.Linear(1, 1, bias=False)
                    # Proxy that will be materialized to another architecture later.
                    # (after wrapping model with DDP)
                    if self.rank == 0:
                        self.fc2 = nn.Linear(1, 10, bias=False)
                    else:
                        self.fc2 = nn.Linear(10, 10, bias=False)

                def forward(self, x):
                    x = self.fc1(x)
                    x = self.fc2(x)
                    return x

            device_id = self.rank
            # Ensure the test works for both find_unused_parameter and broadcast_buffer settings.
            for (find_unused, broadcast_buffers) in itertools.product(
                [False, True], [False, True]
            ):
                model = TestModel(self.rank).float().to(device_id)
                # Note that the model can have different shape buffers if we pass
                # them in to be ignored as well.
                model.fc2.register_buffer(
                    "ignore_buffer", torch.zeros(5 + self.rank, device=self.rank)
                )
                proxy_params = list(model.fc2.parameters())
                proxy_buffers = list(model.fc2.buffers())
                model_fc2_name = [
                    module_name
                    for module_name, module in model.named_modules()
                    if module is model.fc2
                ][0]
                proxy_param_names = [
                    f"{model_fc2_name}.{param_name}"
                    for param_name, _ in model.fc2.named_parameters()
                ]
                proxy_buffer_names = [
                    f"{model_fc2_name}.{buf_name}"
                    for buf_name, _ in model.fc2.named_buffers()
                ]
                # Specify that we should ignore proxy_params since it will be
                # materialized later.
                torch.nn.parallel.DistributedDataParallel._set_params_and_buffers_to_ignore_for_model(
                    model, proxy_param_names + proxy_buffer_names
                )
                ddp = torch.nn.parallel.DistributedDataParallel(
                    model,
                    device_ids=[device_id],
                    find_unused_parameters=find_unused,
                    broadcast_buffers=broadcast_buffers,
                    static_graph=static_graph,
                )
                # Materialize new params. These are not registered in DDP and thus
                # don't have autograd hooks installed on them.
                ddp.module.fc2 = nn.Linear(1, 1, bias=False).to(device_id)
                # Rebuild replicated_module to pick up the changes.
                ddp._build_replicated_tensor_module()

                # local model with the new materialized parameters.
                local_model = copy.deepcopy(ddp.module).cuda(self.rank)

                inp = torch.ones(1, dtype=torch.float).to(device_id) * (self.rank + 1)
                for i in range(6):
                    ddp(inp).sum().backward()

                    local_model(inp).sum().backward()
                    # materialized param grad is not touched by DDP, so its grad should
                    # be the same as if running locally.
                    for materialized_param, local_param in zip(
                        ddp.module.fc2.parameters(), local_model.fc2.parameters()
                    ):
                        self.assertEqual(materialized_param.grad, local_param.grad)

                    # fc1 parameter grad should still be different, due to allreduce.
                    for synced_param, local_param in zip(
                        ddp.module.fc1.parameters(), local_model.fc1.parameters()
                    ):
                        self.assertFalse(synced_param.grad == local_param.grad)

                    # Proxy module grad should not be touched
                    for proxy_param in proxy_params:
                        self.assertTrue(proxy_param.grad is None)

                # Synchronize since we run multiple iterations of this test, to
                # isolate failure hangs.
                torch.cuda.synchronize(device=self.rank)

        @require_backend(DistTestCases.backend_feature["gpu"])
        @require_backends_available(DistTestCases.backend_feature["gpu"])
        @skip_if_lt_x_gpu(2)
        def test_ddp_ignore_params_arg(self):
            self._test_ddp_ignore_params_arg(static_graph=False)
            self._test_ddp_ignore_params_arg(static_graph=True)

        @with_dist_debug_levels(levels=["OFF", "INFO", "DETAIL"])
        @require_backend(DistTestCases.backend_feature["gpu"])
        @require_backends_available(DistTestCases.backend_feature["gpu"])
        @skip_if_lt_x_gpu(2)
        def test_ddp_unused_params_rebuild_buckets_exception(self):
            class ToyModel(nn.Module):
                def __init__(self):
                    super(ToyModel, self).__init__()
                    self.net1 = nn.Linear(10, 10, bias=False)
                    self.net2 = nn.Linear(10, 10, bias=False)

                def forward(self, x):
                    return self.net1(x)

            ddp = torch.nn.parallel.DistributedDataParallel(
                ToyModel().cuda(self.rank), device_ids=[self.rank]
            )
            for i in range(2):
                inp = torch.rand(1, 10)
                if i > 0:
                    # On 2nd iteration, this will fail during rebuild_buckets,
                    # but we should report an error regarding unused parameters
                    # since that is the underlying root cause.
                    try:
                        ddp(inp).sum().backward()
                    except RuntimeError as e:
                        msg = str(e)
                        verify_ddp_error_logged(ddp, msg)
                        expected_strs = [
                            ddp_prev_reduction_unfinished_str,
                            ddp_recommend_find_unused_params_str,
                            ddp_outputs_not_used_in_loss_str,
                        ]
                        # In debug mode, should show parameters that weren't reduced.
                        # Without debug mode, should show suggestion to use debug mode.
                        if dist.get_debug_level() == dist.DebugLevel.OFF:
                            expected_strs.append(ddp_suggest_debug_mode_str)
                        else:
                            unreduced_params = ", ".join(["net2.weight"])
                            expected_strs.append(
                                f"did not receive grad for rank {self.rank}: {unreduced_params}"
                            )
                        for s in expected_strs:
                            self.assertTrue(s in msg, f"Expected {s} to be in {msg}")
                        self.assertFalse(ddp_find_unused_params_enabled_str in msg)
                    else:
                        self.assertFalse(
                            True, "DDP unused parameters error not raised."
                        )
                else:
                    ddp(inp).sum().backward()

            dist.barrier()

        @require_backend(DistTestCases.backend_feature["gpu"])
        @require_backends_available(DistTestCases.backend_feature["gpu"])
        @skip_if_lt_x_gpu(2)
        def test_ddp_shared_grad_acc_unused_params(self):
            # When find_unused_parameters=True, ensure we mark unused parameters
            # even if they share gradient accumulators.
            class ToyModel(nn.Module):
                def __init__(self):
                    super(ToyModel, self).__init__()
                    # net1, bias, and net1.bias are all unused params.
                    self.net1 = nn.Linear(10, 5, bias=False)
                    self.bias = nn.Parameter(torch.zeros(5))
                    # net1.bias and self.bias are names for the same underlying
                    # parameter, so they share the same grad acc. This caused
                    # the bug reported in https://github.com/pytorch/pytorch/issues/41324.
                    self.net1.bias = self.bias
                    self.net2 = nn.Linear(10, 5)

                def forward(self, x):
                    return self.net2(x).sum()

            torch.cuda.set_device(self.rank)
            model = ToyModel().to(torch.cuda.current_device())
            for static in [True, False]:
                ddp_model = torch.nn.parallel.DistributedDataParallel(
                    copy.deepcopy(model),
                    device_ids=[self.rank],
                    find_unused_parameters=True,
                    static_graph=static,
                )
                inp = torch.randn(20, 10, device=self.rank)
                for i in range(6):
                    loss = ddp_model(inp)
                    # To test https://github.com/pytorch/pytorch/issues/61982
                    loss /= 10
                    loss.backward()

        @require_backend(DistTestCases.backend_feature["gpu"])
        @require_backends_available(DistTestCases.backend_feature["gpu"])
        @skip_if_lt_x_gpu(2)
        def test_ddp_device(self):
            m = nn.Linear(10, 10).to(self.rank)
            expected_len = 2

            class TensorWrapper:
                __slots__ = ["t", "moved_to_gpu"]

                def __init__(self, t):
                    self.t = t
                    self.moved_to_gpu = False

            # Handlers for specific types of validation we want to do based on
            # the input type.

            def tuple_and_list_validator(x):
                self.assertTrue(len(x), expected_len)
                self.assertEqual(1, len(set(t.device for t in x)))
                self.assertEqual(x[0].device.index, self.rank)
                return x[0] + x[1]

            def namedtuple_validator(x):
                self.assertEqual(x._fields, EXPECTED_FIELDS)
                self.assertEqual(x.a.device.index, x.b.device.index)
                self.assertEqual(x.a.device.index, self.rank)
                return x.a + x.b

            def custom_type_validator(x):
                self.assertTrue(x.moved_to_gpu or (str(x.t.device) == "cpu"))
                x.t = x.t.to(self.rank)
                x.moved_to_gpu = True
                return x.t

            def dict_validator(x):
                self.assertTrue(EXPECTED_FIELDS[0] in x.keys())
                self.assertTrue(EXPECTED_FIELDS[1] in x.keys())
                self.assertEqual(1, len(set(t.device for t in x.values())))
                self.assertEqual(x[EXPECTED_FIELDS[0]].device.index, self.rank)
                return x[EXPECTED_FIELDS[0]] + x[EXPECTED_FIELDS[1]]

            validators = {
                TensorWrapper: custom_type_validator,
                tuple: tuple_and_list_validator,
                list: tuple_and_list_validator,
                TestNamedTupleInput_0: namedtuple_validator,
                TestNamedTupleInput_1: namedtuple_validator,
                dict: dict_validator,
            }

            class ToyModel(torch.nn.Module):
                def __init__(_self):  # noqa: B902
                    super().__init__()
                    _self.lin = nn.Linear(10, 10, bias=False)

                def forward(_self, x, expected_type):  # noqa: B902
                    # Similar to scatter, the recursive to in the single-device
                    # case does not move tensors if they are in a custom type.
                    self.assertTrue(isinstance(x, expected_type))
                    fwd_tensor = validators[expected_type](x)
                    return _self.lin(fwd_tensor)

            model = torch.nn.parallel.DistributedDataParallel(
                ToyModel().to(self.rank), device_ids=[self.rank]
            )

            def train_iter(inp, input_type):
                for _ in range(4):
                    out = model(inp, input_type)
                    out.sum().backward()

            # CPU tuple input, should be moved to the proper device before call
            # to forward.
            inp = tuple(torch.randn(10, 10) for _ in range(expected_len))
            train_iter(inp, tuple)

            # List CPU input, should be moved to proper device before call to
            # forward.
            inp = [torch.randn(10, 10) for _ in range(expected_len)]
            train_iter(inp, list)
            # Custom type containing tensor. The type is maintained, but the
            # device is not propagated (which is what happens with scatter too)
            inp = TensorWrapper(torch.randn(10, 10))
            train_iter(inp, TensorWrapper)
            # NamedTuple input. The type should be maintained and tensor inputs
            # should be moved to the correct device as in scatter.
            batch = 5
            dim = 10
            a = torch.rand(batch, dim)
            b = torch.rand(batch, dim)

            inp = TestNamedTupleInput_0(a, b)
            train_iter(inp, type(inp))

            inp = TestNamedTupleInput_1(a, b)
            train_iter(inp, type(inp))

            # dictionary input.
            inp = {
                EXPECTED_FIELDS[0]: a,
                EXPECTED_FIELDS[1]: b,
            }
            train_iter(inp, type(inp))

        @require_backend(DistTestCases.backend_feature["gpu"])
        @require_backends_available(DistTestCases.backend_feature["gpu"])
        @skip_if_lt_x_gpu(2)
        def test_ddp_namedtuple(self):
            batch = 5
            dim = 10

            a = torch.rand(batch, dim, device=self.rank)
            b = torch.rand(batch, dim, device=self.rank)

            class NamedTupleModule(torch.nn.Module):
                def __init__(_self):  # noqa: B902
                    super().__init__()
                    _self.lin = nn.Linear(10, 1)

                def forward(_self, input, expected_type):  # noqa: B902
                    # Without NamedTuple support, this would be of type tuple.
                    self.assertTrue(
                        isinstance(input, expected_type),
                        f"Expected type {expected_type} but got {type(input)}",
                    )
                    self.assertEqual(input._fields, EXPECTED_FIELDS)
                    self.assertEqual(a, input.a)
                    self.assertEqual(b, input.b)
                    return _self.lin(torch.mul(input.a, input.b))

            model = torch.nn.parallel.DistributedDataParallel(
                NamedTupleModule().cuda(self.rank), device_ids=[self.rank]
            )
            inp = TestNamedTupleInput_0(a, b)
            # The following would fail if DDP does not propagate NamedTuples correctly.
            model(inp, type(inp))

            inp = TestNamedTupleInput_1(a, b)
            model(inp, type(inp))

        @with_dist_debug_levels(levels=["OFF", "INFO", "DETAIL"])
        @require_backend(DistTestCases.backend_feature["gpu"])
        @require_backends_available(DistTestCases.backend_feature["gpu"])
        @skip_if_lt_x_gpu(2)
        def test_ddp_control_flow_same_across_ranks(self):
            # Control flow that is the same across ranks.
            batch = 20
            dim = 10

            world_size = dist.get_world_size()
            torch.cuda.set_device(self.rank)
            model = torch.nn.parallel.DistributedDataParallel(
                ControlFlowToyModel().cuda(self.rank),
                device_ids=[self.rank],
                find_unused_parameters=True,
            )
            random_input = torch.randn(batch, dim, device=self.rank)
            ones_input = torch.ones(batch, dim, device=self.rank)
            for i in range(6):
                if i % 2 == 0:
                    out = model(random_input)
                else:
                    out = model(ones_input)
                loss = out.sum()
                loss.backward()
                # On even iterations, 2nd param goes unused, on odd iterations,
                # it is used.
                local_used_map = model.reducer._get_local_used_map()
                if i % 2 == 0:
                    expected = torch.tensor(
                        [world_size, 0], device=self.rank, dtype=torch.int32
                    )
                else:
                    expected = torch.tensor(
                        [world_size, world_size], device=self.rank, dtype=torch.int32
                    )

                # Validate parameter usage.
                variable_usage_tensor = local_used_map
                self.assertEqual(variable_usage_tensor, expected)

            # Validate appropriate error message when DDP is used with
            # find_unused_parameters=False.
            model = torch.nn.parallel.DistributedDataParallel(
                ControlFlowToyModel().cuda(self.rank),
                device_ids=[self.rank],
                find_unused_parameters=False,
            )
            for i in range(2):
                if i == 0:
                    loss = model(random_input).sum()
                    loss.backward()
                else:
                    try:
                        loss = model(random_input).sum()
                        loss.backward()
                    except RuntimeError as e:
                        msg = str(e)
                        verify_ddp_error_logged(model, msg)
                        # 2nd linear layer is unused
                        unused_param_index = 1
                        expected_strs = [
                            ddp_prev_reduction_unfinished_str,
                            ddp_recommend_find_unused_params_str,
                            ddp_outputs_not_used_in_loss_str,
                            f"Parameter indices which did not receive grad for rank {self.rank}: {unused_param_index}",
                        ]
                        # In debug mode, should show parameters that weren't reduced.
                        # Without debug mode, should show suggestion to use debug mode.
                        if dist.get_debug_level() == dist.DebugLevel.OFF:
                            expected_strs.append(ddp_suggest_debug_mode_str)
                        else:
                            unreduced_params = ", ".join(["lin2.weight"])
                            expected_strs.append(
                                f"did not receive grad for rank {self.rank}: {unreduced_params}"
                            )
                        for s in expected_strs:
                            self.assertTrue(s in msg, f"Expected {s} to be in {msg}")
                        self.assertFalse(ddp_find_unused_params_enabled_str in msg)
                    else:
                        self.assertFalse(True, "DDP error not raised")

            dist.barrier()

        @require_backend(DistTestCases.backend_feature["gpu"])
        @require_backends_available(DistTestCases.backend_feature["gpu"])
        @skip_if_lt_x_gpu(2)
        def test_invalid_static_graph(self):
            world_size = dist.get_world_size()
            torch.cuda.set_device(self.rank)
            model = torch.nn.parallel.DistributedDataParallel(
                ControlFlowToyModel().cuda(self.rank),
                device_ids=[self.rank],
                static_graph=True,
            )
            random_input = torch.randn(20, 10, device=self.rank)
            ones_input = torch.ones(20, 10, device=self.rank)
            # unused parameter in the first iteration got used
            # in second iteration.
            expected_err = "Your training graph has changed in this iteration"
            with self.assertRaisesRegex(RuntimeError, expected_err):
                for i in range(2):
                    if i % 2 == 0:
                        out = model(random_input)
                    else:
                        out = model(ones_input)
                    loss = out.sum()
                    loss.backward()

            verify_ddp_error_logged(model, expected_err)

            # used parameter in the first iteration got unused
            # in second iteration.
            with self.assertRaisesRegex(
                RuntimeError,
                "Expected to have finished reduction in the prior iteration "
                "before starting a new one. This error indicates that your "
                "training graph has changed in this iteration, "
                "e.g., one parameter is used in first iteration, "
                "but then got unused in the second iteration. "
                "this is not compatible with static_graph set to True.\n"
                "Parameter indices which did not receive grad for"
            ):
                for i in range(2):
                    if i % 2 != 0:
                        out = model(random_input)
                    else:
                        out = model(ones_input)
                    loss = out.sum()
                    loss.backward()

            verify_ddp_error_logged(model, "Expected to have finished reduction")

        @with_dist_debug_levels(levels=["OFF", "INFO", "DETAIL"])
        @require_backend(DistTestCases.backend_feature["gpu"])
        @require_backends_available(DistTestCases.backend_feature["gpu"])
        @skip_if_lt_x_gpu(2)
        def test_ddp_control_flow_different_across_ranks(self):
            # Control flow that is different across ranks.
            batch = 20
            dim = 10

            class ToyModel(nn.Module):
                def __init__(self, rank):
                    super(ToyModel, self).__init__()
                    self.lin1 = nn.Linear(10, 10, bias=False)
                    self.lin2 = nn.Linear(10, 10, bias=False)
                    self.rank = rank

                def forward(self, x):
                    # Control-flow that is rank and input dependent for the
                    # model.
                    use_second_layer = (
                        torch.equal(x, torch.ones(batch, dim, device=x.device))
                        and self.rank == 1
                    )

                    if use_second_layer:
                        return self.lin2(F.relu(self.lin1(x)))
                    else:
                        return F.relu(self.lin1(x))

            world_size = dist.get_world_size()
            torch.cuda.set_device(self.rank)
            model = torch.nn.parallel.DistributedDataParallel(
                ToyModel(self.rank).cuda(self.rank),
                device_ids=[self.rank],
                find_unused_parameters=True,
            )
            random_input = torch.randn(batch, dim, device=self.rank)
            ones_input = torch.ones(batch, dim, device=self.rank)
            for i in range(6):
                if i % 2 == 0:
                    out = model(random_input)
                else:
                    out = model(ones_input)
                loss = out.sum()
                loss.backward()
                # On even iterations, 2nd param goes unused, on odd iterations,
                # it is used only on rank 1.
                local_used_map = model.reducer._get_local_used_map()

                if i % 2 == 0:
                    expected = torch.tensor(
                        [world_size, 0], device=self.rank, dtype=torch.int32
                    )
                else:
                    expected = torch.tensor(
                        [world_size, 1], device=self.rank, dtype=torch.int32
                    )

                variable_usage_tensor = local_used_map
                # Validate parameter usage. On odd iterations, 2nd param is only
                # used on rank 1.
                self.assertEqual(variable_usage_tensor, expected)

            # Validate appropriate error message when DDP is used with
            # find_unused_parameters=False.
            model = torch.nn.parallel.DistributedDataParallel(
                ToyModel(self.rank).cuda(self.rank),
                device_ids=[self.rank],
                find_unused_parameters=False,
            )
            for i in range(2):
                if i == 0:
                    loss = model(random_input).sum()
                    loss.backward()
                else:
                    try:
                        loss = model(random_input).sum()
                        loss.backward()
                    except RuntimeError as e:
                        msg = str(e)
                        verify_ddp_error_logged(model, msg)
                        unused_param_index = 1
                        expected_strs = [
                            ddp_prev_reduction_unfinished_str,
                            ddp_recommend_find_unused_params_str,
                            ddp_outputs_not_used_in_loss_str,
                            f"Parameter indices which did not receive grad for rank {self.rank}: {unused_param_index}",
                        ]
                        # In debug mode, should show parameters that weren't reduced.
                        # Without debug mode, should show suggestion to use debug mode.
                        if dist.get_debug_level() == dist.DebugLevel.OFF:
                            expected_strs.append(ddp_suggest_debug_mode_str)
                        else:
                            unreduced_params = ", ".join(["lin2.weight"])
                            expected_strs.append(
                                f"did not receive grad for rank {self.rank}: {unreduced_params}"
                            )
                        for s in expected_strs:
                            self.assertTrue(s in msg, f"Expected {s} to be in {msg}")
                        self.assertFalse(ddp_find_unused_params_enabled_str in msg)
                    else:
                        self.assertFalse(True, "DDP error not raised")

            dist.barrier()

        @require_backend({"gloo"})
        def test_scatter_object_list(self):
            src_rank = 0
            scatter_list = (
                COLLECTIVES_OBJECT_TEST_LIST
                if self.rank == src_rank
                else [None for _ in COLLECTIVES_OBJECT_TEST_LIST]
            )
            world_size = dist.get_world_size()
            scatter_list = scatter_list[:world_size]
            i = 0
            while len(scatter_list) < world_size:
                scatter_list.append(scatter_list[i])
                i += 1

            output_obj_list = [None]
            dist.scatter_object_list(output_obj_list, scatter_list, src=src_rank)
            self.assertEqual(
                output_obj_list[0],
                COLLECTIVES_OBJECT_TEST_LIST[
                    self.rank % len(COLLECTIVES_OBJECT_TEST_LIST)
                ],
            )
            # Ensure errors are raised upon incorrect arguments.
            with self.assertRaisesRegex(
                RuntimeError,
                "Expected argument scatter_object_output_list to be a list of size at least 1.",
            ):
                dist.scatter_object_list([], scatter_list, src=src_rank)

        def _generate_sparse_tensors_for_bucket_assignment_test(self):
            tensors = [
                torch.empty([50], dtype=torch.float),
                torch.empty([25], dtype=torch.double),
                torch.empty([50], dtype=torch.float),
                torch.empty([25], dtype=torch.double),
                torch.empty([50], dtype=torch.float),
                torch.empty([25], dtype=torch.double),
            ]

            tensors_sparse = [t.to_sparse() for t in tensors]
            return tensors_sparse

        def _test_compute_bucket_assignment_by_size(self, use_logger):
            group_gloo = dist.new_group(
                timeout=timedelta(seconds=60), backend=dist.Backend.GLOO
            )
            # Set NCCL_BLOCKING_WAIT and use a new NCCL group to improve test
            # determinism.
            os.environ["NCCL_BLOCKING_WAIT"] = "1"
            group_to_use = dist.new_group(
                backend=dist.get_backend(), timeout=timedelta(seconds=5)
            )
            torch.cuda.set_device(self.rank)

            # Create a valid model. The constructor initializes the logger that we use later.
            # We never actually use the rest of the model - we only need its logger.
            net = EmbeddingNetDifferentParams(0)
            net = torch.nn.parallel.DistributedDataParallel(
                net.to(self.rank),
                device_ids=[self.rank],
                process_group=group_to_use,
            )

            # if we don't pass a logger then we can only check that an exception was thrown.
            expected_err = "No support for sparse tensors."
            with self.assertRaisesRegex(RuntimeError, expected_err):
                tensors_sparse = self._generate_sparse_tensors_for_bucket_assignment_test()
                if use_logger:
                    result = dist._compute_bucket_assignment_by_size(
                        tensors_sparse,
                        [400],
                        logger=net.logger)
                else:
                    result = dist._compute_bucket_assignment_by_size(tensors_sparse, [400])
            if use_logger:
                verify_ddp_error_logged(net, expected_err)

            # Perform gloo-based barrier to ensure one rank doesn't exit test
            # early which causes failure with Barrier.sync.
            dist.barrier(group_gloo)

        @require_backend(DistTestCases.backend_feature["gpu"])
        @require_backends_available(DistTestCases.backend_feature["gpu"])
        @skip_if_lt_x_gpu(2)
        def test_compute_bucket_assignment_by_size_sparse_error_without_logger(self):
            self._test_compute_bucket_assignment_by_size(use_logger=False)

        @require_backend(DistTestCases.backend_feature["gpu"])
        @require_backends_available(DistTestCases.backend_feature["gpu"])
        @skip_if_lt_x_gpu(2)
        def test_compute_bucket_assignment_by_size_sparse_error_with_logger(self):
            self._test_compute_bucket_assignment_by_size(use_logger=True)

        def _determine_expected_error_verify_model_across_rank(
            self,
            group_to_use,
            diff_num_params=False
        ):
            # When running with NCCL backend, we don't expect an error on rank 0,
            # rather, it will be taken down by NCCL_ASYNC_ERROR_HANDLING. When
            # running with Gloo or with debug mode wrapper, we expect the error
            # to be caught inline.
            # All ranks report same error when there is a # of parameter
            # mismatch since we use allgather in the impl.
            if diff_num_params:
                expected_err = "DDP expects same model across all ranks"
                ctx = self.assertRaisesRegex(RuntimeError, expected_err)
                return ctx, expected_err

            is_detail_dbg_mode = (
                dist.get_debug_level() == dist.DebugLevel.DETAIL
            )
            if self.rank == 0:
                if dist.get_backend(group_to_use) == dist.Backend.NCCL and not is_detail_dbg_mode:
                    expected_err = "Caught collective operation timeout"
                    ctx = self.assertRaisesRegex(RuntimeError, expected_err)
                else:
                    expected_err = None
                    ctx = self.assertRaises(RuntimeError)
            else:
                expected_err = "appears not to match"
                ctx = self.assertRaisesRegex(RuntimeError, expected_err)
            return ctx, expected_err

        def _test_verify_model_across_rank(self, use_logger):
            group_gloo = dist.new_group(
                timeout=timedelta(seconds=60), backend=dist.Backend.GLOO
            )
            # Set NCCL_BLOCKING_WAIT and use a new NCCL group to improve test
            # determinism.
            os.environ["NCCL_BLOCKING_WAIT"] = "1"
            group_to_use = dist.new_group(
                backend=dist.get_backend(), timeout=timedelta(seconds=5)
            )
            torch.cuda.set_device(self.rank)
            ctx, expected_err = self._determine_expected_error_verify_model_across_rank(group_to_use)

            # Create a valid model. The constructor initializes the logger that we use later.
            net = EmbeddingNetDifferentParams(0)
            net = torch.nn.parallel.DistributedDataParallel(
                net.to(self.rank),
                device_ids=[self.rank],
                process_group=group_to_use,
            )

            # Modify the model so that the number of parameters are different for each rank.
            # This will cause a RuntimeError to be thrown below in _verify_param_shape_across_processes,
            # so we can check if the correct error is thrown and is logged.
            # We can't do this in the constructor above otherwise the logger will
            # not be properly initialized.
            net.module.lin = nn.Linear(100 if self.rank == 0 else 10, 1)

            # if we pass a logger we can verify that it was logged
            with ctx:
                if use_logger:
                    _verify_param_shape_across_processes(
                        net.process_group,
                        list(net.parameters()),
                        net.logger
                    )
                else:
                    _verify_param_shape_across_processes(
                        net.process_group,
                        list(net.parameters())
                    )
                # Should only be run by rank 0, and blocking_wait catches and
                # reports exception.
                dist.barrier(group_to_use)

            # We don't check when self.rank != 0 because the logger doesn't log
            # the error "Caught collective operation" as that is not thrown in the reducer.
            if use_logger and self.rank != 0:
                verify_ddp_error_logged(net, expected_err)

            # Perform gloo-based barrier to ensure one rank doesn't exit test
            # early which causes failure with Barrier.sync.
            dist.barrier(group_gloo)

        @require_backend(DistTestCases.backend_feature["gpu"])
        @require_backends_available(DistTestCases.backend_feature["gpu"])
        @skip_if_lt_x_gpu(2)
        def test_verify_model_across_rank_with_logger(self):
            self._test_verify_model_across_rank(use_logger=True)

        @require_backend(DistTestCases.backend_feature["gpu"])
        @require_backends_available(DistTestCases.backend_feature["gpu"])
        @skip_if_lt_x_gpu(2)
        def test_verify_model_across_rank_without_logger(self):
            self._test_verify_model_across_rank(use_logger=False)

        def _run_test_ddp_model_with_diff_params(self, ctx, net, ddp_group, group_gloo):
            with ctx:
                net = torch.nn.parallel.DistributedDataParallel(
                    net.to(self.rank),
                    device_ids=[self.rank],
                    process_group=ddp_group
                )
                # Should only be run by rank 0, and blocking_wait catches and
                # reports exception.
                dist.barrier(ddp_group)

            # can't use verify_ddp_error_logged here because net was never properly constructed

            # Perform gloo-based barrier to ensure one rank doesn't exit test
            # early which causes failure with Barrier.sync.
            dist.barrier(group_gloo)

        @require_backend(DistTestCases.backend_feature["gpu"])
        @require_backends_available(DistTestCases.backend_feature["gpu"])
        @skip_if_lt_x_gpu(2)
        def test_ddp_model_diff_shape_across_ranks(self):
            group_gloo = dist.new_group(
                timeout=timedelta(seconds=60), backend=dist.Backend.GLOO
            )
            # Set NCCL_BLOCKING_WAIT and use a new NCCL group to improve test
            # determinism.
            os.environ["NCCL_BLOCKING_WAIT"] = "1"
            group_to_use = dist.new_group(
                backend=dist.get_backend(), timeout=timedelta(seconds=10)
            )
            torch.cuda.set_device(self.rank)
            ctx, expected_err = self._determine_expected_error_verify_model_across_rank(group_to_use)
            # Creates network with different sized embedding table on different
            # ranks. This should throw an error during DDP init.
            net = EmbeddingNetDifferentParams(self.rank)
            self._run_test_ddp_model_with_diff_params(
                ctx, net, group_to_use, group_gloo
            )

        @require_backend(DistTestCases.backend_feature["gpu"])
        @require_backends_available(DistTestCases.backend_feature["gpu"])
        @skip_if_lt_x_gpu(2)
        def test_ddp_model_diff_num_params_across_ranks(self):
            group_gloo = dist.new_group(
                timeout=timedelta(seconds=60), backend=dist.Backend.GLOO
            )
            # Set NCCL_BLOCKING_WAIT and use a new NCCL group to improve test
            # determinism.
            os.environ["NCCL_BLOCKING_WAIT"] = "1"
            group_to_use = dist.new_group(
                backend=dist.get_backend(), timeout=timedelta(seconds=10)
            )
            torch.cuda.set_device(self.rank)
            ctx, expected_err = self._determine_expected_error_verify_model_across_rank(
                group_to_use, diff_num_params=True
            )

            # Creates network with diff # of param across ranks, reducer should
            # recognize this and throw appropriate error.
            net = EmbeddingNetDifferentParams(self.rank, diff_num_params=(self.rank == 1))


            self._run_test_ddp_model_with_diff_params(
                ctx, net, group_to_use, group_gloo,
            )

        def _test_output_unused_in_loss(self, module_cls, gradient_as_bucket_view):
            model = module_cls()
            local_net = copy.deepcopy(model)
            net = torch.nn.parallel.DistributedDataParallel(
                copy.deepcopy(model).cuda(self.rank),
                device_ids=[self.rank],
                find_unused_parameters=True,
            )

            # Tests that certain parameters not getting gradient since the
            # output is unused in loss computation is supported. Specifically,
            # checks that the grads remain unchanged and are the same as local
            # training.
            inp = torch.randn(10, 10)

            # Ensure that if a param is not used in loss computation, its
            # gradient is untouched, i.e. if it is None before it is None after,
            # not zero.
            if module_cls == DictOutputModule:
                a, b = local_net(inp)["predictions"]
                a_dist, b_dist = net(inp)["predictions"]
            else:
                a, b = local_net(inp)
                a_dist, b_dist = net(inp)

            loss_dist = b_dist.sum()
            loss_dist.backward()

            # Ensure that gradient corresponding to parameter "a" was not
            # touched, i.e. it is None and matches the local grad.
            if module_cls == DictOutputModule:
                self.assertTrue(net.module.module.a.weight.grad is None)
                self.assertEqual(
                    net.module.module.a.weight.grad, local_net.module.a.weight.grad
                )
            else:
                self.assertTrue(net.module.a.weight.grad is None)
                self.assertEqual(net.module.a.weight.grad, local_net.a.weight.grad)

            saved_a_local_grad = None
            saved_a_dist_grad = None
            net.zero_grad()
            local_net.zero_grad()
            for i in range(6):
                if module_cls == DictOutputModule:
                    a, b = local_net(inp)["predictions"]
                    a_dist, b_dist = net(inp)["predictions"]
                else:
                    a, b = local_net(inp)
                    a_dist, b_dist = net(inp)
                if i < 2:
                    # Use both params in loss computation. Later, "a" will go
                    # unused and we check to ensure DDP supports this and
                    # gradients remain the same as local training.
                    t = a @ b
                    t_dist = a_dist @ b_dist
                    loss = t.sum()
                    loss_dist = t_dist.sum()
                else:
                    # Model output "a" unused in loss.
                    loss = b.sum()
                    loss_dist = b_dist.sum()
                loss.backward()
                loss_dist.backward()
                if i == 1:
                    # Save grads to compare with them in next iterations.
                    if module_cls == DictOutputModule:
                        saved_a_local_grad = local_net.module.a.weight.grad
                        saved_a_dist_grad = net.module.module.a.weight.grad
                    else:
                        saved_a_local_grad = local_net.a.weight.grad
                        saved_a_dist_grad = net.module.a.weight.grad
                    self.assertEqual(saved_a_local_grad, saved_a_dist_grad)
                elif i >= 2:
                    # parameter "a" of both models should be the same and not change
                    if module_cls == DictOutputModule:
                        self.assertEqual(net.module.module.a.weight.grad, saved_a_dist_grad)
                        self.assertEqual(local_net.module.a.weight.grad, saved_a_local_grad)
                    else:
                        self.assertEqual(net.module.a.weight.grad, saved_a_dist_grad)
                        self.assertEqual(local_net.a.weight.grad, saved_a_local_grad)

                # Verify grads are the same
                for (local_param, dist_param) in zip(
                    local_net.parameters(), net.parameters()
                ):
                    local_grad = local_param.grad
                    dist_grad = dist_param.grad
                    self.assertEqual(local_grad, dist_grad)

            dist.barrier()

        @sandcastle_skip_if(
            BACKEND not in DistTestCases.backend_feature["ddp"],
            f"The {BACKEND} backend does not support DistributedDataParallel"
        )
        @skip_if_lt_x_gpu(2)
        def test_output_unused_in_loss_tuple_module(self):
            module_cls = UnusedParamTwoLinLayerNet
            for grad_as_bucket_view in [True, False]:
                self._test_output_unused_in_loss(module_cls, grad_as_bucket_view)

        @sandcastle_skip_if(
            BACKEND not in DistTestCases.backend_feature["ddp"],
            f"The {BACKEND} backend does not support DistributedDataParallel"
        )
        @skip_if_lt_x_gpu(2)
        def test_output_unused_in_loss_dict_module(self):
            module_cls = DictOutputModule
            for grad_as_bucket_view in [True, False]:
                self._test_output_unused_in_loss(module_cls, grad_as_bucket_view)

        @sandcastle_skip_if(
            BACKEND not in DistTestCases.backend_feature["ddp"],
            f"The {BACKEND} backend does not support DistributedDataParallel"
        )
        @skip_if_lt_x_gpu(2)
        def test_undefined_grad_parity_unused_parameters(self):
            # TODO: enable this for general training use cases:
            # https://github.com/pytorch/pytorch/issues/58511.
            x = torch.ones(1, 2).to(self.rank)
            net = Net().to(self.rank)
            local_net = copy.deepcopy(net)
            net = torch.nn.parallel.DistributedDataParallel(
                net,
                device_ids=[self.rank],
                find_unused_parameters=True,
            )
            out = net(x).sum()
            local_out = local_net(x).sum()
            # Simulates undefined gradients.
            torch._C._functions.UndefinedGrad()(out).backward()
            torch._C._functions.UndefinedGrad()(local_out).backward()
            for (dist_param_name, dist_param), (local_param_name, local_param) in zip(
                net.named_parameters(), local_net.named_parameters()
            ):
                dist_grad = dist_param.grad
                local_grad = local_param.grad
                self.assertEqual(
                    dist_grad,
                    local_grad,
                    f"""DDP param {dist_param_name} with grad {dist_grad}
                    does not match local param {local_param_name} with grad
                    {local_grad}""",
                )

        def _test_different_graph_across_ranks(
            self, find_unused_parameters=False, static_graph=False
        ):
            class ToyModel(nn.Module):
                def __init__(self, rank):
                    super(ToyModel, self).__init__()
                    self.lin1 = nn.Linear(10, 10, bias=False)
                    self.lin2 = nn.Linear(10, 10, bias=False)
                    self.rank = rank

                def forward(self, x):
                    if self.rank == 0:
                        return self.lin2(F.relu(self.lin1(x)))
                    else:
                        return F.relu(self.lin1(x))

            torch.manual_seed(31415)
            world_size = dist.get_world_size()
            torch.cuda.set_device(self.rank)
            model = ToyModel(self.rank).cuda(self.rank)
            ddp_model = torch.nn.parallel.DistributedDataParallel(
                model,
                device_ids=[self.rank],
                find_unused_parameters=find_unused_parameters,
                gradient_as_bucket_view=True,
                static_graph=static_graph,
            )
            random_input = torch.randn(20, 10, device=self.rank)
            for i in range(10):
                out = ddp_model(random_input)
                loss = out.sum()
                loss.backward()
            return ddp_model

        @require_backend(DistTestCases.backend_feature["gpu"])
        @require_backends_available(DistTestCases.backend_feature["gpu"])
        @skip_if_lt_x_gpu(2)
        def test_different_graph_across_ranks(self):
            base_model = self._test_different_graph_across_ranks(
                find_unused_parameters=True
            )
            self.assertFalse(
                base_model._get_ddp_logging_data().get("has_rebuilt_buckets", 0)
            )
            static_model = self._test_different_graph_across_ranks(static_graph=True)
            self.assertTrue(
                static_model._get_ddp_logging_data().get("has_rebuilt_buckets", 0)
            )
            for i, j in zip(base_model.parameters(), static_model.parameters()):
                self.assertEqual(i, j)

        @require_backend({"gloo"})
        @require_backends_available({"gloo"})
        @sandcastle_skip_if(
            IS_MACOS or IS_WINDOWS,
            "MacOS uses uv transport which does not have as robust error handling as tcp transport",
        )
        def test_monitored_barrier_gloo(self):
            tensors = [torch.ones(10) * self.rank]
            # Kick off some allreduce work on all ranks
            for _ in range(10):
                dist.all_reduce(torch.cat(tensors))
            # Run monitored barrier and ensure it passees
            timeout = timedelta(seconds=2)
            dist.monitored_barrier(timeout=timeout)
            # Check monitored_barrier success with wait_all_ranks=True
            for _ in range(10):
                dist.all_reduce(torch.cat(tensors))
            dist.monitored_barrier(timeout=timeout, wait_all_ranks=True)
            # All ranks besides 1 call into barrier, rank 0 should report failure
            # while others report gloo error.
            failed_rank = 1
            src_rank = 0
            if self.rank == src_rank:
                with self.assertRaisesRegex(
                    RuntimeError, f"Rank {failed_rank} failed to pass monitoredBarrier"
                ):
                    dist.monitored_barrier(timeout=timeout)
            elif self.rank != failed_rank:
                # Other ranks should not pass barrier since rank 0 failed.
                err_regex = (
                    f"Rank {self.rank} successfully reached monitoredBarrier,"
                    f" but received errors while waiting for send/recv from rank"
                    f" {src_rank}"
                )
                with self.assertRaisesRegex(RuntimeError, err_regex):
                    dist.monitored_barrier(timeout=timeout)

            # We need a barrier since otherwise failed_rank exits too early
            # and cause a timeout.
            self._barrier(timeout=30)

        @require_backend({"gloo"})
        @require_backends_available({"gloo"})
        def test_monitored_barrier_gloo_subgroup(self):
            # Tests that monitored_barrier works as expected on non-default
            # process groups.
            failed_rank = 1
            timeout = 0.1
            subgroup = dist.new_group(ranks=[0, 1])

            if self.rank == failed_rank:
                return

            if self.rank == 0:
                with self.assertRaisesRegex(
                    RuntimeError, f"Rank {failed_rank} failed to pass monitoredBarrier"
                ):
                    dist.monitored_barrier(subgroup, timeout)
            else:
                # Other ranks call into monitored_barrier, but this should be a
                # noop because they are not part of the subgroup. Verify that
                # there are no errors here.
                dist.monitored_barrier(subgroup, timeout)

        def _test_monitored_barrier_allreduce_hang(self, wait_all_ranks):
            # tests expected behavior when nonzero rank hangs.
            nccl_pg = dist.new_group(
                ranks=list(i for i in range(int(self.world_size))),
                # provide sufficient timeout so communicators
                # can be initialized in ctor.
                timeout=timedelta(seconds=15),
                backend=dist.Backend.NCCL,
            )
            gloo_pg = dist.new_group(
                ranks=list(i for i in range(int(self.world_size))),
                backend=dist.Backend.GLOO,
            )
            tensors = [torch.ones(10, device=self.rank) * self.rank]
            # Let all ranks call allreduce first to set up communicators etc.
            # Directly simulating error here will run into store issue described
            # in https://github.com/pytorch/pytorch/issues/54524.
            nccl_pg.allreduce(tensors).wait(timedelta(seconds=5))
            # All ranks besides 0 call into allreduce. This is to simulate a
            # desync across the world, where some ranks call into
            # monitored_barrier() and others are stuck in collective comm. In
            # practice, we don't need NCCL_BLOCKING_WAIT, but we use it in this
            # test to ensure it exits cleanly.
            if self.rank != 0:
                # Can get different errors here depending on whether gloo-based
                # wrapper PG is enabled or not, since with wrapper pg, it will
                # fail in a collective synchronization check and not actually
                # call into the nccl pg.
                if dist.get_debug_level() == dist.DebugLevel.DETAIL:
                    err_regex = "Timed out waiting"
                else:
                    err_regex = "Caught collective operation timeout"
                with self.assertRaisesRegex(RuntimeError, err_regex):
                    nccl_pg.allreduce(tensors).wait(timedelta(seconds=0.1))
            else:
                # Rank 0 should report first (in order) timed out rank or all ranks
                # depending on wait_all_ranks flag passed into monitored_barrier.
                if wait_all_ranks:
                    rank_str = ", ".join(
                        [str(i) for i in range(1, int(self.world_size))]
                    )
                    err_regex = f"Ranks {rank_str} failed to pass monitoredBarrier"
                else:
                    expected_first_fail_rank = 1
                    err_regex = f"Rank {expected_first_fail_rank} failed to pass monitoredBarrier"
                monitored_barrier_timeout_seconds = timedelta(seconds=0.1)
                with self.assertRaisesRegex(RuntimeError, err_regex):
                    gloo_pg.monitored_barrier(
                        monitored_barrier_timeout_seconds, wait_all_ranks=wait_all_ranks
                    )

            self._barrier(timeout=30)

        @with_nccl_blocking_wait
        @require_backend(DistTestCases.backend_feature["gpu"])
        @require_backends_available(DistTestCases.backend_feature["gpu"])
        @skip_if_lt_x_gpu(int(os.environ["WORLD_SIZE"]))
        def test_monitored_barrier_allreduce_hang(self):
            # tests expected behavior when nonzero rank hangs and we want to
            # report first timed out rank.
            self._test_monitored_barrier_allreduce_hang(wait_all_ranks=False)

        @with_nccl_blocking_wait
        @require_backend(DistTestCases.backend_feature["gpu"])
        @require_backends_available(DistTestCases.backend_feature["gpu"])
        @skip_if_lt_x_gpu(int(os.environ["WORLD_SIZE"]))
        def test_monitored_barrier_allreduce_hang_wait_all_ranks(self):
            # tests expected behavior when nonzero rank hangs and we want to
            # report all timed out ranks.
            self._test_monitored_barrier_allreduce_hang(wait_all_ranks=True)

        @require_backend({"gloo"})
        @require_backends_available({"gloo"})
        def test_monitored_barrier_gloo_rank_0_timeout(self):
            # tests error when rank 0 exhausts its given timeout.
            process_group = dist.new_group(
                ranks=list(i for i in range(int(self.world_size)))
            )
            timeout = timedelta(seconds=0)
            if self.rank == 0:
                with self.assertRaisesRegex(
                    RuntimeError, f"Rank {self.rank} timed out in monitoredBarrier"
                ):
                    process_group.monitored_barrier(timeout)

        @require_backend({"gloo"})
        @require_backends_available({"gloo"})
        @skip_if_small_worldsize
        @sandcastle_skip_if(
            IS_MACOS or IS_WINDOWS,
            "MacOS uses uv transport which does not have as robust error handling as tcp transport",
        )
        def test_monitored_barrier_failure_order(self):
            # Ensure that the first (in sorted order) rank is reported when
            # multiple ranks fail to pass the monitored_barrier.
            # TODO(#54879): Provide ability to wait and report all failed ranks
            expected_first_failed_rank = 2
            timeout = timedelta(seconds=2)
            src_rank = 0
            if self.rank == src_rank:
                with self.assertRaisesRegex(
                    RuntimeError, f"Rank {expected_first_failed_rank}"
                ):
                    dist.monitored_barrier(timeout=timeout)
            elif self.rank == 1:
                err_regex = (
                    f"Rank {self.rank} successfully reached monitoredBarrier,"
                    f" but received errors while waiting for send/recv from rank"
                    f" {src_rank}"
                )
                with self.assertRaisesRegex(RuntimeError, err_regex):
                    dist.monitored_barrier(timeout=timeout)

        @require_backend({"gloo"})
        @require_backends_available({"gloo"})
        @skip_if_small_worldsize
        def test_monitored_barrier_wait_all_ranks(self):
            # Tests simple case where > 1 rank does not call into monitored
            # barrier and verifies all ranks are reported by rank 0.
            if self.rank == 0:
                timeout = timedelta(seconds=0.1)
                rank_str = ", ".join([str(i) for i in range(1, int(self.world_size))])
                err_regex = f"Ranks {rank_str} failed to pass monitoredBarrier"
                with self.assertRaisesRegex(RuntimeError, err_regex):
                    dist.monitored_barrier(timeout=timeout, wait_all_ranks=True)

        @require_backend(DistTestCases.backend_feature["gpu"])
        @require_backends_available(DistTestCases.backend_feature["gpu"])
        @with_dist_debug_levels(levels=["INFO"])
        @skip_if_lt_x_gpu(2)
        def test_ddp_build_debug_param_to_name_mapping(self):
            model = TwoLinLayerNet()
            net = torch.nn.parallel.DistributedDataParallel(
                model.cuda(self.rank),
                device_ids=[self.rank],
            )
            expected_mapping = {0: "a.weight", 1: "b.weight"}
            net_params, _ = net._build_params_for_reducer()
            param_to_name_mapping = net._build_debug_param_to_name_mapping(net_params)
            self.assertDictEqual(expected_mapping, param_to_name_mapping)

            # Test when DDP is used with ignored parameters.
            model = TwoLinLayerNet()
            # Parameters to ignore are in the format {module_name}.{param_name}
            params_to_ignore = ["a.weight"]
            torch.nn.parallel.DistributedDataParallel._set_params_and_buffers_to_ignore_for_model(
                model, params_to_ignore
            )
            net = torch.nn.parallel.DistributedDataParallel(
                model.cuda(self.rank),
                device_ids=[self.rank],
            )
            expected_mapping = {0: "b.weight"}
            net_params, _ = net._build_params_for_reducer()
            param_to_name_mapping = net._build_debug_param_to_name_mapping(net_params)
            self.assertDictEqual(expected_mapping, param_to_name_mapping)

            # Test errors are raised when DDP and module parameters mismatch.
            # This generally indicates a bug with DDP and is not expected to
            # happen in user applications.
            model = TwoLinLayerNet()
            net = torch.nn.parallel.DistributedDataParallel(
                model.cuda(self.rank),
                device_ids=[self.rank],
            )
            net_params, _ = net._build_params_for_reducer()
            if self.rank == 0:
                print(type(net_params[0]))

            net_params.extend(
                [
                    torch.nn.Parameter(torch.ones(1)),
                    torch.nn.Parameter(torch.ones(1)),
                ]
            )

            with self.assertRaisesRegex(ValueError, "Expected param to name mapping"):
                net._build_debug_param_to_name_mapping(net_params)

            net_params = net_params[:-3]
            with self.assertRaisesRegex(ValueError, "Param with name"):
                net._build_debug_param_to_name_mapping(net_params)

            net_params.extend(
                [
                    torch.nn.Parameter(torch.ones(1)),
                    torch.nn.Parameter(torch.ones(1)),
                ]
            )

        @sandcastle_skip_if(
            BACKEND not in DistTestCases.backend_feature["ddp"],
            f"The {BACKEND} backend does not support DistributedDataParallel"
        )
        @with_dist_debug_levels(levels=["INFO"])
        @skip_if_lt_x_gpu(2)
        def test_ddp_build_debug_param_to_name_mapping_requires_grad(self):
            class Net(nn.Module):
                def __init__(self):
                    super().__init__()
                    self.lin = nn.Linear(10, 10)
                    # Is not tracked by DDP and should not show up in param to
                    # name mapping.
                    self.lin.bias.requires_grad_(False)

                def forward(self, x):
                    return self.lin(x)

            model = Net()
            net = torch.nn.parallel.DistributedDataParallel(
                model.cuda(self.rank), device_ids=[self.rank]
            )
            expected_mapping = {
                0: "lin.weight",
            }
            net_params, _ = net._build_params_for_reducer()
            param_to_name_mapping = net._build_debug_param_to_name_mapping(net_params)
            self.assertEqual(param_to_name_mapping, expected_mapping)

        def _test_ddp_multiple_nested_unused_params_error(self, ignore_sparse):
            debug_mode_off = dist.get_debug_level() == dist.DebugLevel.OFF

            class SubModule(nn.Module):
                def __init__(self):
                    super().__init__()
                    self.embedding_net = EmbeddingNetDifferentParams(0)
                    self.lin = TwoLinLayerNet()
                    self.bn = BatchNormNet()
                    self.lin_layer = nn.Linear(4, 10, bias=False)

                def forward(self, x):
                    x = self.bn(x)
                    x = self.lin_layer(x)
                    x = self.lin.a(x)  # self.lin.b param unused
                    # EmbeddingNetDifferentParams entirely unused: self.embedding_net.embedding and
                    # self.embedding_net.lin unused.
                    return x

            class MyModel(nn.Module):
                def __init__(self):
                    super().__init__()
                    self.sub_module = SubModule()

                def forward(self, x):
                    return self.sub_module(x)

            model = MyModel()
            sparse_embedding_fqns = []
            if ignore_sparse:
                for module_name, module in model.named_modules():
                    if module == model.sub_module.embedding_net.embedding:
                        for parameter_name, param in module.named_parameters(
                            recurse=False
                        ):
                            fqn = f"{module_name}.{parameter_name}"
                            sparse_embedding_fqns.append(fqn)

                torch.nn.parallel.DistributedDataParallel._set_params_and_buffers_to_ignore_for_model(
                    model, sparse_embedding_fqns
                )
                unused_modules = [
                    model.sub_module.embedding_net.lin,
                    model.sub_module.lin.b,
                ]
            else:
                unused_modules = list(model.sub_module.embedding_net.modules()) + [
                    model.sub_module.lin.b,
                ]

            expected_unused_param_fqns = []
            used_param_fqns = []  # Validate that these don't mistakenly show up.
            fqn_to_param_index = {}
            index = 0
            for module_name, module in model.named_modules():
                for parameter_name, param in module.named_parameters(recurse=False):
                    fqn = f"{module_name}.{parameter_name}"
                    fqn_to_param_index[fqn] = index
                    if fqn not in sparse_embedding_fqns:
                        index += 1
                    if module in unused_modules:
                        expected_unused_param_fqns.append(fqn)
                    else:
                        if (
                            not ignore_sparse
                            or module != model.sub_module.embedding_net.embedding
                        ):
                            used_param_fqns.append(fqn)

            net = torch.nn.parallel.DistributedDataParallel(
                model.cuda(self.rank),
                device_ids=[self.rank],
            )
            batch, dim = 10, 2
            inp = torch.ones(batch, dim)
            for i in range(2):
                if i == 0:
                    out = net(inp)
                    loss = out.sum()
                    loss.backward()
                else:
                    try:
                        out = net(inp)
                        loss = out.sum()
                        loss.backward()
                    except RuntimeError as e:
                        e = str(e)

                        unused_param_substr = e[e.find("did not receive grad") :]
                        # Validate that each unused param fully qualified name
                        # shows up in error logs. We do this instead of
                        # constructing a joined string since order of parameters
                        # can be different in Reducer. In addition, validate
                        # param indices show up as well.
                        for unused_param_fqn in expected_unused_param_fqns:
                            self.assertTrue(
                                unused_param_fqn in unused_param_substr
                                or debug_mode_off
                            )
                            self.assertTrue(
                                str(fqn_to_param_index[unused_param_fqn])
                                in unused_param_substr,
                                f"Did not find index {fqn_to_param_index[unused_param_fqn]} for {unused_param_fqn}",
                            )

                        # Validate that used param fqns don't show up in error
                        # logs.
                        for used_param_fqn in used_param_fqns:
                            self.assertFalse(used_param_fqn in unused_param_substr)
                        # Validate that ignored param fqns don't show up as unused
                        # (since DDP does not track them)
                        for sparse_param_fqn in sparse_embedding_fqns:
                            self.assertFalse(sparse_param_fqn in unused_param_substr)
                    else:
                        self.assertTrue(False, "Expected error was not raised!")

        @with_dist_debug_levels(levels=["OFF", "INFO", "DETAIL"])
        @require_backend(DistTestCases.backend_feature["gpu"])
        @require_backends_available(DistTestCases.backend_feature["gpu"])
        @skip_if_lt_x_gpu(2)
        def test_ddp_multiple_nested_unused_params_error(self):
            self._test_ddp_multiple_nested_unused_params_error(ignore_sparse=False)

        @with_dist_debug_levels(levels=["OFF", "INFO", "DETAIL"])
        @require_backend(DistTestCases.backend_feature["gpu"])
        @require_backends_available(DistTestCases.backend_feature["gpu"])
        @skip_if_lt_x_gpu(2)
        def test_ddp_multiple_nested_unused_params_err_ignore_params(self):
            # Tests unused parameter reporting when DDP is configured to ignore
            # certain parameters.
            self._test_ddp_multiple_nested_unused_params_error(ignore_sparse=True)

        @sandcastle_skip_if(
            BACKEND not in DistTestCases.backend_feature["ddp"],
            f"The {BACKEND} backend does not support DistributedDataParallel"
        )
        @skip_if_lt_x_gpu(2)
        def test_ddp_inference(self):
            # tests that DDP module can be run on a single node with no_grad
            # or eval setting and there is no hang.
            rank = self.rank
            torch.cuda.set_device(rank)
            model = Net().cuda()
            local_model = copy.deepcopy(model)
            model = torch.nn.parallel.DistributedDataParallel(
                model,
                device_ids=[rank],
            )
            syncbn_model = nn.SyncBatchNorm(
                2, momentum=0.99, track_running_stats=False
            ).cuda()
            local_syncbn_model = copy.deepcopy(syncbn_model)
            syncbn_model = torch.nn.parallel.DistributedDataParallel(
                syncbn_model, device_ids=[rank]
            )
            inp = torch.randn(10, 2, device=rank)
            inp_syncbn = torch.randn(10, 2, 4, 4, device=rank)
            tests = [
                (model, local_model, inp),
                (syncbn_model, local_syncbn_model, inp_syncbn),
            ]
            for test in tests:
                test_model, test_local_model, test_inp = test
                if self.rank == 0:
                    test_model.eval()
                    test_local_model.eval()
                    for _ in range(6):
                        self.assertEqual(
                            test_model(test_inp), test_local_model(test_inp)
                        )

            # Barrier since only rank 0 runs inference. Test should be
            # much faster than 30s, but this is to avoid flakiness.
            self._barrier(timeout=30)

        @sandcastle_skip_if(
            BACKEND not in DistTestCases.backend_feature["ddp"],
            f"The {BACKEND} backend does not support DistributedDataParallel"
        )
        @skip_if_lt_x_gpu(2)
        def test_ddp_sync_bn_training_vs_eval(self):
            rank = self.rank
            torch.cuda.set_device(rank)
            # Need to set track_running_stats=False, when track_running_stats=True,
            # bn_training is False and sync could not occur in eval model.
            model = nn.SyncBatchNorm(2, momentum=0.99, track_running_stats=False).cuda(
                rank
            )
            model = torch.nn.parallel.DistributedDataParallel(model, device_ids=[rank])
            # Test sync occurs in training mode.
            with torch.autograd.profiler.profile() as prof:
                for i in range(6):
                    inp = torch.randn(10, 2, 4, 4).cuda(rank)
                    out = model(inp)
                    loss = out.sum()
                    loss.backward()

            # SyncBN allgathers stats across all ranks, so verify call to
            # all_gather in profiler.
            if BACKEND == "nccl":
                all_gather_calls = get_profiling_event("_all_gather_base", prof)
            else:
                all_gather_calls = get_profiling_event("all_gather", prof)
            self.assertNotEqual([], all_gather_calls)

            # Only do inference on one rank. If SyncBN did collective stats sync,
            # this would hang/error.
            model_inference = model.module
            if self.rank == 0:
                model_inference.eval()
                with torch.autograd.profiler.profile() as prof:
                    for i in range(6):
                        inp = torch.randn(10, 2, 4, 4).cuda(rank)
                        out = model_inference(inp)
                        loss = out.sum()
                        loss.backward()

                # Ensure sync does not occur in eval() mode.
                if BACKEND == "nccl":
                    all_gather_calls = get_profiling_event("_all_gather_base", prof)
                else:
                    all_gather_calls = get_profiling_event("all_gather", prof)
                self.assertEqual([], all_gather_calls)

        @skip_if_lt_x_gpu(2)
        @sandcastle_skip_if(
            BACKEND not in DistTestCases.backend_feature["ddp"],
            f"The {BACKEND} backend does not support DistributedDataParallel"
        )
        def test_ddp_python_error_logged(self):
            # Most python exceptions in DDP are raised during init before
            # reducer is constructed, so we don't have a logger in those cases.
            # However, the below is one example where a python error is thrown
            # after reducer is constructed.
            model = TwoLinLayerNet().cuda(self.rank)
            model = torch.nn.parallel.DistributedDataParallel(
                model,
                device_ids=[self.rank],
            )
            expected_err = "must be callable"
            with self.assertRaisesRegex(TypeError, expected_err):
                model.register_comm_hook({}, {})

            verify_ddp_error_logged(model, expected_err)

        @skip_if_lt_x_gpu(2)
        @sandcastle_skip_if(
            BACKEND not in DistTestCases.backend_feature["ddp"],
            f"The {BACKEND} backend does not support DistributedDataParallel"
        )
        def test_ddp_static_graph_nested_types(self):
            # Tests for static graph training when outputs are not just tensors
            # but can be (nested) tuple, list, dict, etc.
            rank = self.rank
            torch.cuda.set_device(rank)

            class NestedOutputModule(torch.nn.Module):
                def __init__(self):
                    super().__init__()
                    self.lin = nn.Linear(100, 1, bias=False)

                def forward(self, inp, output_type):
                    if output_type == "tuple":
                        return (
                            self.lin(inp),
                            (
                                self.lin(inp),
                                self.lin(inp),
                            ),
                        )
                    elif output_type == "list":
                        return [
                            self.lin(inp),
                            [
                                self.lin(inp),
                                self.lin(inp),
                            ],
                        ]
                    elif output_type == "dict":
                        return {
                            "a": self.lin(inp),
                            "b": {
                                "c": self.lin(inp),
                            },
                        }

            def get_loss(model_output):
                loss = 0.0
                if isinstance(model_output, torch.Tensor):
                    return model_output.sum()
                elif isinstance(model_output, dict):
                    for value in model_output.values():
                        loss += get_loss(value)
                elif isinstance(model_output, tuple) or isinstance(model_output, list):
                    for x in model_output:
                        loss += get_loss(x)
                else:
                    raise ValueError(f"Unknown model output type {type(model_output)}")
                return loss

            model = NestedOutputModule().cuda(rank)
            model_static_graph = copy.deepcopy(model)
            model = torch.nn.parallel.DistributedDataParallel(
                model,
                device_ids=[rank],
            )
            model_static_graph = torch.nn.parallel.DistributedDataParallel(
                model,
                device_ids=[rank],
                static_graph=True,
            )
            inp = torch.randn(10, 100)
            type_mapping = {
                "list": list,
                "tuple": tuple,
                "dict": dict,
            }
            for output_type in type_mapping.keys():
                for i in range(6):
                    out = model(inp, output_type=output_type)
                    loss = get_loss(out)
                    loss.backward()
                    self._model_step(model)
                    out_static = model_static_graph(inp, output_type=output_type)
                    self.assertTrue(isinstance(out_static, type_mapping[output_type]))
                    loss_static = get_loss(out_static)
                    loss_static.backward()
                    self._model_step(model_static_graph)
                    for (p, p_static) in zip(
                        model.parameters(), model_static_graph.parameters()
                    ):
                        self.assertEqual(p, p_static)

        @skip_if_lt_x_gpu(2)
        @sandcastle_skip_if(
            BACKEND not in DistTestCases.backend_feature["ddp"],
            f"The {BACKEND} backend does not support DistributedDataParallel"
        )
        def test_ddp_returns_tensor_with_no_grad(self):
            # Tests case where module returns tensor that does not require grad.
            torch.cuda.set_device(self.rank)

            class MyModel(nn.Module):
                def __init__(self):
                    super().__init__()
                    self.fc1 = nn.Linear(10, 10, bias=False)
                    self.fc2 = nn.Linear(10, 10, bias=False)

                def forward(self, x):
                    x = self.fc2(F.relu(self.fc1(x)))
                    y = x.clone()
                    x = x.detach()
                    assert not x.requires_grad
                    return (x, y)

            model = MyModel().to(self.rank)
            inp = torch.randn(1, 10, device=self.rank)
            for (find_unused, static_graph) in itertools.product([True, False], [True, False]):
                ddp = DistributedDataParallel(
                    model,
                    device_ids=[self.rank],
                    output_device=self.rank,
                    find_unused_parameters=find_unused,
                    static_graph=static_graph,
                )
                for i in range(6):
                    out = ddp(inp)
                    self.assertFalse(out[0].requires_grad)
                    o = (out[0] + out[1]).sum()
                    o.backward()

        @skip_if_lt_x_gpu(2)
        @sandcastle_skip_if(
            BACKEND not in DistTestCases.backend_feature["ddp"],
            f"The {BACKEND} backend does not support DistributedDataParallel"
        )
        def test_detect_ddp_is_actually_static(self):
            class ToyModel(nn.Module):
                def __init__(self):
                    super(ToyModel, self).__init__()
                    self.net1 = nn.Linear(10, 10, bias=False)
                    self.net2 = nn.Linear(10, 10)

                def forward(self, x, find_unused, dynamic):
                    if find_unused:
                        if dynamic:
                            return self.net2(self.net1(x))
                        else:
                            return self.net2(x)
                    else:
                        return self.net2(self.net1(x))

            # Set of unused parameters don't change across iterations
            torch.cuda.set_device(self.rank)
            model = ToyModel().cuda()
            for find_unused in [True, False]:
                ddp = torch.nn.parallel.DistributedDataParallel(
                    model,
                    device_ids=[self.rank],
                    find_unused_parameters=find_unused,
                )
                inp = torch.randn(1, 10, device="cuda")
                for _ in range(6):
                    out = ddp(inp, find_unused=find_unused, dynamic=False)
                    loss = out.sum()
                    loss.backward()
                    self.assertTrue(ddp.reducer._ddp_graph_static())

            # Set of unused parameters dynamically change
            ddp = torch.nn.parallel.DistributedDataParallel(
                model,
                device_ids=[self.rank],
                find_unused_parameters=True,
            )
            inp = torch.randn(1, 10, device="cuda")
            for i in range(6):
                out = ddp(inp, find_unused=True, dynamic=i % 2 == 0)
                loss = out.sum()
                loss.backward()
            self.assertFalse(ddp.reducer._ddp_graph_static())

        def _test_ddp_new_tensor_in_fwd(self, static_graph):
            # Test from https://github.com/pytorch/pytorch/issues/60733
            class MyModel(nn.Module):
                def __init__(self):
                    super().__init__()
                    self.fc1 = nn.Linear(10, 10, bias=False)
                    self.fc2 = nn.Linear(10, 10, bias=False)
                    self.device = self.fc1.weight.device

                def __init_opt(self):
                    opt = torch.randn(1, 10, device=self.device)
                    return opt

                def forward(self, x, opt_1, opt_2, opt_nested):
                    x = F.relu(self.fc1(x))
                    x = self.fc2(x)
                    if opt_1 is None:
                        opt_1 = self.__init_opt()
                    if opt_2 is None:
                        opt_2 = self.__init_opt()
                    if opt_nested is None or not torch.is_tensor(opt_nested):
                        opt_nested = self.__init_opt()
                    # Test multiple tensors as well as newly created tensors
                    # within a struct.
                    return x, opt_1, opt_2, {"tensor": opt_nested}

            model = MyModel().to(self.rank)
            for find_unused in [True, False]:
                ddp = DistributedDataParallel(
                    model,
                    device_ids=[self.rank],
                    output_device=self.rank,
                    broadcast_buffers=False,
                    find_unused_parameters=find_unused,
                    static_graph=static_graph,
                )

                opt = [None for _ in range(3)]
                for i in range(2):
                    ddp.zero_grad()
                    x = torch.randn(1, 10, device=self.rank)
                    out, opt[0], opt[1], opt[2] = ddp(
                        x, opt_1=opt[0], opt_2=opt[1], opt_nested=opt[2]
                    )
                    for i in range(len(opt)):
                        if torch.is_tensor(opt[i]):
                            self.assertEqual(opt[i].grad_fn, None)
                        else:
                            self.assertEqual(opt[i]["tensor"].grad_fn, None)
                    out.mean().backward()

        @skip_if_lt_x_gpu(2)
        @sandcastle_skip_if(
            BACKEND not in DistTestCases.backend_feature["ddp"],
            f"The {BACKEND} backend does not support DistributedDataParallel"
        )
        def test_ddp_new_tensor_in_fwd(self):
            return self._test_ddp_new_tensor_in_fwd(static_graph=False)

        @skip_if_lt_x_gpu(2)
        @sandcastle_skip_if(
            BACKEND not in DistTestCases.backend_feature["ddp"],
            f"The {BACKEND} backend does not support DistributedDataParallel"
        )
        def test_ddp_new_tensor_in_fwd_static_graph(self):
            return self._test_ddp_new_tensor_in_fwd(static_graph=True)


        def _test_ddp_buffer_hook_allreduce(self, return_futures):
            rank = self.rank
            torch.cuda.set_device(rank)
            torch.manual_seed(rank)
            torch.cuda.manual_seed(rank)

            def buffer_comm_hook(ddp, named_buffers):
                buffers = [
                    buffer for (_, buffer) in named_buffers.items()
                ]
                futs = [
                    dist.all_reduce(buffer, group=ddp.process_group, async_op=True).get_future()
                    for buffer in buffers
                ]
                if return_futures:
                    return futs
                else:
                    torch.futures.collect_all(futs).wait()

            hook_pre_fwd = torch.nn.parallel.distributed._BufferCommHookLocation.PRE_FORWARD
            hook_post_fwd = torch.nn.parallel.distributed._BufferCommHookLocation.POST_FORWARD
            for hook_run_location in [
                hook_pre_fwd,
                hook_post_fwd,
            ]:
                model = NetWithBuffers().cuda(rank)
                model_ddp = torch.nn.parallel.DistributedDataParallel(
                    model,
                    device_ids=[self.rank],
                )
                model_ddp._register_buffer_comm_hook(
                    model_ddp,
                    buffer_comm_hook,
                    hook_run_location
                )
                model_ddp_no_hook = torch.nn.parallel.DistributedDataParallel(
                    copy.deepcopy(model),
                    device_ids=[self.rank],
                    broadcast_buffers=False
                )
                inp = torch.randn(2, 10, device=rank)
                for i in range(2):
                    loss_hook = model_ddp(inp).sum()
                    # Since buffer reduction is done pre-forward, simulate it for
                    # no hook case here.
                    # Simulate allreduce appropriately depending on hook location.
                    if hook_run_location == hook_pre_fwd:
                        model_no_hook_buffers = list(model_ddp_no_hook.module.buffers())
                        for tensor in model_no_hook_buffers:
                            dist.all_reduce(tensor)

                    loss_no_hook = model_ddp_no_hook(inp).sum()
                    if hook_run_location == hook_post_fwd:
                        model_no_hook_buffers = list(model_ddp_no_hook.module.buffers())
                        for tensor in model_no_hook_buffers:
                            dist.all_reduce(tensor)
                    torch.cuda.synchronize()

                    # if return_futures, they are only awaited on by DDP
                    # at the end of the backwards pass for maximum overlap.
                    if not return_futures:
                        self._verify_buffers_equal(model_ddp, model_ddp_no_hook)
                    loss_hook.backward()
                    loss_no_hook.backward()
                    # Note that when custom hooks return futures, this
                    # comparison is not expected to work when hook run location
                    # is pre-forward pass. This is because the hook does async
                    # communication and forward pass modifies the buffer without
                    # appropriate synchronization. Therefore, if returning
                    # futures from custom buffer hooks, it is advised to set
                    # hook run location to post forward.
                    if return_futures and hook_run_location == hook_post_fwd:
                        self._verify_buffers_equal(model_ddp, model_ddp_no_hook)
                dist.barrier()

        @skip_if_lt_x_gpu(2)
        @sandcastle_skip_if(
            BACKEND not in DistTestCases.backend_feature["ddp"],
            f"The {BACKEND} backend does not support DistributedDataParallel"
        )
        def test_ddp_buffer_hook_allreduce_return_future(self):
            self._test_ddp_buffer_hook_allreduce(
                return_futures=True
            )

        @skip_if_lt_x_gpu(2)
        @sandcastle_skip_if(
            BACKEND not in DistTestCases.backend_feature["ddp"],
            f"The {BACKEND} backend does not support DistributedDataParallel"
        )
        def test_ddp_buffer_hook_allreduce(self):
            self._test_ddp_buffer_hook_allreduce(
                return_futures=False
            )

        @skip_if_lt_x_gpu(2)
        @sandcastle_skip_if(
            BACKEND not in DistTestCases.backend_feature["ddp"],
            f"The {BACKEND} backend does not support DistributedDataParallel"
        )
        def test_ddp_broadcast_buffer_via_hook(self):
            # test that _distributed_broadcast_coalesced via registered hook is
            # equivalent to DDP's default broadcast coalesced.
            rank = self.rank
            torch.cuda.set_device(rank)
            torch.manual_seed(rank)
            torch.cuda.manual_seed(rank)

            def buffer_comm_hook(ddp, named_buffers):
                # named_buffers is a Dict[str, Tensor] representing a mapping
                # from buffer name to buffer.
                buffers = [
                    buffer for (_, buffer) in named_buffers.items()
                ]
                ddp._default_broadcast_coalesced(buffers)

            model = NetWithBuffers().cuda(rank)
            model_ddp = torch.nn.parallel.DistributedDataParallel(
                model,
                device_ids=[self.rank],
            )
            model_ddp._register_buffer_comm_hook(
                model_ddp,
                buffer_comm_hook
            )
            model_ddp_no_hook = torch.nn.parallel.DistributedDataParallel(
                copy.deepcopy(model),
                device_ids=[self.rank],
            )
            inp = torch.randn(2, 10, device=rank)
            for i in range(2):
                loss_hook = model_ddp(inp).sum()
                loss_no_hook = model_ddp_no_hook(inp).sum()
                self._verify_buffers_equal(model_ddp, model_ddp_no_hook)
                loss_hook.backward()
                loss_no_hook.backward()

        @skip_if_lt_x_gpu(2)
        @sandcastle_skip_if(
            BACKEND not in DistTestCases.backend_feature["ddp"],
            f"The {BACKEND} backend does not support DistributedDataParallel"
        )
        def test_ddp_broadcast_buffer(self):
            rank = self.rank
            torch.cuda.set_device(rank)
            torch.manual_seed(rank)
            torch.cuda.manual_seed(rank)

            class NetWithBuffers(nn.Module):
                def __init__(self):
                    super().__init__()
                    self.a = nn.Linear(10, 10, bias=False)
                    self.b = nn.Linear(10, 1, bias=False)
                    self.register_buffer('buffer', torch.randn(1, 2))

                def forward(self, x):
                    return self.b(self.a(x))

            model = NetWithBuffers().cuda(rank)
            model_ddp = torch.nn.parallel.DistributedDataParallel(
                model,
                device_ids=[self.rank],
            )
            inp = torch.randn(2, 10, device=rank)
            for i in range(2):
                if rank == 0:
                    model_ddp.module.buffer = model_ddp.module.buffer + 1
                loss = model_ddp(inp).sum()
                loss.backward()
                # Ensure all buffers are synchronized.
                bufs = [torch.empty_like(model_ddp.module.buffer) for _ in range(dist.get_world_size())]
                dist.all_gather(bufs, model_ddp.module.buffer)
                rank_0_buf = bufs[0]
                for buf in bufs[1:]:
                    self.assertEqual(rank_0_buf, buf)

        @skip_if_lt_x_gpu(2)
        @sandcastle_skip_if(
            BACKEND != "nccl" and BACKEND != "gloo",
            "Only Nccl & Gloo backend support DistributedDataParallel",
        )
        def test_sync_bn_logged(self):
            model = BN_NET
            rank = self.rank
            # single gpu training setup
            model_gpu = model.cuda(rank)
            no_sync_bn = torch.nn.parallel.DistributedDataParallel(
                copy.deepcopy(model_gpu),
                device_ids=[self.rank],
            )
            ddp_logging_data = no_sync_bn._get_ddp_logging_data()
            sync_bn_logged = ddp_logging_data.get("has_sync_bn", True)
            self.assertFalse(sync_bn_logged)
            model_DDP = nn.SyncBatchNorm.convert_sync_batchnorm(model_gpu)
            model_DDP = torch.nn.parallel.DistributedDataParallel(
                model_DDP,
                device_ids=[self.rank],
            )
            ddp_logging_data = model_DDP._get_ddp_logging_data()
            sync_bn_logged = ddp_logging_data.get("has_sync_bn", False)
            self.assertTrue(sync_bn_logged)

        @skip_if_lt_x_gpu(2)
        @sandcastle_skip_if(
            BACKEND not in DistTestCases.backend_feature["ddp"],
            f"The {BACKEND} backend does not support DistributedDataParallel"
        )
        def test_stateless_api_with_ddp(self):
            class MockModule(torch.nn.Module):
                def __init__(self):
                    super().__init__()
                    self.l1 = torch.nn.Linear(1, 1)
                    buffer = torch.ones(1)
                    self.register_buffer('buffer', buffer)

                def forward(self, x):
                    return self.l1(x) + self.buffer

            device = self.rank
            module = MockModule().to(device)
            # Disable DDP + ReplicatedTensor since stateless looks for 'module'
            # whereas with ReplicatedTensor, we run '_replicated_tensor_module'
            # in the forward pass.
            from torch.nn.parallel._replicated_tensor_ddp_utils import _ddp_replicated_tensor
            with _ddp_replicated_tensor(False):
                module = torch.nn.parallel.DistributedDataParallel(
                    module,
                    device_ids=[device]
                )
            x = torch.rand((1, 1)).to(device)
            weight = torch.tensor([[1.0]], device=device, requires_grad=True)
            bias = torch.tensor([0.0], device=device, requires_grad=True)
            buffer = torch.tensor([0.0], device=device)
            parameters = {'module.l1.weight': weight,
                          'module.l1.bias': bias,
                          'module.buffer': buffer}
            prev_weight = module.module.l1.weight.clone()
            prev_buffer = module.module.buffer.clone()

            res = _stateless.functional_call(module, parameters, x)
            self.assertEqual(x, res)
            # check that the weight remain unmodified
            cur_weight = module.module.l1.weight
            cur_buffer = module.module.buffer
            self.assertEqual(cur_weight, prev_weight)
            self.assertEqual(cur_buffer, prev_buffer)
            # run a backward pass and check the gradients
            res.backward()
            self.assertIsNotNone(weight.grad)
            self.assertIsNotNone(bias.grad)
            # Gradient was not calculated for the module stated and buffers
            self.assertIsNone(buffer.grad)
            self.assertIsNone(module.module.l1.weight.grad)
            self.assertIsNone(module.module.l1.bias.grad)
            self.assertIsNone(module.module.buffer.grad)


        @require_backend(DistTestCases.backend_feature["gpu"])
        @require_backends_available(DistTestCases.backend_feature["gpu"])
        @skip_if_lt_x_gpu(2)
        def test_ddp_forward_backward_hook(self):
            class DummyTestModel(nn.Module):
                def __init__(self):
                    super(DummyTestModel, self).__init__()
                    torch.manual_seed(0)
                    self.fc = nn.Linear(2, 2)

                def forward(self, x):
                    return self.fc(x)

            def relu_hook(module, input):
                return nn.functional.relu(input[0])

            def gelu_hook(module, _input, output):
                return nn.functional.gelu(output)

            def celu_hook(module, _input, output):
                return (nn.functional.celu(output[0]),)

            local_model = DummyTestModel()
            ddp_model = DummyTestModel()
            local_model.fc.register_forward_pre_hook(relu_hook)
            local_model.fc.register_forward_hook(gelu_hook)
            ddp_model.fc.register_forward_pre_hook(relu_hook)
            ddp_model.fc.register_forward_hook(gelu_hook)
            local_model.fc.register_backward_hook(celu_hook)
            ddp_model.fc.register_backward_hook(celu_hook)
            ddp_model = DistributedDataParallel(
                ddp_model.to(self.rank), device_ids=[self.rank]
            )
            input_data = torch.rand(5, 2)
            output_local = local_model(input_data)
            output_ddp = ddp_model(input_data.to(self.rank))
            self.assertEqual(output_local, output_ddp)
            output_local.sum().backward()
            output_ddp.sum().backward()
            ddp_grads = [p.grad for p in ddp_model.parameters()]
            self.assertEqual(ddp_grads[0], local_model.fc.weight.grad)
            self.assertEqual(ddp_grads[1], local_model.fc.bias.grad)

instantiate_parametrized_tests(DistributedTest._DistTestBase)<|MERGE_RESOLUTION|>--- conflicted
+++ resolved
@@ -5899,11 +5899,7 @@
                 module=net.module,
                 process_group=net.process_group,
                 broadcast_bucket_size=net.broadcast_bucket_size,
-<<<<<<< HEAD
-                rank=rank_to_broadcast,
-=======
                 src=rank_to_broadcast,
->>>>>>> 0bd8e237
                 params_and_buffers_to_ignore=net.parameters_to_ignore
             )
             # Now all model params should be the same.
