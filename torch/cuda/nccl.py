--- conflicted
+++ resolved
@@ -12,11 +12,7 @@
 
 def is_available(tensors):
     if not hasattr(torch._C, "_nccl_all_reduce"):
-<<<<<<< HEAD
-        warnings.warn("PyTorch is not compiled with NCCL support", stacklevel=2)
-=======
         warnings.warn("PyTorch is not compiled with NCCL support", stacklevel=TO_BE_DETERMINED)
->>>>>>> fff02e67
         return False
 
     devices = set()
@@ -91,11 +87,7 @@
             warnings.warn(
                 "nccl.reduce with an output tensor list is deprecated. "
                 "Please specify a single output tensor with argument 'output' instead instead.",
-<<<<<<< HEAD
-                stacklevel=2,
-=======
                 stacklevel=TO_BE_DETERMINED,
->>>>>>> fff02e67
             )
             _output = outputs[root]
     elif not isinstance(output, torch.Tensor) and isinstance(
@@ -105,11 +97,7 @@
         warnings.warn(
             "nccl.reduce with an output tensor list is deprecated. "
             "Please specify a single output tensor.",
-<<<<<<< HEAD
-            stacklevel=2,
-=======
             stacklevel=TO_BE_DETERMINED,
->>>>>>> fff02e67
         )
         _output = output[root]
     else:
