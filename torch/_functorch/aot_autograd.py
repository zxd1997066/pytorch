--- conflicted
+++ resolved
@@ -78,6 +78,7 @@
     GraphSignature,
     BackwardSignature,
     AOTConfig,
+    SubclassTracingInfo,
 )
 
 zip = strict_zip
@@ -822,191 +823,6 @@
         return metadata
 
     return inner
-
-<<<<<<< HEAD
-# This function takes in a tensor t, and returns one of t, t.view(), or t.clone().
-# When tracing the joint forward + backward, for any inputs in the graph that are mutated,
-# we need to clone them first (and similarly for metadata-only mutations, we need to view them first).
-# The idea is that when we trace the backward, we need to pass in the *original* primals
-# to autograd.grad(), before they were mutated.
-# Note: when we have synthetic base inputs, we need to clone them *before* creating views off of them.
-# This means that "idx" here represents the index of the (potentially) synthetic base.
-# What we need to do is:
-# (1) map the current (post-synthetic-base calling convention) input argument index
-#     to int index pre-synthetic-base-calling-convention.
-# (2) There could be multiple, if this index corresponds to a synthetic base
-#     that has multiple input aliases.
-# (3) If any of those corresponding inputs get metadata mutations, then we clone the base.
-def maybe_to_fresh_input(idx, t, meta):
-    if not isinstance(t, Tensor):
-        return t
-    if idx in meta.mutated_inp_runtime_indices:
-        # We only need to bother cloning mutated inputs that participate in autograd.
-        mutated_inp_idx = meta.mutated_inp_runtime_indices.index(idx)
-        if meta.input_info[idx].requires_grad and meta.input_info[idx].mutates_data:
-            # Make sure the primal we pass to autograd.grad()
-            # sees the tensor before the mutation
-            return t.clone()
-        if meta.input_info[idx] and meta.input_info[idx].mutates_metadata:
-            # Make sure the primal we pass to autograd.grad()
-            # sees the tensor before the metadata mutation
-            return t.view(t.shape)
-    return t
-=======
-
-@dataclass
-class BackwardSignature:
-    """
-    Provides information about the backward section of an exported
-    joint forward-backward graph.
-    For a particular fx GraphModule, this class contains information on:
-    (1) A mapping from each gradient (backwards output) to the parameter
-        it corresponds to (forward input)
-    (2) A mapping from each gradient (backwards output) to the user input
-        it corresponds to (forward input)
-    (3) Which of the forward outputs corresponds to the loss, that we backprop on.
-
-    Each string name is the `node.name` of the corresponding node in the fx graph.
-    """
-    gradients_to_parameters: Dict[str, str]
-    gradients_to_user_inputs: Dict[str, str]
-    loss_output: str
-
-GraphOutputName = NewType('GraphOutputName', str)
-GraphInputName = NewType('GraphInputName', str)
-FQN = NewType('FQN', str)
-
-@dataclass
-class GraphSignature:
-    """
-    Provides information about an exported module.
-    For a particular fx GraphModule, this class contains information on:
-    (1) Which graph inputs are parameters, buffers, or user inputs
-    (2) (for params/buffers) a mapping from the name of each graph argument
-        to its parameter/buffer FQN in the original nn.Module.
-    (3) If there are input mutations, these are represented as extra outputs
-        in the fx GraphModule. We provide a mapping from these
-        extra output names to the names of the actual inputs.
-    (4) The pytree metadata on how to flatten/unflatten inputs and outputs.
-        The corresponding FX GraphModule only accepts and returns
-        pytree-flattened inputs/outputs.
-    (5) (Optionally) if the FX is a joint forward-backward graph, we provide
-        a signature on the backward section of the joint graph.
-    """
-
-    parameters: List[FQN]
-    buffers: List[FQN]
-
-    user_inputs: List[GraphInputName]
-    user_outputs: List[GraphOutputName]
-    inputs_to_parameters: Dict[GraphInputName, FQN]
-    inputs_to_buffers: Dict[GraphInputName, FQN]
-
-    # If the user's module mutates a buffer,
-    # it's represented in the graph as an extra graph output.
-    # This dict is a mapping from
-    # "graph outputs that correspond to updated buffers"
-    # to the FQN names of those mutated buffers.
-    buffers_to_mutate: Dict[GraphOutputName, FQN]
-
-    in_spec: pytree.TreeSpec
-    out_spec: pytree.TreeSpec
-
-    backward_signature: Optional[BackwardSignature]
-
-    @classmethod
-    def from_tracing_metadata(
-        cls,
-        *,
-        in_spec: pytree.TreeSpec,
-        out_spec: pytree.TreeSpec,
-        graph_input_names: List[str],
-        graph_output_names: List[str],
-        view_mutation_metadata: ViewAndMutationMeta,
-        named_parameters: List[str],
-        named_buffers: List[str],
-        num_user_inputs: int,
-        num_user_outputs: int,
-        loss_index: Optional[int],
-        backward_signature: Optional[BackwardSignature],
-    ) -> "GraphSignature":
-        graph_inputs = graph_input_names
-        graph_outputs = graph_output_names
-        parameters = list(named_parameters)
-        buffers = list(named_buffers)
-
-        # Calling convention assumptions:
-        # (1) graph inputs = (params, buffers, user_inputs)
-        # (2) graph outputs = (mutated_inputs, user_outs, param_gradients)
-        # (If we are capturing an inference graph, this convention is identical
-        #  except that param_gradients is empty)
-        user_inputs = graph_inputs[len(parameters) + len(buffers) :]
-        assert num_user_inputs == len(user_inputs)
-        assert len(graph_inputs) == (len(parameters) + len(buffers) + len(user_inputs))
-
-        inputs_to_parameters = dict(zip(graph_inputs[: len(parameters)], parameters))
-        inputs_to_buffers = dict(zip(
-            graph_inputs[len(parameters) : len(parameters) + len(buffers)],
-            buffers,
-        ))
-
-        state_names = [*parameters, *buffers]
-        mutated_buffers = []
-        for idx, input_info in enumerate(view_mutation_metadata.input_info):
-            if input_info.mutates_data:
-                # Only buffers can be mutated, not parameters
-                assert idx >= len(parameters)
-                buffer_name = state_names[idx]
-                mutated_buffers.append(buffer_name)
-
-        assert len(mutated_buffers) == view_mutation_metadata.num_mutated_inp_runtime_indices
-
-        start, stop = 0, view_mutation_metadata.num_mutated_inp_runtime_indices
-        buffers_to_mutate = dict(zip(graph_outputs[start:stop], mutated_buffers))
-
-        start, stop = stop, stop + num_user_outputs
-        user_outputs = graph_outputs[start:stop]
-
-        unused_outputs = len(graph_outputs) - stop
-        if backward_signature is not None:
-            unused_outputs -= len(backward_signature.gradients_to_parameters) + len(
-                backward_signature.gradients_to_user_inputs
-            )
-        assert unused_outputs == 0
-
-        return GraphSignature(
-            parameters=parameters,
-            buffers=buffers,
-            user_inputs=user_inputs,
-            user_outputs=user_outputs,
-            inputs_to_buffers=inputs_to_buffers,
-            inputs_to_parameters=inputs_to_parameters,
-            buffers_to_mutate=buffers_to_mutate,
-            in_spec=in_spec,
-            out_spec=out_spec,
-            backward_signature=backward_signature,
-        )
-
-@dataclass
-class AOTConfig:
-    """
-    Configuration for AOTDispatcher
-    """
-
-    fw_compiler: Callable
-    bw_compiler: Callable
-    partition_fn: Callable
-    decompositions: Dict[Callable, Callable]
-    num_params_buffers: int
-    aot_id: int
-    keep_inference_input_mutations: bool
-    is_export: bool = False
-    no_tangents: bool = False
-    dynamic_shapes: bool = False
-    aot_autograd_arg_pos_to_source : Optional[List[Source]] = None
-    inference_compiler: Optional[Callable] = None
-    enable_log: bool = True
->>>>>>> d777a98e
 
 # This function returns a new function that returns mutated inputs as outputs.
 # if keep_data_input_mutations is set, then we assume that data-only mutations
@@ -2745,11 +2561,6 @@
     )
     return metadata
 
-
-SubclassTracingInfo = collections.namedtuple("SubclassTracingInfo", [
-    "plain_tensor_trace_fn", "plain_tensor_args", "maybe_subclass_meta"
-])
-
 # Given a function operating on Subclass -> Subclass, returns an function that operates on Tensor -> Tensor
 # Also returns:
 # - the new set of arguments to pass into this function (now that tensor subclasses have been eliminated)
