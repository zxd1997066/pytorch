--- conflicted
+++ resolved
@@ -2079,12 +2079,7 @@
                 (cur_hidden, hidden.narrow(0, last_batch_size, i - last_batch_size)), 0
             )
 
-<<<<<<< HEAD
-        cur_hidden = hidden_fn(inp, cur_hidden, hh_weight, hh_bias)
-=======
-        inp = F.linear(inp, ih_weight, ih_bias)
-        cur_hidden = nonlinearity(F.linear(cur_hidden, hh_weight, hh_bias) + inp)
->>>>>>> 98fd148f
+        cur_hidden = hidden_fn(inp, cur_hidden, ih_weight, ih_bias, hh_weight, hh_bias)
         last_batch_size = i
         step_output.append(cur_hidden)
 
@@ -2100,8 +2095,17 @@
 
 
 def rnn_helper(nonlinearity):
-    def inner(i, cur_hidden, hh_weight, hh_bias):
+    def inner(i, cur_hidden, ih_weight, ih_bias, hh_weight, hh_bias):
         return nonlinearity(F.linear(cur_hidden, hh_weight, hh_bias) + i)
+
+    return inner
+
+
+def rnn_helper_data(nonlinearity):
+    def inner(i, cur_hidden, ih_weight, ih_bias, hh_weight, hh_bias):
+        i = F.linear(i, ih_weight, ih_bias)
+        return nonlinearity(F.linear(cur_hidden, hh_weight, hh_bias) + i)
+
     return inner
 
 
@@ -2115,13 +2119,8 @@
     precomputed_input = precomputed_input.flip(0) if reverse else precomputed_input
     cur_hidden = hidden.unsqueeze(0)
     step_output = []
-<<<<<<< HEAD
     for i in precomputed_input:
-        cur_hidden = hidden_fn(i, cur_hidden, hh_weight, hh_bias)
-=======
-    for inp in precomputed_input:
-        cur_hidden = nonlinearity(F.linear(cur_hidden, hh_weight, hh_bias) + inp)
->>>>>>> 98fd148f
+        cur_hidden = hidden_fn(i, cur_hidden, ih_weight, ih_bias, hh_weight, hh_bias)
         step_output.append(cur_hidden)
 
     if reverse:
@@ -2261,7 +2260,11 @@
         train,
         bidirectional,
         False,
-        partial(one_layer_rnn_data, batch_sizes=batch_sizes, hidden_fn=rnn_helper(torch.relu)),
+        partial(
+            one_layer_rnn_data,
+            batch_sizes=batch_sizes,
+            hidden_fn=rnn_helper_data(torch.relu),
+        ),
     )
     return out, torch.stack(final_hiddens, 0)
 
@@ -2292,7 +2295,11 @@
         train,
         bidirectional,
         False,
-        partial(one_layer_rnn_data, batch_sizes=batch_sizes, hidden_fn=rnn_helper(torch.tanh)),
+        partial(
+            one_layer_rnn_data,
+            batch_sizes=batch_sizes,
+            hidden_fn=rnn_helper_data(torch.tanh),
+        ),
     )
     return out, torch.stack(final_hiddens, 0)
 
@@ -2467,8 +2474,17 @@
     return out, torch.stack(final_hiddens[0], 0), torch.stack(final_hiddens[1], 0)
 
 
-def gru_helper(inp, cur_hidden, hh_weight, hh_bias):
+def gru_helper(inp, cur_hidden, ih_weight, ih_bias, hh_weight, hh_bias):
     chunked_igates = inp.chunk(3, 1)
+    chunked_hgates = F.linear(cur_hidden, hh_weight, hh_bias).chunk(3, 2)
+    reset_gate = (chunked_hgates[0] + chunked_igates[0]).sigmoid()
+    input_gate = (chunked_hgates[1] + chunked_igates[1]).sigmoid()
+    new_gate = (chunked_igates[2] + (chunked_hgates[2] * reset_gate)).tanh()
+    return (cur_hidden - new_gate) * input_gate + new_gate
+
+
+def gru_helper_data(inp, cur_hidden, ih_weight, ih_bias, hh_weight, hh_bias):
+    chunked_igates = F.linear(inp, ih_weight, ih_bias).chunk(3, 1)
     chunked_hgates = F.linear(cur_hidden, hh_weight, hh_bias).chunk(3, 1)
     reset_gate = (chunked_hgates[0] + chunked_igates[0]).sigmoid()
     input_gate = (chunked_hgates[1] + chunked_igates[1]).sigmoid()
@@ -2476,6 +2492,7 @@
     return (cur_hidden - new_gate) * input_gate + new_gate
 
 
+@register_decomposition(aten.gru.data)
 @aten.gru.data.py_impl(DispatchKey.CompositeImplicitAutograd)
 @aten.gru.data.py_impl(DispatchKey.Autograd)
 def gru_impl_data(
@@ -2500,10 +2517,12 @@
         train,
         bidirectional,
         False,
-        partial(one_layer_rnn_data, batch_sizes=batch_sizes, hidden_fn=gru_helper),
+        partial(one_layer_rnn_data, batch_sizes=batch_sizes, hidden_fn=gru_helper_data),
     )
     return out, torch.stack(final_hiddens, 0)
 
+
+@register_decomposition(aten.gru.input)
 @aten.gru.input.py_impl(DispatchKey.CompositeImplicitAutograd)
 @aten.gru.input.py_impl(DispatchKey.Autograd)
 def gru_impl(
@@ -2531,7 +2550,6 @@
         partial(one_layer_rnn, hidden_fn=gru_helper),
     )
     return out, torch.stack(final_hiddens, 0)
-
 
 
 @register_decomposition(aten.upsample_bilinear2d.vec)
