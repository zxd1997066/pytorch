import inspect
from collections import defaultdict
from functools import wraps
from itertools import chain
from typing import Callable, Dict, List, Sequence, Union

import torch
import torch.library
from torch._ops import HigherOrderOperator, OpOverload, OpOverloadPacket
from torch._prims_common import CustomOutParamAnnotation
from torch.utils import _pytree as pytree

__all__ = [
    "decomposition_table",
    "pre_autograd_decomposition_table",
    "meta_table",
    "register_decomposition",
    "get_decompositions",
    "core_aten_decompositions",
]


# TODO: relax key type here; torch registrations should be possible to; but
# right now this type is accurate
global_decomposition_table: Dict[
    str, Dict[torch._ops.OperatorBase, Callable]
] = defaultdict(dict)

decomposition_table = global_decomposition_table["post_autograd"]
pre_autograd_decomposition_table = global_decomposition_table["pre_autograd"]
meta_table = global_decomposition_table["meta"]


def _add_op_to_registry(registry, op, fn):
    """
    This is an internal API for adding an op to the decomposition table.

    If op is OpOverload, it will be added to the registry directly.
    If op is OpOverloadPacket, all the valid op_overloads in the packet will be added to the registry.
    """
    overloads: List[Union[torch._ops.OperatorBase]] = []
    if isinstance(op, HigherOrderOperator):
        # There's no concept of overloads for HigherOrderOperator
        registry[op] = fn
        return
    elif isinstance(op, OpOverload):
        overloads.append(op)
    else:
        assert isinstance(op, OpOverloadPacket)
        for ol in op.overloads():
            overloads.append(getattr(op, ol))

    for op_overload in overloads:
        if op_overload in registry:
            raise RuntimeError(f"duplicate registrations for {op_overload}")
        # TorchScript dumps a bunch of extra nonsense overloads
        # which don't have corresponding dispatcher entries, we need
        # to filter those out, e.g aten.add.float_int
        if torch._C._dispatch_has_kernel(op_overload.name()):
            registry[op_overload] = fn


def _convert_out_params(f):
    out_annotation = f.__annotations__.get("out")

    # If there are no out params, do not wrap the function.
    if not out_annotation:
        return f

    # Hack to detect when out is a Tuple. There seems to be no pretty way of doing this
    if getattr(out_annotation, "__origin__", None) is tuple:
        sig = inspect.signature(f)
        out_names = sig.return_annotation._fields
        # If out is a tuple, we need to register a function that unpacks all the out
        # elements as this is what native_functions.yaml expects

        @wraps(f)
        def _fn(*args, **kwargs):
            out_kwargs = tuple(kwargs.pop(o, None) for o in out_names)
            # Either all of the out kwargs are set or none of them
            is_none = out_kwargs[0] is None
            assert all((o is None) == is_none for o in out_kwargs)
            return f(*args, **kwargs, out=None if is_none else out_kwargs)

        out_params = [
            inspect.Parameter(
                o,
                kind=inspect.Parameter.KEYWORD_ONLY,
                default=None,
                annotation=t,
            )
            for o, t in zip(out_names, out_annotation.__args__)
        ]
        # Drop the out parameter and concatenate the new kwargs in the signature
        params = chain((v for k, v in sig.parameters.items() if k != "out"), out_params)
        _fn.__signature__ = inspect.Signature(  # type: ignore[attr-defined]
            parameters=params, return_annotation=sig.return_annotation  # type: ignore[arg-type]
        )
        # Drop the out parameter and concatenate the new kwargs in the annotations
        _fn.__annotations__ = {k: v for k, v in f.__annotations__.items() if k != "out"}
        for o in out_params:
            _fn.__annotations__[o.name] = o.annotation

        # Propagate that this function is wrapped by `out_wrapper`
        _fn._torch_decompositions_out_wrapper = f._torch_decompositions_out_wrapper  # type: ignore[attr-defined]

        return _fn

    # Alternatively, there may be a single tensor out parameter with a name
    # other than "out". This will need special treatment and is indicated by an
    # annotation, which we will remove here so it is not exposed after wrapping.
    custom_out_param_name = f.__annotations__.pop(CustomOutParamAnnotation, None)
    if custom_out_param_name:

        @wraps(f)
        def _fn(*args, **kwargs):
            out_kwarg = kwargs.pop(custom_out_param_name, None)
            return f(*args, **kwargs, out=out_kwarg)

        out_param = inspect.Parameter(
            custom_out_param_name,
            kind=inspect.Parameter.KEYWORD_ONLY,
            default=None,
            annotation=out_annotation,
        )

        # Drop the out parameter and concatenate the new kwarg in the signature
        sig = inspect.signature(f)
        params = chain(
            (v for k, v in sig.parameters.items() if k != "out"), (out_param,)
        )
        _fn.__signature__ = inspect.Signature(  # type: ignore[attr-defined]
            parameters=params, return_annotation=sig.return_annotation  # type: ignore[arg-type]
        )

        # Drop the out parameter and concatenate the new kwargs in the annotations
        _fn.__annotations__ = {k: v for k, v in f.__annotations__.items() if k != "out"}
        _fn.__annotations__[out_param.name] = out_param.annotation

        return _fn

    return f


def register_decomposition(
    aten_op, registry=None, *, type="post_autograd", unsafe=False
):
    """
    A decorator to register a function as a decomposition to the Python
    decomposition table.  Use it like this::

        @register_decomposition(torch.ops.aten.clamp_min)
        def clamp_min(x):
            return torch.clamp(self, min=min)

    If you are writing a new decomposition, consider contributing it
    directly to PyTorch in torch._decomp.decompositions.

    This API is experimental; we are almost certainly going to extend
    the API when we make decompositions eligible for use in transforms (e.g.,
    autograd) and not just backend tracing, where we then need to know if a
    decomposition can be used to simulate a transform.

    By default, we also will register it to the Meta key of dispatcher,
    and replace the c++ Meta implementation if there is already one.

    unsafe kwarg is for reuse of this function for registering non-function
    things
    """

    assert type in {"post_autograd", "pre_autograd", "meta"}

    def decomposition_decorator(fn: Callable) -> Callable:
        if not unsafe:
            fn = _convert_out_params(fn)

        nonlocal registry
        if registry is None:
            registry = global_decomposition_table[type]

        def register(op):
            _add_op_to_registry(registry, op, fn)

        # To handle allowing multiple aten_ops at once
        pytree.tree_map_(register, aten_op)
        return fn

    return decomposition_decorator


def get_decompositions(
    aten_ops: Sequence[Union[torch._ops.OperatorBase, OpOverloadPacket]],
    type: str = "post_autograd",
) -> Dict[torch._ops.OperatorBase, Callable]:
    """
    Retrieve a dictionary of decompositions corresponding to the list of
    operator overloads and overload packets passed as input.  Overload
    packets will include all decomposed overloads in the packet.  If there is
    no decomposition for a requested operator, it is silently ignored.

    This API is experimental; we are almost certainly going to give an alternate,
    more recommended formulation, where a user provides the set of operators
    they know how to implement, and we provide decompositions for everything
    not in this set.
    """
    assert type in {"post_autograd", "pre_autograd", "meta"}

    registry = global_decomposition_table[type]
    packets_to_overloads = defaultdict(list)
    for opo in registry:
        if isinstance(opo, (OpOverload, OpOverloadPacket)):
            packets_to_overloads[opo.overloadpacket].append(opo)
    decompositions: Dict[torch._ops.OperatorBase, Callable] = {}
    for op in aten_ops:
        if isinstance(op, OpOverloadPacket) and op in packets_to_overloads:
            for op_overload in packets_to_overloads[op]:
                decompositions[op_overload] = registry[op_overload]
        elif isinstance(op, (torch._ops.OperatorBase)) and op in registry:
            decompositions[op] = registry[op]
    return decompositions


def remove_decompositions(
    decompositions: Dict[torch._ops.OperatorBase, Callable],
    aten_ops: Sequence[Union[OpOverload, OpOverloadPacket]],
) -> None:
    """
    Given a dictionary of decompositions obtained from get_decompositions(), removes
    operators associated with a list of operator overloads and overload packets passed
    as input. If the decomposition dictionary does not contain a decomposition that is
    specified to be removed, it is silently ignored.
    """
    for op in aten_ops:
        if isinstance(op, OpOverloadPacket):
            for overload_name in op.overloads():
                opo = getattr(op, overload_name)
                decompositions.pop(opo, None)
        elif isinstance(op, OpOverload):
            decompositions.pop(op, None)


# populate the table
import torch._decomp.decompositions
import torch._refs


# See NOTE [Core ATen Ops]
#
# list was copied from torch/_inductor/decomposition.py
# excluding decompositions that results in prim ops
# Resulting opset of decomposition is core aten ops
def core_aten_decompositions() -> Dict[torch._ops.OperatorBase, Callable]:
    aten = torch.ops.aten
    return get_decompositions(
        [
            aten.addcdiv,
            aten.addcdiv_,
            aten.addcmul,
            aten.addcmul_,
            aten.addr,
            aten.affine_grid_generator,
            aten.all,
            aten.aminmax,
            aten.arange.default,
            aten.arange.start,
            aten.avg_pool2d_backward,
            aten.baddbmm,
            aten.binary_cross_entropy,
            aten.binary_cross_entropy_backward,
            aten.binary_cross_entropy_with_logits,
            aten.celu,
            aten.celu_,
            aten.clamp_max,
            aten.clamp_min,
            aten.col2im,
            aten.count_nonzero,
            aten.cudnn_batch_norm,
            aten.cudnn_batch_norm_backward,
            aten.deg2rad,
            aten.deg2rad_,
            aten.detach,
            aten.diag_embed,
            aten.diagonal_backward,
            aten.dot,
            aten.vdot,
            aten.elu,
            aten.elu_,
            aten.elu_backward,
            aten._embedding_bag,
            aten.embedding_dense_backward,
            aten.empty_like,
            aten._euclidean_dist.default,
            aten.expand_as,
            aten.eye,
            aten.fill,
            aten.fill_,
            aten.floor_divide,
            aten.frac,
            aten.frac_,
            aten._fused_moving_avg_obs_fq_helper,
            aten.gelu_,
            aten.gelu_backward,
            aten.glu,
            aten.glu_backward,
            aten.hardshrink,
            aten.hardsigmoid,
            aten.hardsigmoid_,
            aten.hardsigmoid_backward,
            aten.hardswish,
            aten.hardswish_,
            aten.hardswish_backward,
            aten.hardtanh_,
            aten.hardtanh_backward,
            aten.heaviside,
            aten.heaviside_,
            aten.huber_loss,
            aten.huber_loss_backward,
            aten.im2col,
            aten.index_add,
            aten.index_add_,
            aten.index_copy,
            aten.index_copy_,
            aten.index_fill,
            aten.index_fill_,
            aten.isneginf,
            aten.isposinf,
            aten.l1_loss,
            aten.leaky_relu_,
            aten.leaky_relu_backward,
            aten.lerp,
            aten.lerp_,
            aten.linspace,
            aten.logaddexp,
            aten.logaddexp2,
            aten.logit,
            aten.logit_,
            aten.logit_backward,
            aten.log_sigmoid_backward,
            aten.log_sigmoid_forward,
            aten._log_softmax_backward_data,
            aten.logspace,
            aten.logsumexp.default,
            aten.masked_fill,
            aten.masked_fill_,
            aten.mish,
            aten.mish_,
            aten.mse_loss,
            aten.mse_loss_backward,
            aten.multi_margin_loss,
            aten.multilabel_margin_loss_forward,
            aten.mv,
            aten.mvlgamma,
            aten.mvlgamma_,
            aten.nansum,
            aten.nan_to_num,
            aten.nan_to_num_,
            aten.narrow,
            aten.native_batch_norm_backward,
            aten.native_dropout_backward,
            aten.native_group_norm_backward,
            aten.native_layer_norm_backward,
            aten.new_empty,
            aten.new_full,
            aten.new_ones,
            aten.new_zeros,
            aten.nll_loss_backward,
            aten.nll_loss_forward,
            aten.norm,
            aten.ones,
            aten.ones_like,
            aten._prelu_kernel,
            aten._prelu_kernel_backward,
            aten._reshape_alias,
            aten.rad2deg,
            aten.rad2deg_,
            aten.reflection_pad1d,
            aten.reflection_pad1d_backward,
            aten.reflection_pad2d,
            aten.reflection_pad2d_backward,
            aten.reflection_pad3d,
<<<<<<< HEAD
            aten.reflection_pad3d_backward,
=======
            aten.replication_pad1d,
            aten.replication_pad2d,
            aten.replication_pad3d,
>>>>>>> a7b62f6e
            aten.renorm,
            aten.renorm_,
            aten.replication_pad2d,
            aten.rot90,
            aten.rrelu_with_noise,
            aten.rrelu_with_noise_,
            aten.rsub.Scalar,
            aten.rsub.Tensor,
            aten._scaled_dot_product_flash_attention.default,
            aten.select_backward,
            aten.select_scatter,
            aten.sgn,
            aten.sgn_,
            aten.sigmoid_backward,
            aten.silu,
            aten.silu_,
            aten.silu_backward,
            aten.sinc,
            aten.sinc_,
            aten.slice_backward,
            aten.smooth_l1_loss,
            aten.smooth_l1_loss_backward,
            aten.soft_margin_loss,
            aten.soft_margin_loss_backward,
            aten._softmax_backward_data,
            aten.softplus,
            aten.softplus_backward,
            aten.softshrink,
            aten.special_entr,
            aten.special_log_ndtr,
            aten.special_xlog1py,
            aten.split.Tensor,
            aten.squeeze.default,
            aten.squeeze.dim,
            aten.std,
            aten.std_mean,
            aten.stack,
            aten.sum.default,
            aten.sum.out,
            aten.t,
            aten.tanh_backward,
            aten.threshold,
            aten.threshold_,
            aten.threshold_backward,
            aten.trace,
            aten.transpose.int,
            aten.tril,
            aten.tril_,
            aten.triu,
            aten.triu_,
            aten.unbind,
            aten.unfold_backward,
            aten.unfold_copy,
            aten._unsafe_index,
            aten.unsafe_split.Tensor,
            aten.unsafe_split_with_sizes,
            aten._unsafe_view,
            aten.upsample_bilinear2d,
            aten.upsample_nearest2d_backward,
            aten.view_as_complex,
            aten.xlogy,
            aten.xlogy_,
            aten.zero,
            aten.zero_,
            aten.zeros,
            aten.zeros_like,
            aten._weight_norm_interface,
        ]
    )<|MERGE_RESOLUTION|>--- conflicted
+++ resolved
@@ -378,13 +378,10 @@
             aten.reflection_pad2d,
             aten.reflection_pad2d_backward,
             aten.reflection_pad3d,
-<<<<<<< HEAD
             aten.reflection_pad3d_backward,
-=======
             aten.replication_pad1d,
             aten.replication_pad2d,
             aten.replication_pad3d,
->>>>>>> a7b62f6e
             aten.renorm,
             aten.renorm_,
             aten.replication_pad2d,
