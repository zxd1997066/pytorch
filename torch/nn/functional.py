"""Functional interface"""
from typing import Callable, List, Optional, Tuple, Union
import math
import warnings

import torch
from torch import _VF
from torch import sym_int as _sym_int
from torch._C import _infer_size, _add_docstr
from torch._torch_docs import reproducibility_notes, tf32_notes, sparse_support_notes
# A workaround to support both TorchScript and MyPy:
from typing import TYPE_CHECKING
if TYPE_CHECKING:
    from torch.types import _dtype as DType
else:
    # The JIT doesn't understand Union, nor torch.dtype here
    DType = int

from .._jit_internal import boolean_dispatch, _overload, BroadcastingList1, BroadcastingList2, BroadcastingList3
from ..overrides import (
    has_torch_function, has_torch_function_unary, has_torch_function_variadic,
    handle_torch_function)
from . import _reduction as _Reduction
from . import grad  # noqa: F401
from .modules import utils
from .modules.utils import _single, _pair, _triple, _list_with_default

Tensor = torch.Tensor

conv1d = _add_docstr(
    torch.conv1d,
    r"""
conv1d(input, weight, bias=None, stride=1, padding=0, dilation=1, groups=1) -> Tensor

Applies a 1D convolution over an input signal composed of several input
planes.

{tf32_note}

See :class:`~torch.nn.Conv1d` for details and output shape.

Note:
    {cudnn_reproducibility_note}

Note:
    This operator supports complex data types i.e. ``complex32, complex64, complex128``.
""".format(
        **reproducibility_notes, **tf32_notes
    )
    + r"""

Args:
    input: input tensor of shape :math:`(\text{minibatch} , \text{in\_channels} , iW)`
    weight: filters of shape :math:`(\text{out\_channels} , \frac{\text{in\_channels}}{\text{groups}} , kW)`
    bias: optional bias of shape :math:`(\text{out\_channels})`. Default: ``None``
    stride: the stride of the convolving kernel. Can be a single number or
      a one-element tuple `(sW,)`. Default: 1
    padding: implicit paddings on both sides of the input. Can be a string {'valid', 'same'},
      single number or a one-element tuple `(padW,)`. Default: 0
      ``padding='valid'`` is the same as no padding. ``padding='same'`` pads
      the input so the output has the same shape as the input. However, this mode
      doesn't support any stride values other than 1.

      .. warning::
          For ``padding='same'``, if the ``weight`` is even-length and
          ``dilation`` is odd in any dimension, a full :func:`pad` operation
          may be needed internally. Lowering performance.
    dilation: the spacing between kernel elements. Can be a single number or
      a one-element tuple `(dW,)`. Default: 1
    groups: split input into groups, :math:`\text{in\_channels}` should be divisible by
      the number of groups. Default: 1

Examples::

    >>> inputs = torch.randn(33, 16, 30)
    >>> filters = torch.randn(20, 16, 5)
    >>> F.conv1d(inputs, filters)
""",
)

conv2d = _add_docstr(
    torch.conv2d,
    r"""
conv2d(input, weight, bias=None, stride=1, padding=0, dilation=1, groups=1) -> Tensor

Applies a 2D convolution over an input image composed of several input
planes.

{tf32_note}

See :class:`~torch.nn.Conv2d` for details and output shape.

Note:
    {cudnn_reproducibility_note}

Note:
    This operator supports complex data types i.e. ``complex32, complex64, complex128``.
""".format(
        **reproducibility_notes, **tf32_notes
    )
    + r"""

Args:
    input: input tensor of shape :math:`(\text{minibatch} , \text{in\_channels} , iH , iW)`
    weight: filters of shape :math:`(\text{out\_channels} , \frac{\text{in\_channels}}{\text{groups}} , kH , kW)`
    bias: optional bias tensor of shape :math:`(\text{out\_channels})`. Default: ``None``
    stride: the stride of the convolving kernel. Can be a single number or a
      tuple `(sH, sW)`. Default: 1
    padding: implicit paddings on both sides of the input. Can be a string {'valid', 'same'},
      single number or a tuple `(padH, padW)`. Default: 0
      ``padding='valid'`` is the same as no padding. ``padding='same'`` pads
      the input so the output has the same shape as the input. However, this mode
      doesn't support any stride values other than 1.

      .. warning::
          For ``padding='same'``, if the ``weight`` is even-length and
          ``dilation`` is odd in any dimension, a full :func:`pad` operation
          may be needed internally. Lowering performance.

    dilation: the spacing between kernel elements. Can be a single number or
      a tuple `(dH, dW)`. Default: 1
    groups: split input into groups, :math:`\text{in\_channels}` should be divisible by the
      number of groups. Default: 1

Examples::

    >>> # With square kernels and equal stride
    >>> filters = torch.randn(8, 4, 3, 3)
    >>> inputs = torch.randn(1, 4, 5, 5)
    >>> F.conv2d(inputs, filters, padding=1)
""",
)  # noqa: E501

conv3d = _add_docstr(
    torch.conv3d,
    r"""
conv3d(input, weight, bias=None, stride=1, padding=0, dilation=1, groups=1) -> Tensor

Applies a 3D convolution over an input image composed of several input
planes.

{tf32_note}

See :class:`~torch.nn.Conv3d` for details and output shape.

Note:
    {cudnn_reproducibility_note}

Note:
    This operator supports complex data types i.e. ``complex32, complex64, complex128``.
""".format(
        **reproducibility_notes, **tf32_notes
    )
    + r"""

Args:
    input: input tensor of shape :math:`(\text{minibatch} , \text{in\_channels} , iT , iH , iW)`
    weight: filters of shape :math:`(\text{out\_channels} , \frac{\text{in\_channels}}{\text{groups}} , kT , kH , kW)`
    bias: optional bias tensor of shape :math:`(\text{out\_channels})`. Default: None
    stride: the stride of the convolving kernel. Can be a single number or a
      tuple `(sT, sH, sW)`. Default: 1
    padding: implicit paddings on both sides of the input. Can be a string {'valid', 'same'},
      single number or a tuple `(padT, padH, padW)`. Default: 0
      ``padding='valid'`` is the same as no padding. ``padding='same'`` pads
      the input so the output has the same shape as the input. However, this mode
      doesn't support any stride values other than 1.

      .. warning::
          For ``padding='same'``, if the ``weight`` is even-length and
          ``dilation`` is odd in any dimension, a full :func:`pad` operation
          may be needed internally. Lowering performance.

    dilation: the spacing between kernel elements. Can be a single number or
      a tuple `(dT, dH, dW)`. Default: 1
    groups: split input into groups, :math:`\text{in\_channels}` should be divisible by
      the number of groups. Default: 1

Examples::

    >>> filters = torch.randn(33, 16, 3, 3, 3)
    >>> inputs = torch.randn(20, 16, 50, 10, 20)
    >>> F.conv3d(inputs, filters)
""",
)  # noqa: E501

conv_transpose1d = _add_docstr(
    torch.conv_transpose1d,
    r"""
conv_transpose1d(input, weight, bias=None, stride=1, padding=0, output_padding=0, groups=1, dilation=1) -> Tensor

Applies a 1D transposed convolution operator over an input signal
composed of several input planes, sometimes also called "deconvolution".

{tf32_note}

See :class:`~torch.nn.ConvTranspose1d` for details and output shape.

Note:
    {cudnn_reproducibility_note}
""".format(
        **reproducibility_notes, **tf32_notes
    )
    + r"""

Args:
    input: input tensor of shape :math:`(\text{minibatch} , \text{in\_channels} , iW)`
    weight: filters of shape :math:`(\text{in\_channels} , \frac{\text{out\_channels}}{\text{groups}} , kW)`
    bias: optional bias of shape :math:`(\text{out\_channels})`. Default: None
    stride: the stride of the convolving kernel. Can be a single number or a
      tuple ``(sW,)``. Default: 1
    padding: ``dilation * (kernel_size - 1) - padding`` zero-padding will be added to both
      sides of each dimension in the input. Can be a single number or a tuple
      ``(padW,)``. Default: 0
    output_padding: additional size added to one side of each dimension in the
      output shape. Can be a single number or a tuple ``(out_padW)``. Default: 0
    groups: split input into groups, :math:`\text{in\_channels}` should be divisible by the
      number of groups. Default: 1
    dilation: the spacing between kernel elements. Can be a single number or
      a tuple ``(dW,)``. Default: 1

Examples::

    >>> inputs = torch.randn(20, 16, 50)
    >>> weights = torch.randn(16, 33, 5)
    >>> F.conv_transpose1d(inputs, weights)
""",
)

conv_transpose2d = _add_docstr(
    torch.conv_transpose2d,
    r"""
conv_transpose2d(input, weight, bias=None, stride=1, padding=0, output_padding=0, groups=1, dilation=1) -> Tensor

Applies a 2D transposed convolution operator over an input image
composed of several input planes, sometimes also called "deconvolution".

{tf32_note}

See :class:`~torch.nn.ConvTranspose2d` for details and output shape.

Note:
    {cudnn_reproducibility_note}
""".format(
        **reproducibility_notes, **tf32_notes
    )
    + r"""

Args:
    input: input tensor of shape :math:`(\text{minibatch} , \text{in\_channels} , iH , iW)`
    weight: filters of shape :math:`(\text{in\_channels} , \frac{\text{out\_channels}}{\text{groups}} , kH , kW)`
    bias: optional bias of shape :math:`(\text{out\_channels})`. Default: None
    stride: the stride of the convolving kernel. Can be a single number or a
      tuple ``(sH, sW)``. Default: 1
    padding: ``dilation * (kernel_size - 1) - padding`` zero-padding will be added to both
      sides of each dimension in the input. Can be a single number or a tuple
      ``(padH, padW)``. Default: 0
    output_padding: additional size added to one side of each dimension in the
      output shape. Can be a single number or a tuple ``(out_padH, out_padW)``.
      Default: 0
    groups: split input into groups, :math:`\text{in\_channels}` should be divisible by the
      number of groups. Default: 1
    dilation: the spacing between kernel elements. Can be a single number or
      a tuple ``(dH, dW)``. Default: 1

Examples::

    >>> # With square kernels and equal stride
    >>> inputs = torch.randn(1, 4, 5, 5)
    >>> weights = torch.randn(4, 8, 3, 3)
    >>> F.conv_transpose2d(inputs, weights, padding=1)
""",
)  # noqa: E501

conv_transpose3d = _add_docstr(
    torch.conv_transpose3d,
    r"""
conv_transpose3d(input, weight, bias=None, stride=1, padding=0, output_padding=0, groups=1, dilation=1) -> Tensor

Applies a 3D transposed convolution operator over an input image
composed of several input planes, sometimes also called "deconvolution"

{tf32_note}

See :class:`~torch.nn.ConvTranspose3d` for details and output shape.

Note:
    {cudnn_reproducibility_note}
""".format(
        **reproducibility_notes, **tf32_notes
    )
    + r"""

Args:
    input: input tensor of shape :math:`(\text{minibatch} , \text{in\_channels} , iT , iH , iW)`
    weight: filters of shape :math:`(\text{in\_channels} , \frac{\text{out\_channels}}{\text{groups}} , kT , kH , kW)`
    bias: optional bias of shape :math:`(\text{out\_channels})`. Default: None
    stride: the stride of the convolving kernel. Can be a single number or a
      tuple ``(sT, sH, sW)``. Default: 1
    padding: ``dilation * (kernel_size - 1) - padding`` zero-padding will be added to both
      sides of each dimension in the input. Can be a single number or a tuple
      ``(padT, padH, padW)``. Default: 0
    output_padding: additional size added to one side of each dimension in the
      output shape. Can be a single number or a tuple
      ``(out_padT, out_padH, out_padW)``. Default: 0
    groups: split input into groups, :math:`\text{in\_channels}` should be divisible by the
      number of groups. Default: 1
    dilation: the spacing between kernel elements. Can be a single number or
      a tuple `(dT, dH, dW)`. Default: 1

Examples::

    >>> inputs = torch.randn(20, 16, 50, 10, 20)
    >>> weights = torch.randn(16, 33, 3, 3, 3)
    >>> F.conv_transpose3d(inputs, weights)
""",
)  # noqa: E501

conv_tbc = _add_docstr(
    torch.conv_tbc,
    r"""
Applies a 1-dimensional sequence convolution over an input sequence.
Input and output dimensions are (Time, Batch, Channels) - hence TBC.

Args:
    input: input tensor of shape :math:`(\text{sequence length} \times batch \times \text{in\_channels})`
    weight: filter of shape (:math:`\text{kernel width} \times \text{in\_channels} \times \text{out\_channels}`)
    bias: bias of shape (:math:`\text{out\_channels}`)
    pad: number of timesteps to pad. Default: 0
""",
)


# Pooling
avg_pool1d = _add_docstr(
    torch.avg_pool1d,
    r"""
avg_pool1d(input, kernel_size, stride=None, padding=0, ceil_mode=False, count_include_pad=True) -> Tensor

Applies a 1D average pooling over an input signal composed of several
input planes.

See :class:`~torch.nn.AvgPool1d` for details and output shape.

Args:
    input: input tensor of shape :math:`(\text{minibatch} , \text{in\_channels} , iW)`
    kernel_size: the size of the window. Can be a single number or a
      tuple `(kW,)`
    stride: the stride of the window. Can be a single number or a tuple
      `(sW,)`. Default: :attr:`kernel_size`
    padding: implicit zero paddings on both sides of the input. Can be a
      single number or a tuple `(padW,)`. Default: 0
    ceil_mode: when True, will use `ceil` instead of `floor` to compute the
        output shape. Default: ``False``
    count_include_pad: when True, will include the zero-padding in the
        averaging calculation. Default: ``True``

Examples::

    >>> # pool of square window of size=3, stride=2
    >>> input = torch.tensor([[[1, 2, 3, 4, 5, 6, 7]]], dtype=torch.float32)
    >>> F.avg_pool1d(input, kernel_size=3, stride=2)
    tensor([[[ 2.,  4.,  6.]]])

""",
)


avg_pool2d = _add_docstr(
    torch._C._nn.avg_pool2d,
    r"""
avg_pool2d(input, kernel_size, stride=None, padding=0, ceil_mode=False, count_include_pad=True, divisor_override=None) -> Tensor

Applies 2D average-pooling operation in :math:`kH \times kW` regions by step size
:math:`sH \times sW` steps. The number of output features is equal to the number of
input planes.

See :class:`~torch.nn.AvgPool2d` for details and output shape.

Args:
    input: input tensor :math:`(\text{minibatch} , \text{in\_channels} , iH , iW)`
    kernel_size: size of the pooling region. Can be a single number or a
      tuple `(kH, kW)`
    stride: stride of the pooling operation. Can be a single number or a
      tuple `(sH, sW)`. Default: :attr:`kernel_size`
    padding: implicit zero paddings on both sides of the input. Can be a
      single number or a tuple `(padH, padW)`. Default: 0
    ceil_mode: when True, will use `ceil` instead of `floor` in the formula
        to compute the output shape. Default: ``False``
    count_include_pad: when True, will include the zero-padding in the
        averaging calculation. Default: ``True``
    divisor_override: if specified, it will be used as divisor, otherwise
         size of the pooling region will be used. Default: None
""",
)

avg_pool3d = _add_docstr(
    torch._C._nn.avg_pool3d,
    r"""
avg_pool3d(input, kernel_size, stride=None, padding=0, ceil_mode=False, count_include_pad=True, divisor_override=None) -> Tensor

Applies 3D average-pooling operation in :math:`kT \times kH \times kW` regions by step
size :math:`sT \times sH \times sW` steps. The number of output features is equal to
:math:`\lfloor\frac{\text{input planes}}{sT}\rfloor`.

See :class:`~torch.nn.AvgPool3d` for details and output shape.

Args:
    input: input tensor :math:`(\text{minibatch} , \text{in\_channels} , iT \times iH , iW)`
    kernel_size: size of the pooling region. Can be a single number or a
      tuple `(kT, kH, kW)`
    stride: stride of the pooling operation. Can be a single number or a
      tuple `(sT, sH, sW)`. Default: :attr:`kernel_size`
    padding: implicit zero paddings on both sides of the input. Can be a
      single number or a tuple `(padT, padH, padW)`, Default: 0
    ceil_mode: when True, will use `ceil` instead of `floor` in the formula
        to compute the output shape
    count_include_pad: when True, will include the zero-padding in the
        averaging calculation
    divisor_override: if specified, it will be used as divisor, otherwise
        size of the pooling region will be used. Default: None
""",
)


def fractional_max_pool2d_with_indices(
    input: Tensor, kernel_size: BroadcastingList2[int],
    output_size: Optional[BroadcastingList2[int]] = None,
    output_ratio: Optional[BroadcastingList2[float]] = None,
    return_indices: bool = False,
    _random_samples: Optional[Tensor] = None
) -> Tuple[Tensor, Tensor]:
    r"""Applies 2D fractional max pooling over an input signal composed of several input planes.

    Fractional MaxPooling is described in detail in the paper `Fractional MaxPooling`_ by Ben Graham

    The max-pooling operation is applied in :math:`kH \times kW` regions by a stochastic
    step size determined by the target output size.
    The number of output features is equal to the number of input planes.

    Args:
        kernel_size: the size of the window to take a max over.
                     Can be a single number :math:`k` (for a square kernel of :math:`k \times k`)
                     or a tuple `(kH, kW)`
        output_size: the target output size of the image of the form :math:`oH \times oW`.
                     Can be a tuple `(oH, oW)` or a single number :math:`oH` for a square image :math:`oH \times oH`
        output_ratio: If one wants to have an output size as a ratio of the input size, this option can be given.
                      This has to be a number or tuple in the range (0, 1)
        return_indices: if ``True``, will return the indices along with the outputs.
                        Useful to pass to :func:`~torch.nn.functional.max_unpool2d`.

    Examples::
        >>> input = torch.randn(20, 16, 50, 32)
        >>> # pool of square window of size=3, and target output size 13x12
        >>> F.fractional_max_pool2d(input, 3, output_size=(13, 12))
        >>> # pool of square window and target output size being half of input image size
        >>> F.fractional_max_pool2d(input, 3, output_ratio=(0.5, 0.5))

    .. _Fractional MaxPooling:
        http://arxiv.org/abs/1412.6071
    """
    if has_torch_function_variadic(input, _random_samples):
        return handle_torch_function(
            fractional_max_pool2d_with_indices,
            (input, _random_samples),
            input,
            kernel_size,
            output_size=output_size,
            output_ratio=output_ratio,
            return_indices=return_indices,
            _random_samples=_random_samples,
        )
    if output_size is None and output_ratio is None:
        raise ValueError("fractional_max_pool2d requires specifying either " "an output_size or an output_ratio")
    if output_size is None:
        assert output_ratio is not None
        _output_ratio = _pair(output_ratio)
        output_size = [int(input.size(-2) * _output_ratio[0]), int(input.size(-1) * _output_ratio[1])]

    if _random_samples is None:
        n_batch = 1 if input.dim() == 3 else input.size(0)
        _random_samples = torch.rand(n_batch, input.size(-3), 2, dtype=input.dtype, device=input.device)
    return torch._C._nn.fractional_max_pool2d(input, kernel_size, output_size, _random_samples)


def _fractional_max_pool2d(
    input: Tensor, kernel_size: BroadcastingList2[int],
    output_size: Optional[BroadcastingList2[int]] = None,
    output_ratio: Optional[BroadcastingList2[float]] = None,
    return_indices: bool = False,
    _random_samples: Optional[Tensor] = None
) -> Tensor:
    if has_torch_function_variadic(input, _random_samples):
        return handle_torch_function(
            fractional_max_pool2d,
            (input, _random_samples),
            input,
            kernel_size,
            output_size=output_size,
            output_ratio=output_ratio,
            return_indices=return_indices,
            _random_samples=_random_samples,
        )
    return fractional_max_pool2d_with_indices(
        input, kernel_size, output_size, output_ratio, return_indices, _random_samples
    )[0]


fractional_max_pool2d = boolean_dispatch(
    arg_name="return_indices",
    arg_index=4,
    default=False,
    if_true=fractional_max_pool2d_with_indices,
    if_false=_fractional_max_pool2d,
    module_name=__name__,
    func_name="fractional_max_pool2d",
)


def fractional_max_pool3d_with_indices(
    input: Tensor, kernel_size: BroadcastingList3[int],
    output_size: Optional[BroadcastingList3[int]] = None,
    output_ratio: Optional[BroadcastingList3[float]] = None,
    return_indices: bool = False,
    _random_samples: Optional[Tensor] = None
) -> Tuple[Tensor, Tensor]:
    r"""Applies 3D fractional max pooling over an input signal composed of several input planes.

    Fractional MaxPooling is described in detail in the paper `Fractional MaxPooling`_ by Ben Graham

    The max-pooling operation is applied in :math:`kT \times kH \times kW` regions by a stochastic
    step size determined by the target output size.
    The number of output features is equal to the number of input planes.

    Args:
        kernel_size: the size of the window to take a max over.
                     Can be a single number :math:`k` (for a square kernel of :math:`k \times k \times k`)
                     or a tuple `(kT, kH, kW)`
        output_size: the target output size of the form :math:`oT \times oH \times oW`.
                     Can be a tuple `(oT, oH, oW)` or a single number :math:`oH` for a cubic output
                     :math:`oH \times oH \times oH`
        output_ratio: If one wants to have an output size as a ratio of the input size, this option can be given.
                      This has to be a number or tuple in the range (0, 1)
        return_indices: if ``True``, will return the indices along with the outputs.
                        Useful to pass to :func:`~torch.nn.functional.max_unpool3d`.

    Shape:
        - Input: :math:`(N, C, T_{in}, H_{in}, W_{in})` or :math:`(C, T_{in}, H_{in}, W_{in})`.
        - Output: :math:`(N, C, T_{out}, H_{out}, W_{out})` or :math:`(C, T_{out}, H_{out}, W_{out})`, where
          :math:`(T_{out}, H_{out}, W_{out})=\text{output\_size}` or
          :math:`(T_{out}, H_{out}, W_{out})=\text{output\_ratio} \times (T_{in}, H_{in}, W_{in})`

    Examples::
        >>> input = torch.randn(20, 16, 50, 32, 16)
        >>> # pool of cubic window of size=3, and target output size 13x12x11
        >>> F.fractional_max_pool3d(input, 3, output_size=(13, 12, 11))
        >>> # pool of cubic window and target output size being half of input size
        >>> F.fractional_max_pool3d(input, 3, output_ratio=(0.5, 0.5, 0.5))

    .. _Fractional MaxPooling:
        http://arxiv.org/abs/1412.6071
    """
    if has_torch_function_variadic(input, _random_samples):
        return handle_torch_function(
            fractional_max_pool3d_with_indices,
            (input, _random_samples),
            input,
            kernel_size,
            output_size=output_size,
            output_ratio=output_ratio,
            return_indices=return_indices,
            _random_samples=_random_samples,
        )
    if output_size is None and output_ratio is None:
        raise ValueError("fractional_max_pool3d requires specifying either " "an output_size or an output_ratio")
    if output_size is None:
        assert output_ratio is not None
        _output_ratio = _triple(output_ratio)
        output_size = [
            int(input.size(-3) * _output_ratio[0]),
            int(input.size(-2) * _output_ratio[1]),
            int(input.size(-1) * _output_ratio[2]),
        ]

    if _random_samples is None:
        n_batch = 1 if input.dim() == 4 else input.size(0)
        _random_samples = torch.rand(n_batch, input.size(-4), 3, dtype=input.dtype, device=input.device)
    return torch._C._nn.fractional_max_pool3d(input, kernel_size, output_size, _random_samples)


def _fractional_max_pool3d(
    input: Tensor, kernel_size: BroadcastingList3[int],
    output_size: Optional[BroadcastingList3[int]] = None,
    output_ratio: Optional[BroadcastingList3[float]] = None,
    return_indices: bool = False,
    _random_samples: Optional[Tensor] = None
) -> Tensor:
    if has_torch_function_variadic(input, _random_samples):
        return handle_torch_function(
            fractional_max_pool3d,
            (input, _random_samples),
            input,
            kernel_size,
            output_size=output_size,
            output_ratio=output_ratio,
            return_indices=return_indices,
            _random_samples=_random_samples,
        )
    return fractional_max_pool3d_with_indices(
        input, kernel_size, output_size, output_ratio, return_indices, _random_samples
    )[0]


fractional_max_pool3d = boolean_dispatch(
    arg_name="return_indices",
    arg_index=4,
    default=False,
    if_true=fractional_max_pool3d_with_indices,
    if_false=_fractional_max_pool3d,
    module_name=__name__,
    func_name="fractional_max_pool3d",
)


def max_pool1d_with_indices(
    input: Tensor, kernel_size: BroadcastingList1[int],
    stride: Optional[BroadcastingList1[int]] = None,
    padding: BroadcastingList1[int] = 0,
    dilation: BroadcastingList1[int] = 1,
    ceil_mode: bool = False,
    return_indices: bool = False
) -> Tuple[Tensor, Tensor]:
    r"""
    max_pool1d(input, kernel_size, stride=None, padding=0, dilation=1, ceil_mode=False, return_indices=False)

    Applies a 1D max pooling over an input signal composed of several input
    planes.

    .. note::
        The order of :attr:`ceil_mode` and :attr:`return_indices` is different from
        what seen in :class:`~torch.nn.MaxPool1d`, and will change in a future release.

    See :class:`~torch.nn.MaxPool1d` for details.

    Args:
        input: input tensor of shape :math:`(\text{minibatch} , \text{in\_channels} , iW)`, minibatch dim optional.
        kernel_size: the size of the window. Can be a single number or a
            tuple `(kW,)`
        stride: the stride of the window. Can be a single number or a tuple
            `(sW,)`. Default: :attr:`kernel_size`
        padding: Implicit negative infinity padding to be added on both sides, must be >= 0 and <= kernel_size / 2.
        dilation: The stride between elements within a sliding window, must be > 0.
        ceil_mode: If ``True``, will use `ceil` instead of `floor` to compute the output shape. This
                   ensures that every element in the input tensor is covered by a sliding window.
        return_indices: If ``True``, will return the argmax along with the max values.
                        Useful for :class:`torch.nn.functional.max_unpool1d` later
    """
    if has_torch_function_unary(input):
        return handle_torch_function(
            max_pool1d_with_indices,
            (input,),
            input,
            kernel_size,
            stride=stride,
            padding=padding,
            dilation=dilation,
            ceil_mode=ceil_mode,
            return_indices=return_indices,
        )
    if stride is None:
        stride = torch.jit.annotate(List[int], [])
    return torch.max_pool1d_with_indices(input, kernel_size, stride, padding, dilation, ceil_mode)


def _max_pool1d(
    input: Tensor, kernel_size: BroadcastingList1[int],
    stride: Optional[BroadcastingList1[int]] = None,
    padding: BroadcastingList1[int] = 0,
    dilation: BroadcastingList1[int] = 1,
    ceil_mode: bool = False,
    return_indices: bool = False
) -> Tensor:
    if has_torch_function_unary(input):
        return handle_torch_function(
            max_pool1d,
            (input,),
            input,
            kernel_size,
            stride=stride,
            padding=padding,
            dilation=dilation,
            ceil_mode=ceil_mode,
            return_indices=return_indices,
        )
    if stride is None:
        stride = torch.jit.annotate(List[int], [])
    return torch.max_pool1d(input, kernel_size, stride, padding, dilation, ceil_mode)


max_pool1d = boolean_dispatch(
    arg_name="return_indices",
    arg_index=6,
    default=False,
    if_true=max_pool1d_with_indices,
    if_false=_max_pool1d,
    module_name=__name__,
    func_name="max_pool1d",
)


def max_pool2d_with_indices(
    input: Tensor, kernel_size: BroadcastingList2[int],
    stride: Optional[BroadcastingList2[int]] = None,
    padding: BroadcastingList2[int] = 0,
    dilation: BroadcastingList2[int] = 1,
    ceil_mode: bool = False,
    return_indices: bool = False
) -> Tuple[Tensor, Tensor]:
    r"""
    max_pool2d(input, kernel_size, stride=None, padding=0, dilation=1, ceil_mode=False, return_indices=False)

    Applies a 2D max pooling over an input signal composed of several input
    planes.

    .. note::
        The order of :attr:`ceil_mode` and :attr:`return_indices` is different from
        what seen in :class:`~torch.nn.MaxPool2d`, and will change in a future release.

    See :class:`~torch.nn.MaxPool2d` for details.

    Args:
        input: input tensor :math:`(\text{minibatch} , \text{in\_channels} , iH , iW)`, minibatch dim optional.
        kernel_size: size of the pooling region. Can be a single number or a
            tuple `(kH, kW)`
        stride: stride of the pooling operation. Can be a single number or a
            tuple `(sH, sW)`. Default: :attr:`kernel_size`
        padding: Implicit negative infinity padding to be added on both sides, must be >= 0 and <= kernel_size / 2.
        dilation: The stride between elements within a sliding window, must be > 0.
        ceil_mode: If ``True``, will use `ceil` instead of `floor` to compute the output shape. This
                   ensures that every element in the input tensor is covered by a sliding window.
        return_indices: If ``True``, will return the argmax along with the max values.
                        Useful for :class:`torch.nn.functional.max_unpool2d` later
    """
    if has_torch_function_unary(input):
        return handle_torch_function(
            max_pool2d_with_indices,
            (input,),
            input,
            kernel_size,
            stride=stride,
            padding=padding,
            dilation=dilation,
            ceil_mode=ceil_mode,
            return_indices=return_indices,
        )
    if stride is None:
        stride = torch.jit.annotate(List[int], [])
    return torch._C._nn.max_pool2d_with_indices(input, kernel_size, stride, padding, dilation, ceil_mode)


def _max_pool2d(
    input: Tensor, kernel_size: BroadcastingList2[int],
    stride: Optional[BroadcastingList2[int]] = None,
    padding: BroadcastingList2[int] = 0,
    dilation: BroadcastingList2[int] = 1,
    ceil_mode: bool = False,
    return_indices: bool = False
) -> Tensor:
    if has_torch_function_unary(input):
        return handle_torch_function(
            max_pool2d,
            (input,),
            input,
            kernel_size,
            stride=stride,
            padding=padding,
            dilation=dilation,
            ceil_mode=ceil_mode,
            return_indices=return_indices,
        )
    if stride is None:
        stride = torch.jit.annotate(List[int], [])
    return torch.max_pool2d(input, kernel_size, stride, padding, dilation, ceil_mode)


max_pool2d = boolean_dispatch(
    arg_name="return_indices",
    arg_index=6,
    default=False,
    if_true=max_pool2d_with_indices,
    if_false=_max_pool2d,
    module_name=__name__,
    func_name="max_pool2d",
)


def max_pool3d_with_indices(
    input: Tensor, kernel_size: BroadcastingList3[int],
    stride: Optional[BroadcastingList3[int]] = None,
    padding: BroadcastingList3[int] = 0,
    dilation: BroadcastingList3[int] = 1,
    ceil_mode: bool = False,
    return_indices: bool = False
) -> Tuple[Tensor, Tensor]:
    r"""
    max_pool3d(input, kernel_size, stride=None, padding=0, dilation=1, ceil_mode=False, return_indices=False)

    Applies a 3D max pooling over an input signal composed of several input
    planes.

    .. note::
        The order of :attr:`ceil_mode` and :attr:`return_indices` is different from
        what seen in :class:`~torch.nn.MaxPool3d`, and will change in a future release.

    See :class:`~torch.nn.MaxPool3d` for details.

    Args:
        input: input tensor :math:`(\text{minibatch} , \text{in\_channels} , iD, iH , iW)`, minibatch dim optional.
        kernel_size: size of the pooling region. Can be a single number or a
                     tuple `(kT, kH, kW)`
        stride: stride of the pooling operation. Can be a single number or a
                tuple `(sT, sH, sW)`. Default: :attr:`kernel_size`
        padding: Implicit negative infinity padding to be added on both sides, must be >= 0 and <= kernel_size / 2.
        dilation: The stride between elements within a sliding window, must be > 0.
        ceil_mode: If ``True``, will use `ceil` instead of `floor` to compute the output shape. This
                   ensures that every element in the input tensor is covered by a sliding window.
        return_indices: If ``True``, will return the argmax along with the max values.
                        Useful for :class:`torch.nn.functional.max_unpool3d` later
    """
    if has_torch_function_unary(input):
        return handle_torch_function(
            max_pool3d_with_indices,
            (input,),
            input,
            kernel_size,
            stride=stride,
            padding=padding,
            dilation=dilation,
            ceil_mode=ceil_mode,
            return_indices=return_indices,
        )
    if stride is None:
        stride = torch.jit.annotate(List[int], [])
    return torch._C._nn.max_pool3d_with_indices(input, kernel_size, stride, padding, dilation, ceil_mode)


def _max_pool3d(
    input: Tensor, kernel_size: BroadcastingList3[int],
    stride: Optional[BroadcastingList3[int]] = None,
    padding: BroadcastingList3[int] = 0,
    dilation: BroadcastingList3[int] = 1,
    ceil_mode: bool = False,
    return_indices: bool = False
) -> Tensor:
    if has_torch_function_unary(input):
        return handle_torch_function(
            max_pool3d,
            (input,),
            input,
            kernel_size,
            stride=stride,
            padding=padding,
            dilation=dilation,
            ceil_mode=ceil_mode,
            return_indices=return_indices,
        )
    if stride is None:
        stride = torch.jit.annotate(List[int], [])
    return torch.max_pool3d(input, kernel_size, stride, padding, dilation, ceil_mode)


max_pool3d = boolean_dispatch(
    arg_name="return_indices",
    arg_index=6,
    default=False,
    if_true=max_pool3d_with_indices,
    if_false=_max_pool3d,
    module_name=__name__,
    func_name="max_pool3d",
)


def _unpool_output_size(
    input: Tensor, kernel_size: List[int], stride: List[int], padding: List[int], output_size: Optional[List[int]]
) -> List[int]:
    input_size = input.size()
    default_size = torch.jit.annotate(List[int], [])
    for d in range(len(kernel_size)):
        default_size.append((input_size[-len(kernel_size) + d] - 1) * stride[d] + kernel_size[d] - 2 * padding[d])
    if output_size is None:
        ret = default_size
    else:
        if len(output_size) == len(kernel_size) + 2:
            output_size = output_size[2:]
        if len(output_size) != len(kernel_size):
            raise ValueError(
                "output_size should be a sequence containing "
                "{} or {} elements, but it has a length of '{}'".format(
                    len(kernel_size), len(kernel_size) + 2, len(output_size)
                )
            )
        for d in range(len(kernel_size)):
            min_size = default_size[d] - stride[d]
            max_size = default_size[d] + stride[d]
            if not (min_size < output_size[d] < max_size):
                raise ValueError(
                    'invalid output_size "{}" (dim {} must be between {} and {})'.format(
                        output_size, d, min_size, max_size
                    )
                )

        ret = output_size
    return ret


def max_unpool1d(
    input: Tensor, indices: Tensor,
    kernel_size: BroadcastingList1[int],
    stride: Optional[BroadcastingList1[int]] = None,
    padding: BroadcastingList1[int] = 0,
    output_size: Optional[BroadcastingList1[int]] = None
) -> Tensor:
    r"""Computes a partial inverse of :class:`MaxPool1d`.

    See :class:`~torch.nn.MaxUnpool1d` for details.
    """
    if has_torch_function_unary(input):
        return handle_torch_function(
            max_unpool1d,
            (input,),
            input,
            indices,
            kernel_size,
            stride=stride,
            padding=padding,
            output_size=output_size,
        )
    kernel_size = _single(kernel_size)
    if stride is not None:
        _stride = _single(stride)
    else:
        _stride = kernel_size
    padding = _single(padding)
    output_size = _unpool_output_size(input, kernel_size, _stride, padding, output_size)
    if isinstance(output_size, list):
        output_size = output_size + [1]
    else:
        output_size = output_size + (1,)
    return torch._C._nn.max_unpool2d(input.unsqueeze(-1), indices.unsqueeze(-1), output_size).squeeze(-1)


def max_unpool2d(
    input: Tensor, indices: Tensor,
    kernel_size: BroadcastingList2[int],
    stride: Optional[BroadcastingList2[int]] = None,
    padding: BroadcastingList2[int] = 0,
    output_size: Optional[BroadcastingList2[int]] = None
) -> Tensor:
    r"""Computes a partial inverse of :class:`MaxPool2d`.

    See :class:`~torch.nn.MaxUnpool2d` for details.
    """
    if has_torch_function_unary(input):
        return handle_torch_function(
            max_unpool2d,
            (input,),
            input,
            indices,
            kernel_size,
            stride=stride,
            padding=padding,
            output_size=output_size,
        )
    kernel_size = _pair(kernel_size)
    if stride is not None:
        _stride = _pair(stride)
    else:
        _stride = kernel_size
    padding = _pair(padding)
    output_size = _unpool_output_size(input, kernel_size, _stride, padding, output_size)
    return torch._C._nn.max_unpool2d(input, indices, output_size)


def max_unpool3d(
    input: Tensor, indices: Tensor,
    kernel_size: BroadcastingList3[int],
    stride: Optional[BroadcastingList3[int]] = None,
    padding: BroadcastingList3[int] = 0,
    output_size: Optional[BroadcastingList3[int]] = None
) -> Tensor:
    r"""Computes a partial inverse of :class:`MaxPool3d`.

    See :class:`~torch.nn.MaxUnpool3d` for details.
    """
    if has_torch_function_unary(input):
        return handle_torch_function(
            max_unpool3d,
            (input,),
            input,
            indices,
            kernel_size,
            stride=stride,
            padding=padding,
            output_size=output_size,
        )
    kernel_size = _triple(kernel_size)
    if stride is not None:
        _stride = _triple(stride)
    else:
        _stride = kernel_size
    padding = _triple(padding)
    output_size = _unpool_output_size(input, kernel_size, _stride, padding, output_size)
    return torch._C._nn.max_unpool3d(input, indices, output_size, _stride, padding)


def lp_pool2d(
    input: Tensor, norm_type: Union[int, float],
    kernel_size: BroadcastingList2[int],
    stride: Optional[BroadcastingList2[int]] = None,
    ceil_mode: bool = False
) -> Tensor:
    r"""Applies a 2D power-average pooling over an input signal composed of
    several input planes. If the sum of all inputs to the power of `p` is
    zero, the gradient is set to zero as well.

    See :class:`~torch.nn.LPPool2d` for details.
    """
    if has_torch_function_unary(input):
        return handle_torch_function(
            lp_pool2d, (input,), input, norm_type, kernel_size, stride=stride, ceil_mode=ceil_mode
        )
    kw, kh = utils._pair(kernel_size)
    if stride is not None:
        out = avg_pool2d(input.pow(norm_type), kernel_size, stride, 0, ceil_mode)
    else:
        out = avg_pool2d(input.pow(norm_type), kernel_size, padding=0, ceil_mode=ceil_mode)

    return (torch.sign(out) * relu(torch.abs(out))).mul(kw * kh).pow(1.0 / norm_type)


def lp_pool1d(
    input: Tensor, norm_type: Union[int, float],
    kernel_size: int,
    stride: Optional[BroadcastingList1[int]] = None,
    ceil_mode: bool = False
) -> Tensor:
    r"""Applies a 1D power-average pooling over an input signal composed of
    several input planes. If the sum of all inputs to the power of `p` is
    zero, the gradient is set to zero as well.

    See :class:`~torch.nn.LPPool1d` for details.
    """
    if has_torch_function_unary(input):
        return handle_torch_function(
            lp_pool1d, (input,), input, norm_type, kernel_size, stride=stride, ceil_mode=ceil_mode
        )
    if stride is not None:
        out = avg_pool1d(input.pow(norm_type), kernel_size, stride, 0, ceil_mode)
    else:
        out = avg_pool1d(input.pow(norm_type), kernel_size, padding=0, ceil_mode=ceil_mode)

    return (torch.sign(out) * relu(torch.abs(out))).mul(kernel_size).pow(1.0 / norm_type)


def adaptive_max_pool1d_with_indices(
    input: Tensor, output_size: BroadcastingList1[int], return_indices: bool = False
) -> Tuple[Tensor, Tensor]:
    r"""Applies a 1D adaptive max pooling over an input signal composed of
    several input planes.

    See :class:`~torch.nn.AdaptiveMaxPool1d` for details and output shape.

    Args:
        output_size: the target output size (single integer)
        return_indices: whether to return pooling indices. Default: ``False``
    """
    if has_torch_function_unary(input):
        return handle_torch_function(
            adaptive_max_pool1d_with_indices, (input,), input, output_size, return_indices=return_indices
        )
    return torch.adaptive_max_pool1d(input, output_size)


def _adaptive_max_pool1d(input: Tensor, output_size: BroadcastingList1[int], return_indices: bool = False) -> Tensor:
    if has_torch_function_unary(input):
        return handle_torch_function(
            adaptive_max_pool1d, (input,), input, output_size, return_indices=return_indices
        )
    return adaptive_max_pool1d_with_indices(input, output_size)[0]


adaptive_max_pool1d = boolean_dispatch(
    arg_name="return_indices",
    arg_index=2,
    default=False,
    if_true=adaptive_max_pool1d_with_indices,
    if_false=_adaptive_max_pool1d,
    module_name=__name__,
    func_name="adaptive_max_pool1d",
)


def adaptive_max_pool2d_with_indices(
    input: Tensor, output_size: BroadcastingList2[int],
    return_indices: bool = False
) -> Tuple[Tensor, Tensor]:
    r"""Applies a 2D adaptive max pooling over an input signal composed of
    several input planes.

    See :class:`~torch.nn.AdaptiveMaxPool2d` for details and output shape.

    Args:
        output_size: the target output size (single integer or
            double-integer tuple)
        return_indices: whether to return pooling indices. Default: ``False``
    """
    if has_torch_function_unary(input):
        return handle_torch_function(
            adaptive_max_pool2d_with_indices, (input,), input, output_size, return_indices=return_indices
        )
    output_size = _list_with_default(output_size, input.size())
    return torch._C._nn.adaptive_max_pool2d(input, output_size)


def _adaptive_max_pool2d(input: Tensor, output_size: BroadcastingList2[int], return_indices: bool = False) -> Tensor:
    if has_torch_function_unary(input):
        return handle_torch_function(
            adaptive_max_pool2d, (input,), input, output_size, return_indices=return_indices
        )
    return adaptive_max_pool2d_with_indices(input, output_size)[0]


adaptive_max_pool2d = boolean_dispatch(
    arg_name="return_indices",
    arg_index=2,
    default=False,
    if_true=adaptive_max_pool2d_with_indices,
    if_false=_adaptive_max_pool2d,
    module_name=__name__,
    func_name="adaptive_max_pool2d",
)


def adaptive_max_pool3d_with_indices(
    input: Tensor, output_size: BroadcastingList3[int],
    return_indices: bool = False
) -> Tuple[Tensor, Tensor]:
    r"""Applies a 3D adaptive max pooling over an input signal composed of
    several input planes.

    See :class:`~torch.nn.AdaptiveMaxPool3d` for details and output shape.

    Args:
        output_size: the target output size (single integer or
            triple-integer tuple)
        return_indices: whether to return pooling indices. Default: ``False``
    """
    if has_torch_function_unary(input):
        return handle_torch_function(
            adaptive_max_pool3d_with_indices, (input,), input, output_size, return_indices=return_indices
        )
    output_size = _list_with_default(output_size, input.size())
    return torch._C._nn.adaptive_max_pool3d(input, output_size)


def _adaptive_max_pool3d(input: Tensor, output_size: BroadcastingList3[int], return_indices: bool = False) -> Tensor:
    if has_torch_function_unary(input):
        return handle_torch_function(
            adaptive_max_pool3d, (input,), input, output_size, return_indices=return_indices
        )
    return adaptive_max_pool3d_with_indices(input, output_size)[0]


adaptive_max_pool3d = boolean_dispatch(
    arg_name="return_indices",
    arg_index=2,
    default=False,
    if_true=adaptive_max_pool3d_with_indices,
    if_false=_adaptive_max_pool3d,
    module_name=__name__,
    func_name="adaptive_max_pool3d",
)


adaptive_avg_pool1d = _add_docstr(
    torch.adaptive_avg_pool1d,
    r"""
adaptive_avg_pool1d(input, output_size) -> Tensor

Applies a 1D adaptive average pooling over an input signal composed of
several input planes.

See :class:`~torch.nn.AdaptiveAvgPool1d` for details and output shape.

Args:
    output_size: the target output size (single integer)
""",
)


def adaptive_avg_pool2d(input: Tensor, output_size: BroadcastingList2[int]) -> Tensor:
    r"""
    Applies a 2D adaptive average pooling over an input signal composed of
    several input planes.

    See :class:`~torch.nn.AdaptiveAvgPool2d` for details and output shape.

    Args:
        output_size: the target output size (single integer or
            double-integer tuple)
    """
    if has_torch_function_unary(input):
        return handle_torch_function(adaptive_avg_pool2d, (input,), input, output_size)
    _output_size = _list_with_default(output_size, input.size())
    return torch._C._nn.adaptive_avg_pool2d(input, _output_size)


def adaptive_avg_pool3d(input: Tensor, output_size: BroadcastingList3[int]) -> Tensor:
    r"""
    Applies a 3D adaptive average pooling over an input signal composed of
    several input planes.

    See :class:`~torch.nn.AdaptiveAvgPool3d` for details and output shape.

    Args:
        output_size: the target output size (single integer or
            triple-integer tuple)
    """
    if has_torch_function_unary(input):
        return handle_torch_function(adaptive_avg_pool3d, (input,), input, output_size)
    _output_size = _list_with_default(output_size, input.size())
    return torch._C._nn.adaptive_avg_pool3d(input, _output_size)


# Activation functions
def dropout(input: Tensor, p: float = 0.5, training: bool = True, inplace: bool = False) -> Tensor:
    r"""
    During training, randomly zeroes some of the elements of the input
    tensor with probability :attr:`p` using samples from a Bernoulli
    distribution.

    See :class:`~torch.nn.Dropout` for details.

    Args:
        p: probability of an element to be zeroed. Default: 0.5
        training: apply dropout if is ``True``. Default: ``True``
        inplace: If set to ``True``, will do this operation in-place. Default: ``False``
    """
    if has_torch_function_unary(input):
        return handle_torch_function(dropout, (input,), input, p=p, training=training, inplace=inplace)
    if p < 0.0 or p > 1.0:
        raise ValueError("dropout probability has to be between 0 and 1, " "but got {}".format(p))
    return _VF.dropout_(input, p, training) if inplace else _VF.dropout(input, p, training)


def alpha_dropout(input: Tensor, p: float = 0.5, training: bool = False, inplace: bool = False) -> Tensor:
    r"""Applies alpha dropout to the input.

    See :class:`~torch.nn.AlphaDropout` for details.
    """
    if has_torch_function_unary(input):
        return handle_torch_function(alpha_dropout, (input,), input, p=p, training=training, inplace=inplace)
    if p < 0.0 or p > 1.0:
        raise ValueError("dropout probability has to be between 0 and 1, " "but got {}".format(p))
    return _VF.alpha_dropout_(input, p, training) if inplace else _VF.alpha_dropout(input, p, training)


def dropout1d(input: Tensor, p: float = 0.5, training: bool = True, inplace: bool = False) -> Tensor:
    r"""
    Randomly zero out entire channels (a channel is a 1D feature map,
    e.g., the :math:`j`-th channel of the :math:`i`-th sample in the
    batched input is a 1D tensor :math:`\text{input}[i, j]`) of the input tensor).
    Each channel will be zeroed out independently on every forward call with
    probability :attr:`p` using samples from a Bernoulli distribution.

    See :class:`~torch.nn.Dropout1d` for details.

    Args:
        p: probability of a channel to be zeroed. Default: 0.5
        training: apply dropout if is ``True``. Default: ``True``
        inplace: If set to ``True``, will do this operation in-place. Default: ``False``
    """
    if has_torch_function_unary(input):
        return handle_torch_function(dropout1d, (input,), input, p=p, training=training, inplace=inplace)
    if p < 0.0 or p > 1.0:
        raise ValueError("dropout probability has to be between 0 and 1, " "but got {}".format(p))
    inp_dim = input.dim()
    if inp_dim not in (2, 3):
        raise RuntimeError(f"dropout1d: Expected 2D or 3D input, but received a {inp_dim}D input. "
                           "Note that dropout1d exists to provide channel-wise dropout on inputs with 1 "
                           "spatial dimension, a channel dimension, and an optional batch dimension "
                           "(i.e. 2D or 3D inputs).")

    is_batched = inp_dim == 3
    if not is_batched:
        input = input.unsqueeze_(0) if inplace else input.unsqueeze(0)

    result = _VF.feature_dropout_(input, p, training) if inplace else _VF.feature_dropout(input, p, training)

    if not is_batched:
        result = result.squeeze_(0) if inplace else result.squeeze(0)

    return result


def dropout2d(input: Tensor, p: float = 0.5, training: bool = True, inplace: bool = False) -> Tensor:
    r"""
    Randomly zero out entire channels (a channel is a 2D feature map,
    e.g., the :math:`j`-th channel of the :math:`i`-th sample in the
    batched input is a 2D tensor :math:`\text{input}[i, j]`) of the input tensor).
    Each channel will be zeroed out independently on every forward call with
    probability :attr:`p` using samples from a Bernoulli distribution.

    See :class:`~torch.nn.Dropout2d` for details.

    Args:
        p: probability of a channel to be zeroed. Default: 0.5
        training: apply dropout if is ``True``. Default: ``True``
        inplace: If set to ``True``, will do this operation in-place. Default: ``False``
    """
    if has_torch_function_unary(input):
        return handle_torch_function(dropout2d, (input,), input, p=p, training=training, inplace=inplace)
    if p < 0.0 or p > 1.0:
        raise ValueError("dropout probability has to be between 0 and 1, " "but got {}".format(p))
    inp_dim = input.dim()
    if inp_dim not in (3, 4):
        warn_msg = (f"dropout2d: Received a {inp_dim}-D input to dropout2d, which is deprecated "
                    "and will result in an error in a future release. To retain the behavior "
                    "and silence this warning, please use dropout instead. Note that dropout2d "
                    "exists to provide channel-wise dropout on inputs with 2 spatial dimensions, "
                    "a channel dimension, and an optional batch dimension (i.e. 3D or 4D inputs).")
        warnings.warn(warn_msg)

    # TODO: Properly support no-batch-dim inputs. For now, these are NOT supported; passing
    # a 3D input will perform dropout1d behavior instead. This was done historically and the
    # behavior is maintained here for now.
    # See https://github.com/pytorch/pytorch/issues/77081
    if inp_dim == 3:
        warnings.warn("dropout2d: Received a 3D input to dropout2d and assuming that channel-wise "
                      "1D dropout behavior is desired - input is interpreted as shape (N, C, L), where C "
                      "is the channel dim. This behavior will change in a future release to interpret the "
                      "input as one without a batch dimension, i.e. shape (C, H, W). To maintain the 1D "
                      "channel-wise dropout behavior, please switch to using dropout1d instead.")

    result = _VF.feature_dropout_(input, p, training) if inplace else _VF.feature_dropout(input, p, training)

    return result


def dropout3d(input: Tensor, p: float = 0.5, training: bool = True, inplace: bool = False) -> Tensor:
    r"""
    Randomly zero out entire channels (a channel is a 3D feature map,
    e.g., the :math:`j`-th channel of the :math:`i`-th sample in the
    batched input is a 3D tensor :math:`\text{input}[i, j]`) of the input tensor).
    Each channel will be zeroed out independently on every forward call with
    probability :attr:`p` using samples from a Bernoulli distribution.

    See :class:`~torch.nn.Dropout3d` for details.

    Args:
        p: probability of a channel to be zeroed. Default: 0.5
        training: apply dropout if is ``True``. Default: ``True``
        inplace: If set to ``True``, will do this operation in-place. Default: ``False``
    """
    if has_torch_function_unary(input):
        return handle_torch_function(dropout3d, (input,), input, p=p, training=training, inplace=inplace)
    if p < 0.0 or p > 1.0:
        raise ValueError("dropout probability has to be between 0 and 1, " "but got {}".format(p))
    inp_dim = input.dim()
    if inp_dim not in (4, 5):
        warn_msg = (f"dropout3d: Received a {inp_dim}-D input to dropout3d, which is deprecated "
                    "and will result in an error in a future release. To retain the behavior "
                    "and silence this warning, please use dropout instead. Note that dropout3d "
                    "exists to provide channel-wise dropout on inputs with 3 spatial dimensions, "
                    "a channel dimension, and an optional batch dimension (i.e. 4D or 5D inputs).")
        warnings.warn(warn_msg)

    is_batched = inp_dim == 5
    if not is_batched:
        input = input.unsqueeze_(0) if inplace else input.unsqueeze(0)

    result = _VF.feature_dropout_(input, p, training) if inplace else _VF.feature_dropout(input, p, training)

    if not is_batched:
        result = result.squeeze_(0) if inplace else result.squeeze(0)
    return result


def feature_alpha_dropout(input: Tensor, p: float = 0.5, training: bool = False, inplace: bool = False) -> Tensor:
    r"""
    Randomly masks out entire channels (a channel is a feature map,
    e.g. the :math:`j`-th channel of the :math:`i`-th sample in the batch input
    is a tensor :math:`\text{input}[i, j]`) of the input tensor). Instead of
    setting activations to zero, as in regular Dropout, the activations are set
    to the negative saturation value of the SELU activation function.

    Each element will be masked independently on every forward call with
    probability :attr:`p` using samples from a Bernoulli distribution.
    The elements to be masked are randomized on every forward call, and scaled
    and shifted to maintain zero mean and unit variance.

    See :class:`~torch.nn.FeatureAlphaDropout` for details.

    Args:
        p: dropout probability of a channel to be zeroed. Default: 0.5
        training: apply dropout if is ``True``. Default: ``True``
        inplace: If set to ``True``, will do this operation in-place. Default: ``False``
    """
    if has_torch_function_unary(input):
        return handle_torch_function(
            feature_alpha_dropout, (input,), input, p=p, training=training, inplace=inplace
        )
    if p < 0.0 or p > 1.0:
        raise ValueError("dropout probability has to be between 0 and 1, " "but got {}".format(p))
    return _VF.feature_alpha_dropout_(input, p, training) if inplace else _VF.feature_alpha_dropout(input, p, training)


def _threshold(input: Tensor, threshold: float, value: float, inplace: bool = False) -> Tensor:
    r"""Thresholds each element of the input Tensor.

    See :class:`~torch.nn.Threshold` for more details.
    """
    if has_torch_function_unary(input):
        return handle_torch_function(_threshold, (input,), input, threshold, value, inplace=inplace)
    if inplace:
        result = _VF.threshold_(input, threshold, value)
    else:
        result = _VF.threshold(input, threshold, value)
    return result


# We define this function as _threshold because it takes an argument
# named threshold, which clobbers the recursive reference to the
# function needed for __torch_function__ support
threshold = _threshold

threshold_ = _add_docstr(
    _VF.threshold_,
    r"""
threshold_(input, threshold, value) -> Tensor

In-place version of :func:`~threshold`.
""",
)


def relu(input: Tensor, inplace: bool = False) -> Tensor:
    r"""relu(input, inplace=False) -> Tensor

    Applies the rectified linear unit function element-wise. See
    :class:`~torch.nn.ReLU` for more details.
    """
    if has_torch_function_unary(input):
        return handle_torch_function(relu, (input,), input, inplace=inplace)
    if inplace:
        result = torch.relu_(input)
    else:
        result = torch.relu(input)
    return result


relu_ = _add_docstr(
    torch.relu_,
    r"""
relu_(input) -> Tensor

In-place version of :func:`~relu`.
""",
)


def glu(input: Tensor, dim: int = -1) -> Tensor:
    r"""
    glu(input, dim=-1) -> Tensor

    The gated linear unit. Computes:

    .. math ::
        \text{GLU}(a, b) = a \otimes \sigma(b)

    where `input` is split in half along `dim` to form `a` and `b`, :math:`\sigma`
    is the sigmoid function and :math:`\otimes` is the element-wise product between matrices.

    See `Language Modeling with Gated Convolutional Networks <https://arxiv.org/abs/1612.08083>`_.

    Args:
        input (Tensor): input tensor
        dim (int): dimension on which to split the input. Default: -1
    """
    if has_torch_function_unary(input):
        return handle_torch_function(glu, (input,), input, dim=dim)
    if input.dim() == 0:
        raise RuntimeError("glu does not support scalars because halving size must be even")
    return torch._C._nn.glu(input, dim)


def hardtanh(input: Tensor, min_val: float = -1., max_val: float = 1., inplace: bool = False) -> Tensor:
    r"""
    hardtanh(input, min_val=-1., max_val=1., inplace=False) -> Tensor

    Applies the HardTanh function element-wise. See :class:`~torch.nn.Hardtanh` for more
    details.
    """
    if has_torch_function_unary(input):
        return handle_torch_function(hardtanh, (input,), input, min_val=min_val, max_val=max_val, inplace=inplace)
    if inplace:
        result = torch._C._nn.hardtanh_(input, min_val, max_val)
    else:
        result = torch._C._nn.hardtanh(input, min_val, max_val)
    return result


hardtanh_ = _add_docstr(
    torch._C._nn.hardtanh_,
    r"""
hardtanh_(input, min_val=-1., max_val=1.) -> Tensor

In-place version of :func:`~hardtanh`.
""",
)


def relu6(input: Tensor, inplace: bool = False) -> Tensor:
    r"""relu6(input, inplace=False) -> Tensor

    Applies the element-wise function :math:`\text{ReLU6}(x) = \min(\max(0,x), 6)`.

    See :class:`~torch.nn.ReLU6` for more details.
    """
    if has_torch_function_unary(input):
        return handle_torch_function(relu6, (input,), input, inplace=inplace)
    if inplace:
        result = torch._C._nn.relu6_(input)
    else:
        result = torch._C._nn.relu6(input)
    return result


def elu(input: Tensor, alpha: float = 1.0, inplace: bool = False) -> Tensor:
    r"""Applies the Exponential Linear Unit (ELU) function element-wise.

    See :class:`~torch.nn.ELU` for more details.
    """
    if has_torch_function_unary(input):
        return handle_torch_function(elu, (input,), input, alpha=alpha, inplace=inplace)
    if inplace:
        result = torch._C._nn.elu_(input, alpha)
    else:
        result = torch._C._nn.elu(input, alpha)
    return result


elu_ = _add_docstr(
    torch._C._nn.elu_,
    r"""
elu_(input, alpha=1.) -> Tensor

In-place version of :func:`~elu`.
""",
)


def selu(input: Tensor, inplace: bool = False) -> Tensor:
    r"""selu(input, inplace=False) -> Tensor

    Applies element-wise,
    :math:`\text{SELU}(x) = scale * (\max(0,x) + \min(0, \alpha * (\exp(x) - 1)))`,
    with :math:`\alpha=1.6732632423543772848170429916717` and
    :math:`scale=1.0507009873554804934193349852946`.

    See :class:`~torch.nn.SELU` for more details.
    """
    if has_torch_function_unary(input):
        return handle_torch_function(selu, (input,), input, inplace=inplace)
    if inplace:
        result = torch.selu_(input)
    else:
        result = torch.selu(input)
    return result


selu_ = _add_docstr(
    torch.selu_,
    r"""
selu_(input) -> Tensor

In-place version of :func:`~selu`.
""",
)


def celu(input: Tensor, alpha: float = 1.0, inplace: bool = False) -> Tensor:
    r"""celu(input, alpha=1., inplace=False) -> Tensor

    Applies element-wise,
    :math:`\text{CELU}(x) = \max(0,x) + \min(0, \alpha * (\exp(x/\alpha) - 1))`.

    See :class:`~torch.nn.CELU` for more details.
    """
    if has_torch_function_unary(input):
        return handle_torch_function(celu, (input,), input, alpha=alpha, inplace=inplace)
    if inplace:
        result = torch.celu_(input, alpha)
    else:
        result = torch.celu(input, alpha)
    return result


celu_ = _add_docstr(
    torch.celu_,
    r"""
celu_(input, alpha=1.) -> Tensor

In-place version of :func:`~celu`.
""",
)


def leaky_relu(input: Tensor, negative_slope: float = 0.01, inplace: bool = False) -> Tensor:
    r"""
    leaky_relu(input, negative_slope=0.01, inplace=False) -> Tensor

    Applies element-wise,
    :math:`\text{LeakyReLU}(x) = \max(0, x) + \text{negative\_slope} * \min(0, x)`

    See :class:`~torch.nn.LeakyReLU` for more details.
    """
    if has_torch_function_unary(input):
        return handle_torch_function(leaky_relu, (input,), input, negative_slope=negative_slope, inplace=inplace)
    if inplace:
        result = torch._C._nn.leaky_relu_(input, negative_slope)
    else:
        result = torch._C._nn.leaky_relu(input, negative_slope)
    return result


leaky_relu_ = _add_docstr(
    torch._C._nn.leaky_relu_,
    r"""
leaky_relu_(input, negative_slope=0.01) -> Tensor

In-place version of :func:`~leaky_relu`.
""",
)


prelu = _add_docstr(
    torch.prelu,
    r"""prelu(input, weight) -> Tensor

Applies element-wise the function
:math:`\text{PReLU}(x) = \max(0,x) + \text{weight} * \min(0,x)` where weight is a
learnable parameter.

.. note::
    `weight` is expected to be a scalar or 1-D tensor. If `weight` is 1-D,
    its size must match the number of input channels, determined by
    `input.size(1)` when `input.dim() >= 2`, otherwise 1.
    In the 1-D case, note that when `input` has dim > 2, `weight` can be expanded
    to the shape of `input` in a way that is not possible using normal
    :ref:`broadcasting semantics<broadcasting-semantics>`.

See :class:`~torch.nn.PReLU` for more details.
""")


def rrelu(
    input: Tensor, lower: float = 1.0 / 8, upper: float = 1.0 / 3, training: bool = False, inplace: bool = False
) -> Tensor:
    r"""rrelu(input, lower=1./8, upper=1./3, training=False, inplace=False) -> Tensor

    Randomized leaky ReLU.

    See :class:`~torch.nn.RReLU` for more details.
    """
    if has_torch_function_unary(input):
        return handle_torch_function(
            rrelu, (input,), input, lower=lower, upper=upper, training=training, inplace=inplace
        )
    if inplace:
        result = torch.rrelu_(input, lower, upper, training)
    else:
        result = torch.rrelu(input, lower, upper, training)
    return result


rrelu_ = _add_docstr(
    torch.rrelu_,
    r"""
rrelu_(input, lower=1./8, upper=1./3, training=False) -> Tensor

In-place version of :func:`~rrelu`.
""",
)

logsigmoid = _add_docstr(
    torch._C._nn.log_sigmoid,
    r"""
logsigmoid(input) -> Tensor

Applies element-wise :math:`\text{LogSigmoid}(x_i) = \log \left(\frac{1}{1 + \exp(-x_i)}\right)`

See :class:`~torch.nn.LogSigmoid` for more details.
""",
)

gelu = _add_docstr(
    torch._C._nn.gelu,
    r"""
gelu(input, approximate = 'none') -> Tensor

When the approximate argument is 'none', it applies element-wise the function
:math:`\text{GELU}(x) = x * \Phi(x)`

where :math:`\Phi(x)` is the Cumulative Distribution Function for Gaussian Distribution.

When the approximate argument is 'tanh', Gelu is estimated with

.. math::
    \text{GELU}(x) = 0.5 * x * (1 + \text{Tanh}(\sqrt(2 / \pi) * (x + 0.044715 * x^3)))

See `Gaussian Error Linear Units (GELUs) <https://arxiv.org/abs/1606.08415>`_.
""")

hardshrink = _add_docstr(
    torch.hardshrink,
    r"""
hardshrink(input, lambd=0.5) -> Tensor

Applies the hard shrinkage function element-wise

See :class:`~torch.nn.Hardshrink` for more details.
""")


def tanhshrink(input):
    r"""tanhshrink(input) -> Tensor

    Applies element-wise, :math:`\text{Tanhshrink}(x) = x - \text{Tanh}(x)`

    See :class:`~torch.nn.Tanhshrink` for more details.
    """
    if has_torch_function_unary(input):
        return handle_torch_function(tanhshrink, (input,), input)
    return input - input.tanh()


def softsign(input):
    r"""softsign(input) -> Tensor

    Applies element-wise, the function :math:`\text{SoftSign}(x) = \frac{x}{1 + |x|}`

    See :class:`~torch.nn.Softsign` for more details.
    """
    if has_torch_function_unary(input):
        return handle_torch_function(softsign, (input,), input)
    return input / (input.abs() + 1)


softplus = _add_docstr(
    torch._C._nn.softplus,
    r"""
softplus(input, beta=1, threshold=20) -> Tensor

Applies element-wise, the function :math:`\text{Softplus}(x) = \frac{1}{\beta} * \log(1 + \exp(\beta * x))`.

For numerical stability the implementation reverts to the linear function
when :math:`input \times \beta > threshold`.

See :class:`~torch.nn.Softplus` for more details.
""",
)


def _get_softmax_dim(name: str, ndim: int, stacklevel: int) -> int:
    warnings.warn(
        "Implicit dimension choice for {} has been deprecated. "
        "Change the call to include dim=X as an argument.".format(name),
        stacklevel=stacklevel,
    )
    if ndim == 0 or ndim == 1 or ndim == 3:
        ret = 0
    else:
        ret = 1
    return ret


def softmin(input: Tensor, dim: Optional[int] = None, _stacklevel: int = 3, dtype: Optional[DType] = None) -> Tensor:
    r"""Applies a softmin function.

    Note that :math:`\text{Softmin}(x) = \text{Softmax}(-x)`. See softmax definition for mathematical formula.

    See :class:`~torch.nn.Softmin` for more details.

    Args:
        input (Tensor): input
        dim (int): A dimension along which softmin will be computed (so every slice
            along dim will sum to 1).
        dtype (:class:`torch.dtype`, optional): the desired data type of returned tensor.
          If specified, the input tensor is casted to :attr:`dtype` before the operation
          is performed. This is useful for preventing data type overflows. Default: None.
    """
    if has_torch_function_unary(input):
        return handle_torch_function(softmin, (input,), input, dim=dim, _stacklevel=_stacklevel, dtype=dtype)
    if dim is None:
        dim = _get_softmax_dim("softmin", input.dim(), _stacklevel)
    if dtype is None:
        ret = (-input).softmax(dim)
    else:
        ret = (-input).softmax(dim, dtype=dtype)
    return ret


def softmax(input: Tensor, dim: Optional[int] = None, _stacklevel: int = 3, dtype: Optional[DType] = None) -> Tensor:
    r"""Applies a softmax function.

    Softmax is defined as:

    :math:`\text{Softmax}(x_{i}) = \frac{\exp(x_i)}{\sum_j \exp(x_j)}`

    It is applied to all slices along dim, and will re-scale them so that the elements
    lie in the range `[0, 1]` and sum to 1.

    See :class:`~torch.nn.Softmax` for more details.

    Args:
        input (Tensor): input
        dim (int): A dimension along which softmax will be computed.
        dtype (:class:`torch.dtype`, optional): the desired data type of returned tensor.
          If specified, the input tensor is casted to :attr:`dtype` before the operation
          is performed. This is useful for preventing data type overflows. Default: None.

    .. note::
        This function doesn't work directly with NLLLoss,
        which expects the Log to be computed between the Softmax and itself.
        Use log_softmax instead (it's faster and has better numerical properties).

    """
    if has_torch_function_unary(input):
        return handle_torch_function(softmax, (input,), input, dim=dim, _stacklevel=_stacklevel, dtype=dtype)
    if dim is None:
        dim = _get_softmax_dim("softmax", input.dim(), _stacklevel)
    if dtype is None:
        ret = input.softmax(dim)
    else:
        ret = input.softmax(dim, dtype=dtype)
    return ret


def gumbel_softmax(logits: Tensor, tau: float = 1, hard: bool = False, eps: float = 1e-10, dim: int = -1) -> Tensor:
    r"""
    Samples from the Gumbel-Softmax distribution (`Link 1`_  `Link 2`_) and optionally discretizes.

    Args:
      logits: `[..., num_features]` unnormalized log probabilities
      tau: non-negative scalar temperature
      hard: if ``True``, the returned samples will be discretized as one-hot vectors,
            but will be differentiated as if it is the soft sample in autograd
      dim (int): A dimension along which softmax will be computed. Default: -1.

    Returns:
      Sampled tensor of same shape as `logits` from the Gumbel-Softmax distribution.
      If ``hard=True``, the returned samples will be one-hot, otherwise they will
      be probability distributions that sum to 1 across `dim`.

    .. note::
      This function is here for legacy reasons, may be removed from nn.Functional in the future.

    .. note::
      The main trick for `hard` is to do  `y_hard - y_soft.detach() + y_soft`

      It achieves two things:
      - makes the output value exactly one-hot
      (since we add then subtract y_soft value)
      - makes the gradient equal to y_soft gradient
      (since we strip all other gradients)

    Examples::
        >>> logits = torch.randn(20, 32)
        >>> # Sample soft categorical using reparametrization trick:
        >>> F.gumbel_softmax(logits, tau=1, hard=False)
        >>> # Sample hard categorical using "Straight-through" trick:
        >>> F.gumbel_softmax(logits, tau=1, hard=True)

    .. _Link 1:
        https://arxiv.org/abs/1611.00712
    .. _Link 2:
        https://arxiv.org/abs/1611.01144
    """
    if has_torch_function_unary(logits):
        return handle_torch_function(gumbel_softmax, (logits,), logits, tau=tau, hard=hard, eps=eps, dim=dim)
    if eps != 1e-10:
        warnings.warn("`eps` parameter is deprecated and has no effect.")

    gumbels = (
        -torch.empty_like(logits, memory_format=torch.legacy_contiguous_format).exponential_().log()
    )  # ~Gumbel(0,1)
    gumbels = (logits + gumbels) / tau  # ~Gumbel(logits,tau)
    y_soft = gumbels.softmax(dim)

    if hard:
        # Straight through.
        index = y_soft.max(dim, keepdim=True)[1]
        y_hard = torch.zeros_like(logits, memory_format=torch.legacy_contiguous_format).scatter_(dim, index, 1.0)
        ret = y_hard - y_soft.detach() + y_soft
    else:
        # Reparametrization trick.
        ret = y_soft
    return ret


def log_softmax(input: Tensor, dim: Optional[int] = None, _stacklevel: int = 3, dtype: Optional[DType] = None) -> Tensor:
    r"""Applies a softmax followed by a logarithm.

    While mathematically equivalent to log(softmax(x)), doing these two
    operations separately is slower and numerically unstable. This function
    uses an alternative formulation to compute the output and gradient correctly.

    See :class:`~torch.nn.LogSoftmax` for more details.

    Args:
        input (Tensor): input
        dim (int): A dimension along which log_softmax will be computed.
        dtype (:class:`torch.dtype`, optional): the desired data type of returned tensor.
          If specified, the input tensor is cast to :attr:`dtype` before the operation
          is performed. This is useful for preventing data type overflows. Default: None.
    """
    if has_torch_function_unary(input):
        return handle_torch_function(log_softmax, (input,), input, dim=dim, _stacklevel=_stacklevel, dtype=dtype)
    if dim is None:
        dim = _get_softmax_dim("log_softmax", input.dim(), _stacklevel)
    if dtype is None:
        ret = input.log_softmax(dim)
    else:
        ret = input.log_softmax(dim, dtype=dtype)
    return ret


softshrink = _add_docstr(
    torch._C._nn.softshrink,
    r"""
softshrink(input, lambd=0.5) -> Tensor

Applies the soft shrinkage function elementwise

See :class:`~torch.nn.Softshrink` for more details.
""",
)


def tanh(input):
    r"""tanh(input) -> Tensor

    Applies element-wise,
    :math:`\text{Tanh}(x) = \tanh(x) = \frac{\exp(x) - \exp(-x)}{\exp(x) + \exp(-x)}`

    See :class:`~torch.nn.Tanh` for more details.
    """
    return input.tanh()


def sigmoid(input):
    r"""sigmoid(input) -> Tensor

    Applies the element-wise function :math:`\text{Sigmoid}(x) = \frac{1}{1 + \exp(-x)}`

    See :class:`~torch.nn.Sigmoid` for more details.
    """
    return input.sigmoid()


def hardsigmoid(input: Tensor, inplace: bool = False) -> Tensor:
    r"""Applies the element-wise function

    .. math::
        \text{Hardsigmoid}(x) = \begin{cases}
            0 & \text{if~} x \le -3, \\
            1 & \text{if~} x \ge +3, \\
            x / 6 + 1 / 2 & \text{otherwise}
        \end{cases}

    Args:
        inplace: If set to ``True``, will do this operation in-place. Default: ``False``

    See :class:`~torch.nn.Hardsigmoid` for more details.
    """
    if has_torch_function_unary(input):
        return handle_torch_function(hardsigmoid, (input,), input, inplace=inplace)
    if inplace:
        return torch._C._nn.hardsigmoid_(input)
    return torch._C._nn.hardsigmoid(input)


linear = _add_docstr(
    torch._C._nn.linear,
    r"""
linear(input, weight, bias=None) -> Tensor

Applies a linear transformation to the incoming data: :math:`y = xA^T + b`.

This operation supports 2-D :attr:`weight` with :ref:`sparse layout<sparse-docs>`

{sparse_beta_warning}

This operator supports :ref:`TensorFloat32<tf32_on_ampere>`.

Shape:

    - Input: :math:`(*, in\_features)` where `*` means any number of
      additional dimensions, including none
    - Weight: :math:`(out\_features, in\_features)` or :math:`(in\_features)`
    - Bias: :math:`(out\_features)` or :math:`()`
    - Output: :math:`(*, out\_features)` or :math:`(*)`, based on the shape of the weight
""".format(**sparse_support_notes))


bilinear = _add_docstr(
    torch.bilinear,
    r"""
bilinear(input1, input2, weight, bias=None) -> Tensor

Applies a bilinear transformation to the incoming data:
:math:`y = x_1^T A x_2 + b`

Shape:

    - input1: :math:`(N, *, H_{in1})` where :math:`H_{in1}=\text{in1\_features}`
      and :math:`*` means any number of additional dimensions.
      All but the last dimension of the inputs should be the same.
    - input2: :math:`(N, *, H_{in2})` where :math:`H_{in2}=\text{in2\_features}`
    - weight: :math:`(\text{out\_features}, \text{in1\_features},
      \text{in2\_features})`
    - bias: :math:`(\text{out\_features})`
    - output: :math:`(N, *, H_{out})` where :math:`H_{out}=\text{out\_features}`
      and all but the last dimension are the same shape as the input.
""")


def silu(input: Tensor, inplace: bool = False) -> Tensor:
    r"""Applies the Sigmoid Linear Unit (SiLU) function, element-wise.
    The SiLU function is also known as the swish function.

    .. math::
        \text{silu}(x) = x * \sigma(x), \text{where } \sigma(x) \text{ is the logistic sigmoid.}

    .. note::
        See `Gaussian Error Linear Units (GELUs) <https://arxiv.org/abs/1606.08415>`_
        where the SiLU (Sigmoid Linear Unit) was originally coined, and see
        `Sigmoid-Weighted Linear Units for Neural Network Function Approximation
        in Reinforcement Learning <https://arxiv.org/abs/1702.03118>`_ and `Swish:
        a Self-Gated Activation Function <https://arxiv.org/abs/1710.05941v1>`_
        where the SiLU was experimented with later.

    See :class:`~torch.nn.SiLU` for more details.
    """
    if has_torch_function_unary(input):
        return handle_torch_function(silu, (input,), input, inplace=inplace)
    if inplace:
        return torch._C._nn.silu_(input)
    return torch._C._nn.silu(input)


def mish(input: Tensor, inplace: bool = False) -> Tensor:
    r"""Applies the Mish function, element-wise.
    Mish: A Self Regularized Non-Monotonic Neural Activation Function.

    .. math::
        \text{Mish}(x) = x * \text{Tanh}(\text{Softplus}(x))

    .. note::
        See `Mish: A Self Regularized Non-Monotonic Neural Activation Function <https://arxiv.org/abs/1908.08681>`_

    See :class:`~torch.nn.Mish` for more details.
    """
    if has_torch_function_unary(input):
        return handle_torch_function(mish, (input,), input, inplace=inplace)
    if inplace:
        return torch._C._nn.mish_(input)
    return torch._C._nn.mish(input)


def hardswish(input: Tensor, inplace: bool = False) -> Tensor:
    r"""Applies the hardswish function, element-wise, as described in the paper:

    `Searching for MobileNetV3`_.

    .. math::
        \text{Hardswish}(x) = \begin{cases}
            0 & \text{if~} x \le -3, \\
            x & \text{if~} x \ge +3, \\
            x \cdot (x + 3) /6 & \text{otherwise}
        \end{cases}

    See :class:`~torch.nn.Hardswish` for more details.

    .. _`Searching for MobileNetV3`:
        https://arxiv.org/abs/1905.02244
    """
    if has_torch_function_unary(input):
        return handle_torch_function(hardswish, (input,), input, inplace=inplace)
    if inplace:
        return torch._C._nn.hardswish_(input)
    return torch._C._nn.hardswish(input)


def _no_grad_embedding_renorm_(weight: Tensor, input: Tensor, max_norm: float, norm_type: float) -> Tuple[Tensor, Tensor]:
    torch.embedding_renorm_(weight.detach(), input, max_norm, norm_type)


def embedding(
    input: Tensor,
    weight: Tensor,
    padding_idx: Optional[int] = None,
    max_norm: Optional[float] = None,
    norm_type: float = 2.0,
    scale_grad_by_freq: bool = False,
    sparse: bool = False,
) -> Tensor:
    r"""A simple lookup table that looks up embeddings in a fixed dictionary and size.

    This module is often used to retrieve word embeddings using indices.
    The input to the module is a list of indices, and the embedding matrix,
    and the output is the corresponding word embeddings.

    See :class:`torch.nn.Embedding` for more details.

    Args:
        input (LongTensor): Tensor containing indices into the embedding matrix
        weight (Tensor): The embedding matrix with number of rows equal to the maximum possible index + 1,
            and number of columns equal to the embedding size
        padding_idx (int, optional): If specified, the entries at :attr:`padding_idx` do not contribute to the gradient;
                                     therefore, the embedding vector at :attr:`padding_idx` is not updated during training,
                                     i.e. it remains as a fixed "pad".
        max_norm (float, optional): If given, each embedding vector with norm larger than :attr:`max_norm`
                                    is renormalized to have norm :attr:`max_norm`.
                                    Note: this will modify :attr:`weight` in-place.
        norm_type (float, optional): The p of the p-norm to compute for the :attr:`max_norm` option. Default ``2``.
        scale_grad_by_freq (bool, optional): If given, this will scale gradients by the inverse of frequency of
                                                the words in the mini-batch. Default ``False``.
        sparse (bool, optional): If ``True``, gradient w.r.t. :attr:`weight` will be a sparse tensor. See Notes under
                                 :class:`torch.nn.Embedding` for more details regarding sparse gradients.

    Shape:
        - Input: LongTensor of arbitrary shape containing the indices to extract
        - Weight: Embedding matrix of floating point type with shape `(V, embedding_dim)`,
          where V = maximum index + 1 and embedding_dim = the embedding size
        - Output: `(*, embedding_dim)`, where `*` is the input shape

    Examples::

        >>> # a batch of 2 samples of 4 indices each
        >>> input = torch.tensor([[1, 2, 4, 5], [4, 3, 2, 9]])
        >>> # an embedding matrix containing 10 tensors of size 3
        >>> embedding_matrix = torch.rand(10, 3)
        >>> # xdoctest: +IGNORE_WANT("non-deterministic")
        >>> F.embedding(input, embedding_matrix)
        tensor([[[ 0.8490,  0.9625,  0.6753],
                 [ 0.9666,  0.7761,  0.6108],
                 [ 0.6246,  0.9751,  0.3618],
                 [ 0.4161,  0.2419,  0.7383]],

                [[ 0.6246,  0.9751,  0.3618],
                 [ 0.0237,  0.7794,  0.0528],
                 [ 0.9666,  0.7761,  0.6108],
                 [ 0.3385,  0.8612,  0.1867]]])

        >>> # example with padding_idx
        >>> weights = torch.rand(10, 3)
        >>> weights[0, :].zero_()
        >>> embedding_matrix = weights
        >>> input = torch.tensor([[0, 2, 0, 5]])
        >>> F.embedding(input, embedding_matrix, padding_idx=0)
        tensor([[[ 0.0000,  0.0000,  0.0000],
                 [ 0.5609,  0.5384,  0.8720],
                 [ 0.0000,  0.0000,  0.0000],
                 [ 0.6262,  0.2438,  0.7471]]])
    """

    if has_torch_function_variadic(input, weight):
        return handle_torch_function(
            embedding,
            (input, weight),
            input,
            weight,
            padding_idx=padding_idx,
            max_norm=max_norm,
            norm_type=norm_type,
            scale_grad_by_freq=scale_grad_by_freq,
            sparse=sparse,
        )
    if padding_idx is not None:
        if padding_idx > 0:
            assert padding_idx < weight.size(0), "Padding_idx must be within num_embeddings"
        elif padding_idx < 0:
            assert padding_idx >= -weight.size(0), "Padding_idx must be within num_embeddings"
            padding_idx = weight.size(0) + padding_idx
    else:
        padding_idx = -1
    if max_norm is not None:
        # Note [embedding_renorm contiguous]
        # `embedding_renorm_` will call .contiguous() on input anyways, so we
        # call it here and take advantage of the improved locality in the
        # `embedding` call below too.
        input = input.contiguous()
        # Note [embedding_renorm set_grad_enabled]
        # XXX: equivalent to
        # with torch.no_grad():
        #   torch.embedding_renorm_
        # remove once script supports set_grad_enabled
        _no_grad_embedding_renorm_(weight, input, max_norm, norm_type)
    return torch.embedding(weight, input, padding_idx, scale_grad_by_freq, sparse)


def embedding_bag(
    input: Tensor,
    weight: Tensor,
    offsets: Optional[Tensor] = None,
    max_norm: Optional[float] = None,
    norm_type: float = 2,
    scale_grad_by_freq: bool = False,
    mode: str = "mean",
    sparse: bool = False,
    per_sample_weights: Optional[Tensor] = None,
    include_last_offset: bool = False,
    padding_idx: Optional[int] = None,
) -> Tensor:
    r"""Computes sums, means or maxes of `bags` of embeddings, without instantiating the
    intermediate embeddings.

    See :class:`torch.nn.EmbeddingBag` for more details.

    Note:
        {backward_reproducibility_note}

    Args:
        input (LongTensor): Tensor containing bags of indices into the embedding matrix
        weight (Tensor): The embedding matrix with number of rows equal to the maximum possible index + 1,
            and number of columns equal to the embedding size
        offsets (LongTensor, optional): Only used when :attr:`input` is 1D. :attr:`offsets` determines
                             the starting index position of each bag (sequence) in :attr:`input`.
        max_norm (float, optional): If given, each embedding vector with norm larger than :attr:`max_norm`
                                    is renormalized to have norm :attr:`max_norm`.
                                    Note: this will modify :attr:`weight` in-place.
        norm_type (float, optional): The ``p`` in the ``p``-norm to compute for the :attr:`max_norm` option.
                                     Default ``2``.
        scale_grad_by_freq (bool, optional): if given, this will scale gradients by the inverse of frequency of
                                                the words in the mini-batch. Default ``False``.
                                                Note: this option is not supported when ``mode="max"``.
        mode (str, optional): ``"sum"``, ``"mean"`` or ``"max"``. Specifies the way to reduce the bag.
                                 Default: ``"mean"``
        sparse (bool, optional): if ``True``, gradient w.r.t. :attr:`weight` will be a sparse tensor. See Notes under
                                 :class:`torch.nn.Embedding` for more details regarding sparse gradients.
                                 Note: this option is not supported when ``mode="max"``.
        per_sample_weights (Tensor, optional): a tensor of float / double weights, or None
            to indicate all weights should be taken to be 1. If specified, :attr:`per_sample_weights`
            must have exactly the same shape as input and is treated as having the same
            :attr:`offsets`, if those are not None.

        include_last_offset (bool, optional): if ``True``, the size of offsets is equal to the number of bags + 1.
            The last element is the size of the input, or the ending index position of the last bag (sequence).

        padding_idx (int, optional): If specified, the entries at :attr:`padding_idx` do not contribute to the
                                     gradient; therefore, the embedding vector at :attr:`padding_idx` is not updated
                                     during training, i.e. it remains as a fixed "pad". Note that the embedding
                                     vector at :attr:`padding_idx` is excluded from the reduction.

    Shape:
        - :attr:`input` (LongTensor) and :attr:`offsets` (LongTensor, optional)

          - If :attr:`input` is 2D of shape `(B, N)`, it will be treated as ``B`` bags (sequences)
            each of fixed length ``N``, and this will return ``B`` values aggregated in a way
            depending on the :attr:`mode`. :attr:`offsets` is ignored and required to be ``None`` in this case.

          - If :attr:`input` is 1D of shape `(N)`, it will be treated as a concatenation of
            multiple bags (sequences). :attr:`offsets` is required to be a 1D tensor containing
            the starting index positions of each bag in :attr:`input`. Therefore, for :attr:`offsets`
            of shape `(B)`, :attr:`input` will be viewed as having ``B`` bags.
            Empty bags (i.e., having 0-length) will have returned vectors filled by zeros.

        - :attr:`weight` (Tensor): the learnable weights of the module of shape `(num_embeddings, embedding_dim)`

        - :attr:`per_sample_weights` (Tensor, optional). Has the same shape as :attr:`input`.

        - :attr:`output`: aggregated embedding values of shape `(B, embedding_dim)`

    Examples::

        >>> # an Embedding module containing 10 tensors of size 3
        >>> embedding_matrix = torch.rand(10, 3)
        >>> # a batch of 2 samples of 4 indices each
        >>> input = torch.tensor([1, 2, 4, 5, 4, 3, 2, 9])
        >>> offsets = torch.tensor([0, 4])
        >>> # xdoctest: +IGNORE_WANT("non-deterministic")
        >>> F.embedding_bag(input, embedding_matrix, offsets)
        tensor([[ 0.3397,  0.3552,  0.5545],
                [ 0.5893,  0.4386,  0.5882]])

        >>> # example with padding_idx
        >>> embedding_matrix = torch.rand(10, 3)
        >>> input = torch.tensor([2, 2, 2, 2, 4, 3, 2, 9])
        >>> offsets = torch.tensor([0, 4])
        >>> F.embedding_bag(input, embedding_matrix, offsets, padding_idx=2, mode='sum')
        tensor([[ 0.0000,  0.0000,  0.0000],
                [-0.7082,  3.2145, -2.6251]])
    """
    if has_torch_function_variadic(input, weight, offsets, per_sample_weights):
        return handle_torch_function(
            embedding_bag,
            (input, weight, offsets, per_sample_weights),
            input,
            weight,
            offsets=offsets,
            max_norm=max_norm,
            norm_type=norm_type,
            scale_grad_by_freq=scale_grad_by_freq,
            mode=mode,
            sparse=sparse,
            per_sample_weights=per_sample_weights,
            include_last_offset=include_last_offset,
            padding_idx=padding_idx,
        )
    # Check for backward compatibility.
    # Used to be embedding_bag(weight, input, ...)
    # Now is     embedding_bag(input, weight, ...)
    if weight.dtype == torch.long and input.is_floating_point():
        warnings.warn(
            "Argument order of nn.functional.embedding_bag was changed. "
            "Usage `embedding_bag(weight, input, ...)` is deprecated, "
            "and should now be `embedding_bag(input, weight, ...)`."
        )
        weight, input = input, weight

    if per_sample_weights is not None and input.size() != per_sample_weights.size():
        raise ValueError(
            "embedding_bag: If per_sample_weights ({}) is not None, "
            "then it must have the same shape as the input ({})".format(per_sample_weights.shape, input.shape)
        )

    if input.dim() == 2:
        if offsets is not None:
            type_str = "<unknown>"
            # TODO: Remove this once script supports type() calls
            if not torch.jit.is_scripting():
                type_str = str(type(offsets))
            raise ValueError(
                "if input is 2D, then offsets has to be None"
                ", as input is treated is a mini-batch of"
                " fixed length sequences. However, found "
                "offsets of type {}".format(type_str)
            )
        offsets = torch.arange(0, input.numel(), input.size(1), dtype=input.dtype, device=input.device)

        input = input.reshape(-1)
        if per_sample_weights is not None:
            per_sample_weights = per_sample_weights.reshape(-1)
    elif input.dim() == 1:
        if offsets is None:
            raise ValueError("offsets has to be a 1D Tensor but got None")
        if offsets.dim() != 1:
            raise ValueError("offsets has to be a 1D Tensor")
    else:
        raise ValueError("input has to be 1D or 2D Tensor," " but got Tensor of dimension {}".format(input.dim()))
    if mode == "sum":
        mode_enum = 0
    elif mode == "mean":
        mode_enum = 1
    elif mode == "max":
        mode_enum = 2

        if scale_grad_by_freq:
            raise ValueError("max mode does not support scaling the gradient by the frequency")

        if sparse:
            raise ValueError("max mode does not support sparse weights")

    else:
        raise ValueError("mode has to be one of sum, mean or max")

    if max_norm is not None:
        # XXX: equivalent to
        # with torch.no_grad():
        #   torch.nembedding_renorm_
        # remove once script supports set_grad_enabled
        _no_grad_embedding_renorm_(weight, input, max_norm, norm_type)

    if per_sample_weights is not None and mode != "sum":
        raise NotImplementedError(
            "embedding_bag: per_sample_weights was not None. "
            "per_sample_weights is only supported for mode='sum' "
            "(got mode='{}'). Please open a feature request on GitHub.".format(mode)
        )

    ret, _, _, _ = torch.embedding_bag(
        weight, input, offsets, scale_grad_by_freq, mode_enum, sparse, per_sample_weights, include_last_offset, padding_idx
    )
    return ret


if embedding_bag.__doc__:
    embedding_bag.__doc__ = embedding_bag.__doc__.format(**reproducibility_notes)


def _verify_batch_size(size: List[int]) -> None:
    # XXX: JIT script does not support the reduce from functools, and mul op is a
    # builtin, which cannot be used as a value to a func yet, so rewrite this size
    # check to a simple equivalent for loop
    #
    # TODO: make use of reduce like below when JIT is ready with the missing features:
    # from operator import mul
    # from functools import reduce
    #
    #   if reduce(mul, size[2:], size[0]) == 1
    size_prods = size[0]
    for i in range(len(size) - 2):
        size_prods *= size[i + 2]
    if size_prods == 1:
        raise ValueError("Expected more than 1 value per channel when training, got input size {}".format(size))


def batch_norm(
    input: Tensor,
    running_mean: Optional[Tensor],
    running_var: Optional[Tensor],
    weight: Optional[Tensor] = None,
    bias: Optional[Tensor] = None,
    training: bool = False,
    momentum: float = 0.1,
    eps: float = 1e-5,
) -> Tensor:
    r"""Applies Batch Normalization for each channel across a batch of data.

    See :class:`~torch.nn.BatchNorm1d`, :class:`~torch.nn.BatchNorm2d`,
    :class:`~torch.nn.BatchNorm3d` for details.
    """
    if has_torch_function_variadic(input, running_mean, running_var, weight, bias):
        return handle_torch_function(
            batch_norm,
            (input, running_mean, running_var, weight, bias),
            input,
            running_mean,
            running_var,
            weight=weight,
            bias=bias,
            training=training,
            momentum=momentum,
            eps=eps,
        )
    if training:
        _verify_batch_size(input.size())

    return torch.batch_norm(
        input, weight, bias, running_mean, running_var, training, momentum, eps, torch.backends.cudnn.enabled
    )


def _verify_spatial_size(size: List[int]) -> None:
    # Verify that there is > 1 spatial element for instance norm calculation.
    size_prods = 1
    for i in range(2, len(size)):
        size_prods *= size[i]
    if size_prods == 1:
        raise ValueError("Expected more than 1 spatial element when training, got input size {}".format(size))


def instance_norm(
    input: Tensor,
    running_mean: Optional[Tensor] = None,
    running_var: Optional[Tensor] = None,
    weight: Optional[Tensor] = None,
    bias: Optional[Tensor] = None,
    use_input_stats: bool = True,
    momentum: float = 0.1,
    eps: float = 1e-5,
) -> Tensor:
    r"""Applies Instance Normalization for each channel in each data sample in a
    batch.

    See :class:`~torch.nn.InstanceNorm1d`, :class:`~torch.nn.InstanceNorm2d`,
    :class:`~torch.nn.InstanceNorm3d` for details.
    """
    if has_torch_function_variadic(input, running_mean, running_var, weight, bias):
        return handle_torch_function(
            instance_norm,
            (input, running_mean, running_var, weight, bias),
            input,
            running_mean=running_mean,
            running_var=running_var,
            weight=weight,
            bias=bias,
            use_input_stats=use_input_stats,
            momentum=momentum,
            eps=eps,
        )
    if use_input_stats:
        _verify_spatial_size(input.size())
    return torch.instance_norm(
        input, weight, bias, running_mean, running_var, use_input_stats, momentum, eps, torch.backends.cudnn.enabled
    )


def layer_norm(
    input: Tensor,
    normalized_shape: List[int],
    weight: Optional[Tensor] = None,
    bias: Optional[Tensor] = None,
    eps: float = 1e-5,
) -> Tensor:
    r"""Applies Layer Normalization for last certain number of dimensions.

    See :class:`~torch.nn.LayerNorm` for details.
    """
    if has_torch_function_variadic(input, weight, bias):
        return handle_torch_function(
            layer_norm, (input, weight, bias), input, normalized_shape, weight=weight, bias=bias, eps=eps
        )
    return torch.layer_norm(input, normalized_shape, weight, bias, eps, torch.backends.cudnn.enabled)


def group_norm(
    input: Tensor, num_groups: int, weight: Optional[Tensor] = None, bias: Optional[Tensor] = None, eps: float = 1e-5
) -> Tensor:
    r"""Applies Group Normalization for last certain number of dimensions.

    See :class:`~torch.nn.GroupNorm` for details.
    """
    if has_torch_function_variadic(input, weight, bias):
        return handle_torch_function(group_norm, (input, weight, bias,), input, num_groups, weight=weight, bias=bias, eps=eps)
    if input.dim() < 2:
        raise RuntimeError(f"Expected at least 2 dimensions for input tensor but received {input.dim()}")
    _verify_batch_size([input.size(0) * input.size(1) // num_groups, num_groups] + list(input.size()[2:]))
    return torch.group_norm(input, num_groups, weight, bias, eps, torch.backends.cudnn.enabled)


def local_response_norm(input: Tensor, size: int, alpha: float = 1e-4, beta: float = 0.75, k: float = 1.0) -> Tensor:
    r"""Applies local response normalization over an input signal composed of
    several input planes, where channels occupy the second dimension.
    Applies normalization across channels.

    See :class:`~torch.nn.LocalResponseNorm` for details.
    """
    if has_torch_function_unary(input):
        return handle_torch_function(local_response_norm, (input,), input, size, alpha=alpha, beta=beta, k=k)
    dim = input.dim()
    if dim < 3:
        raise ValueError(
            "Expected 3D or higher dimensionality \
                         input (got {} dimensions)".format(
                dim
            )
        )

    if input.numel() == 0:
        return input

    div = input.mul(input)
    if dim == 3:
        div = div.unsqueeze(1)
        div = pad(div, (0, 0, size // 2, (size - 1) // 2))
        div = avg_pool2d(div, (size, 1), stride=1).squeeze(1)
    else:
        sizes = input.size()
        div = div.view(sizes[0], 1, sizes[1], sizes[2], -1)
        div = pad(div, (0, 0, 0, 0, size // 2, (size - 1) // 2))
        div = avg_pool3d(div, (size, 1, 1), stride=1).squeeze(1)
        div = div.view(sizes)
    div = div.mul(alpha).add(k).pow(beta)
    return input / div


# loss


def ctc_loss(
    log_probs: Tensor,
    targets: Tensor,
    input_lengths: Tensor,
    target_lengths: Tensor,
    blank: int = 0,
    reduction: str = "mean",
    zero_infinity: bool = False,
) -> Tensor:
    r"""The Connectionist Temporal Classification loss.

    See :class:`~torch.nn.CTCLoss` for details.

    Note:
        {cudnn_reproducibility_note}

    Note:
        {backward_reproducibility_note}

    Args:
        log_probs: :math:`(T, N, C)` or :math:`(T, C)` where `C = number of characters in alphabet including blank`,
            `T = input length`, and `N = batch size`.
            The logarithmized probabilities of the outputs
            (e.g. obtained with :func:`torch.nn.functional.log_softmax`).
        targets: :math:`(N, S)` or `(sum(target_lengths))`.
            Targets cannot be blank. In the second form, the targets are assumed to be concatenated.
        input_lengths: :math:`(N)` or :math:`()`.
            Lengths of the inputs (must each be :math:`\leq T`)
        target_lengths: :math:`(N)` or :math:`()`.
            Lengths of the targets
        blank (int, optional):
            Blank label. Default :math:`0`.
        reduction (str, optional): Specifies the reduction to apply to the output:
            ``'none'`` | ``'mean'`` | ``'sum'``. ``'none'``: no reduction will be applied,
            ``'mean'``: the output losses will be divided by the target lengths and
            then the mean over the batch is taken, ``'sum'``: the output will be
            summed. Default: ``'mean'``
        zero_infinity (bool, optional):
            Whether to zero infinite losses and the associated gradients.
            Default: ``False``
            Infinite losses mainly occur when the inputs are too short
            to be aligned to the targets.

    Example::

        >>> log_probs = torch.randn(50, 16, 20).log_softmax(2).detach().requires_grad_()
        >>> targets = torch.randint(1, 20, (16, 30), dtype=torch.long)
        >>> input_lengths = torch.full((16,), 50, dtype=torch.long)
        >>> target_lengths = torch.randint(10, 30, (16,), dtype=torch.long)
        >>> loss = F.ctc_loss(log_probs, targets, input_lengths, target_lengths)
        >>> loss.backward()
    """
    if has_torch_function_variadic(log_probs, targets, input_lengths, target_lengths):
        return handle_torch_function(
            ctc_loss,
            (log_probs, targets, input_lengths, target_lengths),
            log_probs, targets, input_lengths, target_lengths,
            blank=blank, reduction=reduction, zero_infinity=zero_infinity
        )
    return torch.ctc_loss(
        log_probs, targets, input_lengths, target_lengths, blank, _Reduction.get_enum(reduction), zero_infinity
    )


if ctc_loss.__doc__:
    ctc_loss.__doc__ = ctc_loss.__doc__.format(**reproducibility_notes)


def nll_loss(
    input: Tensor,
    target: Tensor,
    weight: Optional[Tensor] = None,
    size_average: Optional[bool] = None,
    ignore_index: int = -100,
    reduce: Optional[bool] = None,
    reduction: str = "mean",
) -> Tensor:
    r"""The negative log likelihood loss.

    See :class:`~torch.nn.NLLLoss` for details.

    Args:
        input: :math:`(N, C)` where `C = number of classes` or :math:`(N, C, H, W)`
            in case of 2D Loss, or :math:`(N, C, d_1, d_2, ..., d_K)` where :math:`K \geq 1`
            in the case of K-dimensional loss. `input` is expected to be log-probabilities.
        target: :math:`(N)` where each value is :math:`0 \leq \text{targets}[i] \leq C-1`,
            or :math:`(N, d_1, d_2, ..., d_K)` where :math:`K \geq 1` for
            K-dimensional loss.
        weight (Tensor, optional): a manual rescaling weight given to each
            class. If given, has to be a Tensor of size `C`
        size_average (bool, optional): Deprecated (see :attr:`reduction`). By default,
            the losses are averaged over each loss element in the batch. Note that for
            some losses, there multiple elements per sample. If the field :attr:`size_average`
            is set to ``False``, the losses are instead summed for each minibatch. Ignored
            when reduce is ``False``. Default: ``True``
        ignore_index (int, optional): Specifies a target value that is ignored
            and does not contribute to the input gradient. When :attr:`size_average` is
            ``True``, the loss is averaged over non-ignored targets. Default: -100
        reduce (bool, optional): Deprecated (see :attr:`reduction`). By default, the
            losses are averaged or summed over observations for each minibatch depending
            on :attr:`size_average`. When :attr:`reduce` is ``False``, returns a loss per
            batch element instead and ignores :attr:`size_average`. Default: ``True``
        reduction (str, optional): Specifies the reduction to apply to the output:
            ``'none'`` | ``'mean'`` | ``'sum'``. ``'none'``: no reduction will be applied,
            ``'mean'``: the sum of the output will be divided by the number of
            elements in the output, ``'sum'``: the output will be summed. Note: :attr:`size_average`
            and :attr:`reduce` are in the process of being deprecated, and in the meantime,
            specifying either of those two args will override :attr:`reduction`. Default: ``'mean'``

    Example::

        >>> # input is of size N x C = 3 x 5
        >>> input = torch.randn(3, 5, requires_grad=True)
        >>> # each element in target has to have 0 <= value < C
        >>> target = torch.tensor([1, 0, 4])
        >>> output = F.nll_loss(F.log_softmax(input, dim=1), target)
        >>> output.backward()
    """
    if has_torch_function_variadic(input, target, weight):
        return handle_torch_function(
            nll_loss,
            (input, target, weight),
            input,
            target,
            weight=weight,
            size_average=size_average,
            ignore_index=ignore_index,
            reduce=reduce,
            reduction=reduction,
        )
    if size_average is not None or reduce is not None:
        reduction = _Reduction.legacy_get_string(size_average, reduce)
    return torch._C._nn.nll_loss_nd(input, target, weight, _Reduction.get_enum(reduction), ignore_index)


def poisson_nll_loss(
    input: Tensor,
    target: Tensor,
    log_input: bool = True,
    full: bool = False,
    size_average: Optional[bool] = None,
    eps: float = 1e-8,
    reduce: Optional[bool] = None,
    reduction: str = "mean",
) -> Tensor:
    r"""Poisson negative log likelihood loss.

    See :class:`~torch.nn.PoissonNLLLoss` for details.

    Args:
        input: expectation of underlying Poisson distribution.
        target: random sample :math:`target \sim \text{Poisson}(input)`.
        log_input: if ``True`` the loss is computed as
            :math:`\exp(\text{input}) - \text{target} * \text{input}`, if ``False`` then loss is
            :math:`\text{input} - \text{target} * \log(\text{input}+\text{eps})`. Default: ``True``
        full: whether to compute full loss, i. e. to add the Stirling
            approximation term. Default: ``False``
            :math:`\text{target} * \log(\text{target}) - \text{target} + 0.5 * \log(2 * \pi * \text{target})`.
        size_average (bool, optional): Deprecated (see :attr:`reduction`). By default,
            the losses are averaged over each loss element in the batch. Note that for
            some losses, there multiple elements per sample. If the field :attr:`size_average`
            is set to ``False``, the losses are instead summed for each minibatch. Ignored
            when reduce is ``False``. Default: ``True``
        eps (float, optional): Small value to avoid evaluation of :math:`\log(0)` when
            :attr:`log_input`\ =\ ``False``. Default: 1e-8
        reduce (bool, optional): Deprecated (see :attr:`reduction`). By default, the
            losses are averaged or summed over observations for each minibatch depending
            on :attr:`size_average`. When :attr:`reduce` is ``False``, returns a loss per
            batch element instead and ignores :attr:`size_average`. Default: ``True``
        reduction (str, optional): Specifies the reduction to apply to the output:
            ``'none'`` | ``'mean'`` | ``'sum'``. ``'none'``: no reduction will be applied,
            ``'mean'``: the sum of the output will be divided by the number of
            elements in the output, ``'sum'``: the output will be summed. Note: :attr:`size_average`
            and :attr:`reduce` are in the process of being deprecated, and in the meantime,
            specifying either of those two args will override :attr:`reduction`. Default: ``'mean'``

    """
    if has_torch_function_variadic(input, target):
        return handle_torch_function(
            poisson_nll_loss,
            (input, target),
            input,
            target,
            log_input=log_input,
            full=full,
            size_average=size_average,
            eps=eps,
            reduce=reduce,
            reduction=reduction,
        )
    if size_average is not None or reduce is not None:
        reduction = _Reduction.legacy_get_string(size_average, reduce)
    if reduction != "none" and reduction != "mean" and reduction != "sum":
        ret = input
        raise ValueError(reduction + " is not a valid value for reduction")

    ret = torch.poisson_nll_loss(input, target, log_input, full, eps, _Reduction.get_enum(reduction))
    return ret


def gaussian_nll_loss(
    input: Tensor,
    target: Tensor,
    var: Tensor,
    full: bool = False,
    eps: float = 1e-6,
    reduction: str = "mean",
) -> Tensor:
    r"""Gaussian negative log likelihood loss.

    See :class:`~torch.nn.GaussianNLLLoss` for details.

    Args:
        input: expectation of the Gaussian distribution.
        target: sample from the Gaussian distribution.
        var: tensor of positive variance(s), one for each of the expectations
            in the input (heteroscedastic), or a single one (homoscedastic).
        full (bool, optional): include the constant term in the loss calculation. Default: ``False``.
        eps (float, optional): value added to var, for stability. Default: 1e-6.
        reduction (str, optional): specifies the reduction to apply to the output:
            ``'none'`` | ``'mean'`` | ``'sum'``. ``'none'``: no reduction will be applied,
            ``'mean'``: the output is the average of all batch member losses,
            ``'sum'``: the output is the sum of all batch member losses.
            Default: ``'mean'``.
    """
    if has_torch_function_variadic(input, target, var):
        return handle_torch_function(
            gaussian_nll_loss,
            (input, target, var),
            input,
            target,
            var,
            full=full,
            eps=eps,
            reduction=reduction,
        )

    # Check var size
    # If var.size == input.size, the case is heteroscedastic and no further checks are needed.
    # Otherwise:
    if var.size() != input.size():

        # If var is one dimension short of input, but the sizes match otherwise, then this is a homoscedastic case.
        # e.g. input.size = (10, 2, 3), var.size = (10, 2)
        # -> unsqueeze var so that var.shape = (10, 2, 1)
        # this is done so that broadcasting can happen in the loss calculation
        if input.size()[:-1] == var.size():
            var = torch.unsqueeze(var, -1)

        # This checks if the sizes match up to the final dimension, and the final dimension of var is of size 1.
        # This is also a homoscedastic case.
        # e.g. input.size = (10, 2, 3), var.size = (10, 2, 1)
        elif input.size()[:-1] == var.size()[:-1] and var.size(-1) == 1:  # Heteroscedastic case
            pass

        # If none of the above pass, then the size of var is incorrect.
        else:
            raise ValueError("var is of incorrect size")

    # Check validity of reduction mode
    if reduction != 'none' and reduction != 'mean' and reduction != 'sum':
        raise ValueError(reduction + " is not valid")

    # Entries of var must be non-negative
    if torch.any(var < 0):
        raise ValueError("var has negative entry/entries")

    # Clamp for stability
    var = var.clone()
    with torch.no_grad():
        var.clamp_(min=eps)

    # Calculate the loss
    loss = 0.5 * (torch.log(var) + (input - target)**2 / var)
    if full:
        loss += 0.5 * math.log(2 * math.pi)

    if reduction == 'mean':
        return loss.mean()
    elif reduction == 'sum':
        return loss.sum()
    else:
        return loss


def kl_div(
    input: Tensor,
    target: Tensor,
    size_average: Optional[bool] = None,
    reduce: Optional[bool] = None,
    reduction: str = "mean",
    log_target: bool = False,
) -> Tensor:
    r"""The `Kullback-Leibler divergence Loss
    <https://en.wikipedia.org/wiki/Kullback-Leibler_divergence>`__

    See :class:`~torch.nn.KLDivLoss` for details.

    Args:
        input: Tensor of arbitrary shape in log-probabilities.
        target: Tensor of the same shape as input. See :attr:`log_target` for
            the target's interpretation.
        size_average (bool, optional): Deprecated (see :attr:`reduction`). By default,
            the losses are averaged over each loss element in the batch. Note that for
            some losses, there multiple elements per sample. If the field :attr:`size_average`
            is set to ``False``, the losses are instead summed for each minibatch. Ignored
            when reduce is ``False``. Default: ``True``
        reduce (bool, optional): Deprecated (see :attr:`reduction`). By default, the
            losses are averaged or summed over observations for each minibatch depending
            on :attr:`size_average`. When :attr:`reduce` is ``False``, returns a loss per
            batch element instead and ignores :attr:`size_average`. Default: ``True``
        reduction (str, optional): Specifies the reduction to apply to the output:
            ``'none'`` | ``'batchmean'`` | ``'sum'`` | ``'mean'``.
            ``'none'``: no reduction will be applied
            ``'batchmean'``: the sum of the output will be divided by the batchsize
            ``'sum'``: the output will be summed
            ``'mean'``: the output will be divided by the number of elements in the output
            Default: ``'mean'``
        log_target (bool): A flag indicating whether ``target`` is passed in the log space.
            It is recommended to pass certain distributions (like ``softmax``)
            in the log space to avoid numerical issues caused by explicit ``log``.
            Default: ``False``

    .. note::
        :attr:`size_average` and :attr:`reduce` are in the process of being deprecated,
        and in the meantime, specifying either of those two args will override :attr:`reduction`.

    .. note::
        :attr:`reduction` = ``'mean'`` doesn't return the true kl divergence value, please use
        :attr:`reduction` = ``'batchmean'`` which aligns with KL math definition.
        In the next major release, ``'mean'`` will be changed to be the same as 'batchmean'.
    """
    if has_torch_function_variadic(input, target):
        return handle_torch_function(
            kl_div,
            (input, target),
            input,
            target,
            size_average=size_average,
            reduce=reduce,
            reduction=reduction,
            log_target=log_target,
        )
    if size_average is not None or reduce is not None:
        reduction_enum = _Reduction.legacy_get_enum(size_average, reduce)
    else:
        if reduction == "mean":
            warnings.warn(
                "reduction: 'mean' divides the total loss by both the batch size and the support size."
                "'batchmean' divides only by the batch size, and aligns with the KL div math definition."
                "'mean' will be changed to behave the same as 'batchmean' in the next major release."
            )

        # special case for batchmean
        if reduction == "batchmean":
            reduction_enum = _Reduction.get_enum("sum")
        else:
            reduction_enum = _Reduction.get_enum(reduction)

    reduced = torch.kl_div(input, target, reduction_enum, log_target=log_target)

    if reduction == "batchmean" and input.dim() != 0:
        reduced = reduced / input.size()[0]

    return reduced


def cross_entropy(
    input: Tensor,
    target: Tensor,
    weight: Optional[Tensor] = None,
    size_average: Optional[bool] = None,
    ignore_index: int = -100,
    reduce: Optional[bool] = None,
    reduction: str = "mean",
    label_smoothing: float = 0.0,
) -> Tensor:
    r"""This criterion computes the cross entropy loss between input logits and target.

    See :class:`~torch.nn.CrossEntropyLoss` for details.

    Args:
        input (Tensor) : Predicted unnormalized logits;
            see Shape section below for supported shapes.
        target (Tensor) : Ground truth class indices or class probabilities;
            see Shape section below for supported shapes.
        weight (Tensor, optional): a manual rescaling weight given to each
            class. If given, has to be a Tensor of size `C`
        size_average (bool, optional): Deprecated (see :attr:`reduction`). By default,
            the losses are averaged over each loss element in the batch. Note that for
            some losses, there multiple elements per sample. If the field :attr:`size_average`
            is set to ``False``, the losses are instead summed for each minibatch. Ignored
            when reduce is ``False``. Default: ``True``
        ignore_index (int, optional): Specifies a target value that is ignored
            and does not contribute to the input gradient. When :attr:`size_average` is
            ``True``, the loss is averaged over non-ignored targets. Note that
            :attr:`ignore_index` is only applicable when the target contains class indices.
            Default: -100
        reduce (bool, optional): Deprecated (see :attr:`reduction`). By default, the
            losses are averaged or summed over observations for each minibatch depending
            on :attr:`size_average`. When :attr:`reduce` is ``False``, returns a loss per
            batch element instead and ignores :attr:`size_average`. Default: ``True``
        reduction (str, optional): Specifies the reduction to apply to the output:
            ``'none'`` | ``'mean'`` | ``'sum'``. ``'none'``: no reduction will be applied,
            ``'mean'``: the sum of the output will be divided by the number of
            elements in the output, ``'sum'``: the output will be summed. Note: :attr:`size_average`
            and :attr:`reduce` are in the process of being deprecated, and in the meantime,
            specifying either of those two args will override :attr:`reduction`. Default: ``'mean'``
        label_smoothing (float, optional): A float in [0.0, 1.0]. Specifies the amount
            of smoothing when computing the loss, where 0.0 means no smoothing. The targets
            become a mixture of the original ground truth and a uniform distribution as described in
            `Rethinking the Inception Architecture for Computer Vision <https://arxiv.org/abs/1512.00567>`__. Default: :math:`0.0`.

    Shape:
        - Input: Shape :math:`(C)`, :math:`(N, C)` or :math:`(N, C, d_1, d_2, ..., d_K)` with :math:`K \geq 1`
          in the case of `K`-dimensional loss.
        - Target: If containing class indices, shape :math:`()`, :math:`(N)` or :math:`(N, d_1, d_2, ..., d_K)` with
          :math:`K \geq 1` in the case of K-dimensional loss where each value should be between :math:`[0, C)`.
          If containing class probabilities, same shape as the input and each value should be between :math:`[0, 1]`.

        where:

        .. math::
            \begin{aligned}
                C ={} & \text{number of classes} \\
                N ={} & \text{batch size} \\
            \end{aligned}

    Examples::

        >>> # Example of target with class indices
        >>> input = torch.randn(3, 5, requires_grad=True)
        >>> target = torch.randint(5, (3,), dtype=torch.int64)
        >>> loss = F.cross_entropy(input, target)
        >>> loss.backward()
        >>>
        >>> # Example of target with class probabilities
        >>> input = torch.randn(3, 5, requires_grad=True)
        >>> target = torch.randn(3, 5).softmax(dim=1)
        >>> loss = F.cross_entropy(input, target)
        >>> loss.backward()
    """
    if has_torch_function_variadic(input, target, weight):
        return handle_torch_function(
            cross_entropy,
            (input, target, weight),
            input,
            target,
            weight=weight,
            size_average=size_average,
            ignore_index=ignore_index,
            reduce=reduce,
            reduction=reduction,
            label_smoothing=label_smoothing,
        )
    if size_average is not None or reduce is not None:
        reduction = _Reduction.legacy_get_string(size_average, reduce)
    return torch._C._nn.cross_entropy_loss(input, target, weight, _Reduction.get_enum(reduction), ignore_index, label_smoothing)


def binary_cross_entropy(
    input: Tensor,
    target: Tensor,
    weight: Optional[Tensor] = None,
    size_average: Optional[bool] = None,
    reduce: Optional[bool] = None,
    reduction: str = "mean",
) -> Tensor:
    r"""Function that measures the Binary Cross Entropy between the target and input
    probabilities.

    See :class:`~torch.nn.BCELoss` for details.

    Args:
        input: Tensor of arbitrary shape as probabilities.
        target: Tensor of the same shape as input with values between 0 and 1.
        weight (Tensor, optional): a manual rescaling weight
                if provided it's repeated to match input tensor shape
        size_average (bool, optional): Deprecated (see :attr:`reduction`). By default,
            the losses are averaged over each loss element in the batch. Note that for
            some losses, there multiple elements per sample. If the field :attr:`size_average`
            is set to ``False``, the losses are instead summed for each minibatch. Ignored
            when reduce is ``False``. Default: ``True``
        reduce (bool, optional): Deprecated (see :attr:`reduction`). By default, the
            losses are averaged or summed over observations for each minibatch depending
            on :attr:`size_average`. When :attr:`reduce` is ``False``, returns a loss per
            batch element instead and ignores :attr:`size_average`. Default: ``True``
        reduction (str, optional): Specifies the reduction to apply to the output:
            ``'none'`` | ``'mean'`` | ``'sum'``. ``'none'``: no reduction will be applied,
            ``'mean'``: the sum of the output will be divided by the number of
            elements in the output, ``'sum'``: the output will be summed. Note: :attr:`size_average`
            and :attr:`reduce` are in the process of being deprecated, and in the meantime,
            specifying either of those two args will override :attr:`reduction`. Default: ``'mean'``

    Examples::

        >>> input = torch.randn(3, 2, requires_grad=True)
        >>> target = torch.rand(3, 2, requires_grad=False)
        >>> loss = F.binary_cross_entropy(torch.sigmoid(input), target)
        >>> loss.backward()
    """
    if has_torch_function_variadic(input, target, weight):
        return handle_torch_function(
            binary_cross_entropy,
            (input, target, weight),
            input,
            target,
            weight=weight,
            size_average=size_average,
            reduce=reduce,
            reduction=reduction,
        )
    if size_average is not None or reduce is not None:
        reduction_enum = _Reduction.legacy_get_enum(size_average, reduce)
    else:
        reduction_enum = _Reduction.get_enum(reduction)
    if target.size() != input.size():
        raise ValueError(
            "Using a target size ({}) that is different to the input size ({}) is deprecated. "
            "Please ensure they have the same size.".format(target.size(), input.size())
        )

    if weight is not None:
        new_size = _infer_size(target.size(), weight.size())
        weight = weight.expand(new_size)

    return torch._C._nn.binary_cross_entropy(input, target, weight, reduction_enum)


def binary_cross_entropy_with_logits(
    input: Tensor,
    target: Tensor,
    weight: Optional[Tensor] = None,
    size_average: Optional[bool] = None,
    reduce: Optional[bool] = None,
    reduction: str = "mean",
    pos_weight: Optional[Tensor] = None,
) -> Tensor:
    r"""Function that measures Binary Cross Entropy between target and input
    logits.

    See :class:`~torch.nn.BCEWithLogitsLoss` for details.

    Args:
        input: Tensor of arbitrary shape as unnormalized scores (often referred to as logits).
        target: Tensor of the same shape as input with values between 0 and 1
        weight (Tensor, optional): a manual rescaling weight
            if provided it's repeated to match input tensor shape
        size_average (bool, optional): Deprecated (see :attr:`reduction`). By default,
            the losses are averaged over each loss element in the batch. Note that for
            some losses, there multiple elements per sample. If the field :attr:`size_average`
            is set to ``False``, the losses are instead summed for each minibatch. Ignored
            when reduce is ``False``. Default: ``True``
        reduce (bool, optional): Deprecated (see :attr:`reduction`). By default, the
            losses are averaged or summed over observations for each minibatch depending
            on :attr:`size_average`. When :attr:`reduce` is ``False``, returns a loss per
            batch element instead and ignores :attr:`size_average`. Default: ``True``
        reduction (str, optional): Specifies the reduction to apply to the output:
            ``'none'`` | ``'mean'`` | ``'sum'``. ``'none'``: no reduction will be applied,
            ``'mean'``: the sum of the output will be divided by the number of
            elements in the output, ``'sum'``: the output will be summed. Note: :attr:`size_average`
            and :attr:`reduce` are in the process of being deprecated, and in the meantime,
            specifying either of those two args will override :attr:`reduction`. Default: ``'mean'``
        pos_weight (Tensor, optional): a weight of positive examples.
                Must be a vector with length equal to the number of classes.

    Examples::

         >>> input = torch.randn(3, requires_grad=True)
         >>> target = torch.empty(3).random_(2)
         >>> loss = F.binary_cross_entropy_with_logits(input, target)
         >>> loss.backward()
    """
    if has_torch_function_variadic(input, target, weight, pos_weight):
        return handle_torch_function(
            binary_cross_entropy_with_logits,
            (input, target, weight, pos_weight),
            input,
            target,
            weight=weight,
            size_average=size_average,
            reduce=reduce,
            reduction=reduction,
            pos_weight=pos_weight,
        )
    if size_average is not None or reduce is not None:
        reduction_enum = _Reduction.legacy_get_enum(size_average, reduce)
    else:
        reduction_enum = _Reduction.get_enum(reduction)

    if not (target.size() == input.size()):
        raise ValueError("Target size ({}) must be the same as input size ({})".format(target.size(), input.size()))

    return torch.binary_cross_entropy_with_logits(input, target, weight, pos_weight, reduction_enum)


def smooth_l1_loss(
    input: Tensor,
    target: Tensor,
    size_average: Optional[bool] = None,
    reduce: Optional[bool] = None,
    reduction: str = "mean",
    beta: float = 1.0,
) -> Tensor:
    r"""Function that uses a squared term if the absolute
    element-wise error falls below beta and an L1 term otherwise.

    See :class:`~torch.nn.SmoothL1Loss` for details.
    """
    if has_torch_function_variadic(input, target):
        return handle_torch_function(
            smooth_l1_loss,
            (input, target),
            input,
            target,
            size_average=size_average,
            reduce=reduce,
            reduction=reduction,
            beta=beta,
        )
    if not (target.size() == input.size()):
        warnings.warn(
            "Using a target size ({}) that is different to the input size ({}). "
            "This will likely lead to incorrect results due to broadcasting. "
            "Please ensure they have the same size.".format(target.size(), input.size()),
            stacklevel=2,
        )
    if size_average is not None or reduce is not None:
        reduction = _Reduction.legacy_get_string(size_average, reduce)

    expanded_input, expanded_target = torch.broadcast_tensors(input, target)
    return torch._C._nn.smooth_l1_loss(expanded_input, expanded_target, _Reduction.get_enum(reduction), beta)


def huber_loss(
    input: Tensor,
    target: Tensor,
    reduction: str = 'mean',
    delta: float = 1.0,
) -> Tensor:
    r"""Function that uses a squared term if the absolute
    element-wise error falls below delta and a delta-scaled L1 term otherwise.

    See :class:`~torch.nn.HuberLoss` for details.
    """
    if has_torch_function_variadic(input, target):
        return handle_torch_function(
            huber_loss,
            (input, target),
            input,
            target,
            reduction=reduction,
            delta=delta,
        )
    if not (target.size() == input.size()):
        warnings.warn("Using a target size ({}) that is different to the input size ({}). "
                      "This will likely lead to incorrect results due to broadcasting. "
                      "Please ensure they have the same size.".format(target.size(), input.size()),
                      stacklevel=2)

    expanded_input, expanded_target = torch.broadcast_tensors(input, target)
    return torch._C._nn.huber_loss(expanded_input, expanded_target, _Reduction.get_enum(reduction), delta)


def l1_loss(
    input: Tensor,
    target: Tensor,
    size_average: Optional[bool] = None,
    reduce: Optional[bool] = None,
    reduction: str = "mean",
) -> Tensor:
    r"""l1_loss(input, target, size_average=None, reduce=None, reduction='mean') -> Tensor

    Function that takes the mean element-wise absolute value difference.

    See :class:`~torch.nn.L1Loss` for details.
    """
    if has_torch_function_variadic(input, target):
        return handle_torch_function(
            l1_loss, (input, target), input, target, size_average=size_average, reduce=reduce, reduction=reduction
        )
    if not (target.size() == input.size()):
        warnings.warn(
            "Using a target size ({}) that is different to the input size ({}). "
            "This will likely lead to incorrect results due to broadcasting. "
            "Please ensure they have the same size.".format(target.size(), input.size()),
            stacklevel=2,
        )
    if size_average is not None or reduce is not None:
        reduction = _Reduction.legacy_get_string(size_average, reduce)

    expanded_input, expanded_target = torch.broadcast_tensors(input, target)
    return torch._C._nn.l1_loss(expanded_input, expanded_target, _Reduction.get_enum(reduction))


def mse_loss(
    input: Tensor,
    target: Tensor,
    size_average: Optional[bool] = None,
    reduce: Optional[bool] = None,
    reduction: str = "mean",
) -> Tensor:
    r"""mse_loss(input, target, size_average=None, reduce=None, reduction='mean') -> Tensor

    Measures the element-wise mean squared error.

    See :class:`~torch.nn.MSELoss` for details.
    """
    if has_torch_function_variadic(input, target):
        return handle_torch_function(
            mse_loss, (input, target), input, target, size_average=size_average, reduce=reduce, reduction=reduction
        )
    if not (target.size() == input.size()):
        warnings.warn(
            "Using a target size ({}) that is different to the input size ({}). "
            "This will likely lead to incorrect results due to broadcasting. "
            "Please ensure they have the same size.".format(target.size(), input.size()),
            stacklevel=2,
        )
    if size_average is not None or reduce is not None:
        reduction = _Reduction.legacy_get_string(size_average, reduce)

    expanded_input, expanded_target = torch.broadcast_tensors(input, target)
    return torch._C._nn.mse_loss(expanded_input, expanded_target, _Reduction.get_enum(reduction))


def margin_ranking_loss(
    input1: Tensor,
    input2: Tensor,
    target: Tensor,
    margin: float = 0,
    size_average: Optional[bool] = None,
    reduce: Optional[bool] = None,
    reduction: str = "mean",
) -> Tensor:
    r"""margin_ranking_loss(input1, input2, target, margin=0, size_average=None, reduce=None, reduction='mean') -> Tensor

    See :class:`~torch.nn.MarginRankingLoss` for details.
    """
    if has_torch_function_variadic(input1, input2, target):
        return handle_torch_function(
            margin_ranking_loss,
            (input1, input2, target),
            input1,
            input2,
            target,
            margin=margin,
            size_average=size_average,
            reduce=reduce,
            reduction=reduction,
        )
    if size_average is not None or reduce is not None:
        reduction_enum = _Reduction.legacy_get_enum(size_average, reduce)
    else:
        reduction_enum = _Reduction.get_enum(reduction)
    if (input1.dim() != input2.dim() or input1.dim() != target.dim()):
        raise RuntimeError(
            (
                "margin_ranking_loss : All input tensors should have same dimension but got sizes: "
                "input1: {}, input2: {}, target: {} ".format(input1.size(), input2.size(), target.size())
            )
        )
    return torch.margin_ranking_loss(input1, input2, target, margin, reduction_enum)


def hinge_embedding_loss(
    input: Tensor,
    target: Tensor,
    margin: float = 1.0,
    size_average: Optional[bool] = None,
    reduce: Optional[bool] = None,
    reduction: str = "mean",
) -> Tensor:
    r"""hinge_embedding_loss(input, target, margin=1.0, size_average=None, reduce=None, reduction='mean') -> Tensor

    See :class:`~torch.nn.HingeEmbeddingLoss` for details.
    """
    if has_torch_function_variadic(input, target):
        return handle_torch_function(
            hinge_embedding_loss,
            (input, target),
            input,
            target,
            margin=margin,
            size_average=size_average,
            reduce=reduce,
            reduction=reduction,
        )
    if size_average is not None or reduce is not None:
        reduction_enum = _Reduction.legacy_get_enum(size_average, reduce)
    else:
        reduction_enum = _Reduction.get_enum(reduction)
    return torch.hinge_embedding_loss(input, target, margin, reduction_enum)


def multilabel_margin_loss(
    input: Tensor,
    target: Tensor,
    size_average: Optional[bool] = None,
    reduce: Optional[bool] = None,
    reduction: str = "mean",
) -> Tensor:
    r"""multilabel_margin_loss(input, target, size_average=None, reduce=None, reduction='mean') -> Tensor

    See :class:`~torch.nn.MultiLabelMarginLoss` for details.
    """
    if has_torch_function_variadic(input, target):
        return handle_torch_function(
            multilabel_margin_loss,
            (input, target),
            input,
            target,
            size_average=size_average,
            reduce=reduce,
            reduction=reduction,
        )
    if size_average is not None or reduce is not None:
        reduction_enum = _Reduction.legacy_get_enum(size_average, reduce)
    else:
        reduction_enum = _Reduction.get_enum(reduction)
    return torch._C._nn.multilabel_margin_loss(input, target, reduction_enum)


def soft_margin_loss(
    input: Tensor,
    target: Tensor,
    size_average: Optional[bool] = None,
    reduce: Optional[bool] = None,
    reduction: str = "mean",
) -> Tensor:
    r"""soft_margin_loss(input, target, size_average=None, reduce=None, reduction='mean') -> Tensor

    See :class:`~torch.nn.SoftMarginLoss` for details.
    """
    if has_torch_function_variadic(input, target):
        return handle_torch_function(
            soft_margin_loss, (input, target), input, target, size_average=size_average, reduce=reduce, reduction=reduction
        )
    if size_average is not None or reduce is not None:
        reduction_enum = _Reduction.legacy_get_enum(size_average, reduce)
    else:
        reduction_enum = _Reduction.get_enum(reduction)
    return torch._C._nn.soft_margin_loss(input, target, reduction_enum)


def multilabel_soft_margin_loss(
    input: Tensor,
    target: Tensor,
    weight: Optional[Tensor] = None,
    size_average: Optional[bool] = None,
    reduce: Optional[bool] = None,
    reduction: str = "mean",
) -> Tensor:
    r"""multilabel_soft_margin_loss(input, target, weight=None, size_average=None, reduce=None, reduction='mean') -> Tensor

    See :class:`~torch.nn.MultiLabelSoftMarginLoss` for details.
    """
    if has_torch_function_variadic(input, target, weight):
        return handle_torch_function(
            multilabel_soft_margin_loss,
            (input, target, weight),
            input,
            target,
            weight=weight,
            size_average=size_average,
            reduce=reduce,
            reduction=reduction,
        )
    if size_average is not None or reduce is not None:
        reduction = _Reduction.legacy_get_string(size_average, reduce)

    loss = -(target * logsigmoid(input) + (1 - target) * logsigmoid(-input))

    if weight is not None:
        loss = loss * weight

    class_dim = input.dim() - 1
    C = input.size(class_dim)
    loss = loss.sum(dim=class_dim) / C  # only return N loss values

    if reduction == "none":
        ret = loss
    elif reduction == "mean":
        ret = loss.mean()
    elif reduction == "sum":
        ret = loss.sum()
    else:
        ret = input
        raise ValueError(reduction + " is not valid")
    return ret


def cosine_embedding_loss(
    input1: Tensor,
    input2: Tensor,
    target: Tensor,
    margin: float = 0,
    size_average: Optional[bool] = None,
    reduce: Optional[bool] = None,
    reduction: str = "mean",
) -> Tensor:
    r"""cosine_embedding_loss(input1, input2, target, margin=0, size_average=None, reduce=None, reduction='mean') -> Tensor

    See :class:`~torch.nn.CosineEmbeddingLoss` for details.
    """
    if has_torch_function_variadic(input1, input2, target):
        return handle_torch_function(
            cosine_embedding_loss,
            (input1, input2, target),
            input1,
            input2,
            target,
            margin=margin,
            size_average=size_average,
            reduce=reduce,
            reduction=reduction,
        )
    if size_average is not None or reduce is not None:
        reduction_enum = _Reduction.legacy_get_enum(size_average, reduce)
    else:
        reduction_enum = _Reduction.get_enum(reduction)
    return torch.cosine_embedding_loss(input1, input2, target, margin, reduction_enum)


def multi_margin_loss(
    input: Tensor,
    target: Tensor,
    p: int = 1,
    margin: float = 1.0,
    weight: Optional[Tensor] = None,
    size_average: Optional[bool] = None,
    reduce: Optional[bool] = None,
    reduction: str = "mean",
) -> Tensor:
    r"""multi_margin_loss(input, target, p=1, margin=1, weight=None, size_average=None, reduce=None, reduction='mean') -> Tensor

    See :class:`~torch.nn.MultiMarginLoss` for details.
    """
    if has_torch_function_variadic(input, target, weight):
        return handle_torch_function(
            multi_margin_loss,
            (input, target, weight),
            input,
            target,
            p=p,
            margin=margin,
            weight=weight,
            size_average=size_average,
            reduce=reduce,
            reduction=reduction,
        )
    if size_average is not None or reduce is not None:
        reduction_enum = _Reduction.legacy_get_enum(size_average, reduce)
    else:
        reduction_enum = _Reduction.get_enum(reduction)
    if p != 1 and p != 2:
        raise ValueError("only p == 1 and p == 2 supported")
    if weight is not None:
        if weight.dim() != 1:
            raise ValueError("weight must be one-dimensional")

    return torch._C._nn.multi_margin_loss(input, target, p, margin, weight, reduction_enum)


pixel_shuffle = _add_docstr(
    torch.pixel_shuffle,
    r"""
pixel_shuffle(input, upscale_factor) -> Tensor

Rearranges elements in a tensor of shape :math:`(*, C \times r^2, H, W)` to a
tensor of shape :math:`(*, C, H \times r, W \times r)`, where r is the :attr:`upscale_factor`.

See :class:`~torch.nn.PixelShuffle` for details.

Args:
    input (Tensor): the input tensor
    upscale_factor (int): factor to increase spatial resolution by

Examples::

    >>> input = torch.randn(1, 9, 4, 4)
    >>> output = torch.nn.functional.pixel_shuffle(input, 3)
    >>> print(output.size())
    torch.Size([1, 1, 12, 12])
""",
)

pixel_unshuffle = _add_docstr(
    torch.pixel_unshuffle,
    r"""
pixel_unshuffle(input, downscale_factor) -> Tensor

Reverses the :class:`~torch.nn.PixelShuffle` operation by rearranging elements in a
tensor of shape :math:`(*, C, H \times r, W \times r)` to a tensor of shape
:math:`(*, C \times r^2, H, W)`, where r is the :attr:`downscale_factor`.

See :class:`~torch.nn.PixelUnshuffle` for details.

Args:
    input (Tensor): the input tensor
    downscale_factor (int): factor to increase spatial resolution by

Examples::

    >>> input = torch.randn(1, 1, 12, 12)
    >>> output = torch.nn.functional.pixel_unshuffle(input, 3)
    >>> print(output.size())
    torch.Size([1, 9, 4, 4])
""",
)

channel_shuffle = _add_docstr(
    torch.channel_shuffle,
    r"""
channel_shuffle(input, groups) -> Tensor

Divide the channels in a tensor of shape :math:`(*, C , H, W)`
into g groups and rearrange them as :math:`(*, C \frac g, g, H, W)`,
while keeping the original tensor shape.

See :class:`~torch.nn.ChannelShuffle` for details.

Args:
    input (Tensor): the input tensor
    groups (int): number of groups to divide channels in and rearrange.

Examples::

    >>> input = torch.randn(1, 4, 2, 2)
    >>> print(input)
    [[[[1, 2],
       [3, 4]],
      [[5, 6],
       [7, 8]],
      [[9, 10],
       [11, 12]],
      [[13, 14],
       [15, 16]],
     ]]
    >>> output = torch.nn.functional.channel_shuffle(input, 2)
    >>> print(output)
    [[[[1, 2],
       [3, 4]],
      [[9, 10],
       [11, 12]],
      [[5, 6],
       [7, 8]],
      [[13, 14],
       [15, 16]],
     ]]
""",
)

native_channel_shuffle = _add_docstr(
    torch.native_channel_shuffle,
    r"""
native_channel_shuffle(input, groups) -> Tensor

Native kernel level implementation of the `channel_shuffle`.
This function might become private in future releases, use with caution.

Divide the channels in a tensor of shape :math:`(*, C , H, W)`
into g groups and rearrange them as :math:`(*, C \frac g, g, H, W)`,
while keeping the original tensor shape.

See :class:`~torch.nn.ChannelShuffle` for details.

Args:
    input (Tensor): the input tensor
    groups (int): number of groups to divide channels in and rearrange.

Examples::

    >>> input = torch.randn(1, 4, 2, 2)
    >>> print(input)
    [[[[1, 2],
       [3, 4]],
      [[5, 6],
       [7, 8]],
      [[9, 10],
       [11, 12]],
      [[13, 14],
       [15, 16]],
     ]]
    >>> output = torch.nn.functional.native_channel_shuffle(input, 2)
    >>> print(output)
    [[[[1, 2],
       [3, 4]],
      [[9, 10],
       [11, 12]],
      [[5, 6],
       [7, 8]],
      [[13, 14],
       [15, 16]],
     ]]
""",
)

@_overload  # noqa: F811
def upsample(input: Tensor, size: Optional[int] = None, scale_factor: Optional[float] = None, mode: str = "nearest", align_corners: Optional[bool] = None) -> Tensor:  # noqa: F811
    pass


@_overload  # noqa: F811
def upsample(input: Tensor, size: Optional[List[int]] = None, scale_factor: Optional[float] = None, mode: str = "nearest", align_corners: Optional[bool] = None) -> Tensor:  # noqa: F811
    pass


def upsample(input, size=None, scale_factor=None, mode="nearest", align_corners=None):  # noqa: F811
    r"""Upsamples the input to either the given :attr:`size` or the given
    :attr:`scale_factor`

    .. warning::
        This function is deprecated in favor of :func:`torch.nn.functional.interpolate`.
        This is equivalent with ``nn.functional.interpolate(...)``.

    Note:
        {backward_reproducibility_note}

    The algorithm used for upsampling is determined by :attr:`mode`.

    Currently temporal, spatial and volumetric upsampling are supported, i.e.
    expected inputs are 3-D, 4-D or 5-D in shape.

    The input dimensions are interpreted in the form:
    `mini-batch x channels x [optional depth] x [optional height] x width`.

    The modes available for upsampling are: `nearest`, `linear` (3D-only),
    `bilinear`, `bicubic` (4D-only), `trilinear` (5D-only)

    Args:
        input (Tensor): the input tensor
        size (int or Tuple[int] or Tuple[int, int] or Tuple[int, int, int]):
            output spatial size.
        scale_factor (float or Tuple[float]): multiplier for spatial size. Has to match input size if it is a tuple.
        mode (str): algorithm used for upsampling:
            ``'nearest'`` | ``'linear'`` | ``'bilinear'`` | ``'bicubic'`` |
            ``'trilinear'``. Default: ``'nearest'``
        align_corners (bool, optional): Geometrically, we consider the pixels of the
            input and output as squares rather than points.
            If set to ``True``, the input and output tensors are aligned by the
            center points of their corner pixels, preserving the values at the corner pixels.
            If set to ``False``, the input and output tensors are aligned by the corner
            points of their corner pixels, and the interpolation uses edge value padding
            for out-of-boundary values, making this operation *independent* of input size
            when :attr:`scale_factor` is kept the same. This only has an effect when :attr:`mode`
            is ``'linear'``, ``'bilinear'``, ``'bicubic'`` or ``'trilinear'``.
            Default: ``False``

    .. note::
        With ``mode='bicubic'``, it's possible to cause overshoot, in other words it can produce
        negative values or values greater than 255 for images.
        Explicitly call ``result.clamp(min=0, max=255)`` if you want to reduce the overshoot
        when displaying the image.

    .. warning::
        With ``align_corners = True``, the linearly interpolating modes
        (`linear`, `bilinear`, and `trilinear`) don't proportionally align the
        output and input pixels, and thus the output values can depend on the
        input size. This was the default behavior for these modes up to version
        0.3.1. Since then, the default behavior is ``align_corners = False``.
        See :class:`~torch.nn.Upsample` for concrete examples on how this
        affects the outputs.

    """
    warnings.warn("nn.functional.upsample is deprecated. Use nn.functional.interpolate instead.")
    return interpolate(input, size, scale_factor, mode, align_corners)


if upsample.__doc__:
    upsample.__doc__ = upsample.__doc__.format(**reproducibility_notes)


@_overload  # noqa: F811
def interpolate(input: Tensor, size: Optional[int] = None, scale_factor: Optional[List[float]] = None, mode: str = 'nearest', align_corners: Optional[bool] = None, recompute_scale_factor: Optional[bool] = None, antialias: bool = False) -> Tensor:  # noqa: F811
    pass


@_overload  # noqa: F811
def interpolate(input: Tensor, size: Optional[List[int]] = None, scale_factor: Optional[List[float]] = None, mode: str = 'nearest', align_corners: Optional[bool] = None, recompute_scale_factor: Optional[bool] = None, antialias: bool = False) -> Tensor:  # noqa: F811
    pass


@_overload  # noqa: F811
def interpolate(input: Tensor, size: Optional[int] = None, scale_factor: Optional[float] = None, mode: str = 'nearest', align_corners: Optional[bool] = None, recompute_scale_factor: Optional[bool] = None, antialias: bool = False) -> Tensor:  # noqa: F811
    pass


@_overload  # noqa: F811
def interpolate(  # noqa: F811
    input: Tensor,
    size: Optional[List[int]] = None,
    scale_factor: Optional[float] = None,
    mode: str = "nearest",
    align_corners: Optional[bool] = None,
    recompute_scale_factor: Optional[bool] = None,
    antialias: bool = False,
) -> Tensor:  # noqa: F811
    pass

def interpolate(input: Tensor, size: Optional[int] = None, scale_factor: Optional[List[float]] = None, mode: str = 'nearest', align_corners: Optional[bool] = None, recompute_scale_factor: Optional[bool] = None, antialias: bool = False) -> Tensor:  # noqa: F811
    r"""Down/up samples the input to either the given :attr:`size` or the given
    :attr:`scale_factor`

    The algorithm used for interpolation is determined by :attr:`mode`.

    Currently temporal, spatial and volumetric sampling are supported, i.e.
    expected inputs are 3-D, 4-D or 5-D in shape.

    The input dimensions are interpreted in the form:
    `mini-batch x channels x [optional depth] x [optional height] x width`.

    The modes available for resizing are: `nearest`, `linear` (3D-only),
    `bilinear`, `bicubic` (4D-only), `trilinear` (5D-only), `area`, `nearest-exact`

    Args:
        input (Tensor): the input tensor
        size (int or Tuple[int] or Tuple[int, int] or Tuple[int, int, int]):
            output spatial size.
        scale_factor (float or Tuple[float]): multiplier for spatial size. If `scale_factor` is a tuple,
            its length has to match the number of spatial dimensions; `input.dim() - 2`.
        mode (str): algorithm used for upsampling:
            ``'nearest'`` | ``'linear'`` | ``'bilinear'`` | ``'bicubic'`` |
            ``'trilinear'`` | ``'area'`` | ``'nearest-exact'``. Default: ``'nearest'``
        align_corners (bool, optional): Geometrically, we consider the pixels of the
            input and output as squares rather than points.
            If set to ``True``, the input and output tensors are aligned by the
            center points of their corner pixels, preserving the values at the corner pixels.
            If set to ``False``, the input and output tensors are aligned by the corner
            points of their corner pixels, and the interpolation uses edge value padding
            for out-of-boundary values, making this operation *independent* of input size
            when :attr:`scale_factor` is kept the same. This only has an effect when :attr:`mode`
            is ``'linear'``, ``'bilinear'``, ``'bicubic'`` or ``'trilinear'``.
            Default: ``False``
        recompute_scale_factor (bool, optional): recompute the scale_factor for use in the
            interpolation calculation. If `recompute_scale_factor` is ``True``, then
            `scale_factor` must be passed in and `scale_factor` is used to compute the
            output `size`. The computed output `size` will be used to infer new scales for
            the interpolation. Note that when `scale_factor` is floating-point, it may differ
            from the recomputed `scale_factor` due to rounding and precision issues.
            If `recompute_scale_factor` is ``False``, then `size` or `scale_factor` will
            be used directly for interpolation. Default: ``None``.
        antialias (bool, optional): flag to apply anti-aliasing. Default: ``False``. Using anti-alias
            option together with ``align_corners=False``, interpolation result would match Pillow
            result for downsampling operation. Supported modes: ``'bilinear'``, ``'bicubic'``.

    .. note::
        With ``mode='bicubic'``, it's possible to cause overshoot, in other words it can produce
        negative values or values greater than 255 for images.
        Explicitly call ``result.clamp(min=0, max=255)`` if you want to reduce the overshoot
        when displaying the image.

    .. note::
        Mode ``mode='nearest-exact'`` matches Scikit-Image and PIL nearest neighbours interpolation
        algorithms and fixes known issues with ``mode='nearest'``. This mode is introduced to keep
        backward compatibility.
        Mode ``mode='nearest'`` matches buggy OpenCV's ``INTER_NEAREST`` interpolation algorithm.

    Note:
        {backward_reproducibility_note}
    """
    if has_torch_function_unary(input):
        return handle_torch_function(
            interpolate,
            (input,),
            input,
            size=size,
            scale_factor=scale_factor,
            mode=mode,
            align_corners=align_corners,
            recompute_scale_factor=recompute_scale_factor,
            antialias=antialias
        )

    if mode in ("nearest", "area", "nearest-exact"):
        if align_corners is not None:
            raise ValueError(
                "align_corners option can only be set with the "
                "interpolating modes: linear | bilinear | bicubic | trilinear"
            )
    else:
        if align_corners is None:
            align_corners = False

    dim = input.dim() - 2  # Number of spatial dimensions.

    # Process size and scale_factor.  Validate that exactly one is set.
    # Validate its length if it is a list, or expand it if it is a scalar.
    # After this block, exactly one of output_size and scale_factors will
    # be non-None, and it will be a list (or tuple).
    if size is not None and scale_factor is not None:
        raise ValueError("only one of size or scale_factor should be defined")
    elif size is not None:
        assert scale_factor is None
        scale_factors = None
        if isinstance(size, (list, tuple)):
            if len(size) != dim:
                raise ValueError(
                    "Input and output must have the same number of spatial dimensions, but got "
                    f"input with spatial dimensions of {list(input.shape[2:])} and output size of {size}. "
                    "Please provide input tensor in (N, C, d1, d2, ...,dK) format and "
                    "output size in (o1, o2, ...,oK) format."

                )
            output_size = size
        else:
            output_size = [size for _ in range(dim)]
    elif scale_factor is not None:
        assert size is None
        output_size = None
        if isinstance(scale_factor, (list, tuple)):
            if len(scale_factor) != dim:
                raise ValueError(
                    "Input and scale_factor must have the same number of spatial dimensions, but "
                    f"got input with spatial dimensions of {list(input.shape[2:])} and "
                    f"scale_factor of shape {scale_factor}. "
                    "Please provide input tensor in (N, C, d1, d2, ...,dK) format and "
                    "scale_factor in (s1, s2, ...,sK) format."
                )
            scale_factors = scale_factor
        else:
            scale_factors = [scale_factor for _ in range(dim)]
    else:
        raise ValueError("either size or scale_factor should be defined")

    if recompute_scale_factor is not None and recompute_scale_factor and size is not None:
        raise ValueError("recompute_scale_factor is not meaningful with an explicit size.")

    # "area" mode always requires an explicit size rather than scale factor.
    # Re-use the recompute_scale_factor code path.
    if mode == "area" and output_size is None:
        recompute_scale_factor = True

    if recompute_scale_factor is not None and recompute_scale_factor:
        # We compute output_size here, then un-set scale_factors.
        # The C++ code will recompute it based on the (integer) output size.
        assert scale_factors is not None
        if not torch.jit.is_scripting() and torch._C._get_tracing_state():
            # make scale_factor a tensor in tracing so constant doesn't get baked in
            output_size = [
                (torch.floor((input.size(i + 2).float() * torch.tensor(scale_factors[i], dtype=torch.float32)).float()))
                for i in range(dim)
            ]
        elif torch.jit.is_scripting():
            output_size = [int(math.floor(float(input.size(i + 2)) * scale_factors[i]))
                           for i in range(dim)]
        else:
            output_size = [
                _sym_int(input.size(i + 2) * scale_factors[i])
                for i in range(dim)
            ]
        scale_factors = None

    if antialias and not (mode in ("bilinear", "bicubic") and input.ndim == 4):
        raise ValueError("Anti-alias option is only supported for bilinear and bicubic modes")

    if input.dim() == 3 and mode == "nearest":
        return torch._C._nn.upsample_nearest1d(input, output_size, scale_factors)
    if input.dim() == 4 and mode == "nearest":
        return torch._C._nn.upsample_nearest2d(input, output_size, scale_factors)
    if input.dim() == 5 and mode == "nearest":
        return torch._C._nn.upsample_nearest3d(input, output_size, scale_factors)

    if input.dim() == 3 and mode == "nearest-exact":
        return torch._C._nn._upsample_nearest_exact1d(input, output_size, scale_factors)
    if input.dim() == 4 and mode == "nearest-exact":
        return torch._C._nn._upsample_nearest_exact2d(input, output_size, scale_factors)
    if input.dim() == 5 and mode == "nearest-exact":
        return torch._C._nn._upsample_nearest_exact3d(input, output_size, scale_factors)

    if input.dim() == 3 and mode == "area":
        assert output_size is not None
        return adaptive_avg_pool1d(input, output_size)
    if input.dim() == 4 and mode == "area":
        assert output_size is not None
        return adaptive_avg_pool2d(input, output_size)
    if input.dim() == 5 and mode == "area":
        assert output_size is not None
        return adaptive_avg_pool3d(input, output_size)

    if input.dim() == 3 and mode == "linear":
        assert align_corners is not None
        return torch._C._nn.upsample_linear1d(input, output_size, align_corners, scale_factors)
    if input.dim() == 4 and mode == "bilinear":
        assert align_corners is not None
        if antialias:
            return torch._C._nn._upsample_bilinear2d_aa(input, output_size, align_corners, scale_factors)
        return torch._C._nn.upsample_bilinear2d(input, output_size, align_corners, scale_factors)
    if input.dim() == 5 and mode == "trilinear":
        assert align_corners is not None
        return torch._C._nn.upsample_trilinear3d(input, output_size, align_corners, scale_factors)
    if input.dim() == 4 and mode == "bicubic":
        assert align_corners is not None
        if antialias:
            return torch._C._nn._upsample_bicubic2d_aa(input, output_size, align_corners, scale_factors)
        return torch._C._nn.upsample_bicubic2d(input, output_size, align_corners, scale_factors)

    if input.dim() == 3 and mode == "bilinear":
        raise NotImplementedError("Got 3D input, but bilinear mode needs 4D input")
    if input.dim() == 3 and mode == "trilinear":
        raise NotImplementedError("Got 3D input, but trilinear mode needs 5D input")
    if input.dim() == 4 and mode == "linear":
        raise NotImplementedError("Got 4D input, but linear mode needs 3D input")
    if input.dim() == 4 and mode == "trilinear":
        raise NotImplementedError("Got 4D input, but trilinear mode needs 5D input")
    if input.dim() == 5 and mode == "linear":
        raise NotImplementedError("Got 5D input, but linear mode needs 3D input")
    if input.dim() == 5 and mode == "bilinear":
        raise NotImplementedError("Got 5D input, but bilinear mode needs 4D input")

    raise NotImplementedError(
        "Input Error: Only 3D, 4D and 5D input Tensors supported"
        " (got {}D) for the modes: nearest | linear | bilinear | bicubic | trilinear | area | nearest-exact"
        " (got {})".format(input.dim(), mode)
    )


if interpolate.__doc__:
    interpolate.__doc__ = interpolate.__doc__.format(**reproducibility_notes)


@_overload  # noqa: F811
def upsample_nearest(input: Tensor, size: Optional[int] = None, scale_factor: Optional[float] = None) -> Tensor:  # noqa: F811
    pass


@_overload  # noqa: F811
def upsample_nearest(input: Tensor, size: Optional[List[int]] = None, scale_factor: Optional[float] = None) -> Tensor:  # noqa: F811
    pass


def upsample_nearest(input, size=None, scale_factor=None):  # noqa: F811
    r"""Upsamples the input, using nearest neighbours' pixel values.

    .. warning::
        This function is deprecated in favor of :func:`torch.nn.functional.interpolate`.
        This is equivalent with ``nn.functional.interpolate(..., mode='nearest')``.

    Currently spatial and volumetric upsampling are supported (i.e. expected
    inputs are 4 or 5 dimensional).

    Args:
        input (Tensor): input
        size (int or Tuple[int, int] or Tuple[int, int, int]): output spatia
            size.
        scale_factor (int): multiplier for spatial size. Has to be an integer.

    Note:
        {backward_reproducibility_note}
    """
    # DeprecationWarning is ignored by default
    warnings.warn("nn.functional.upsample_nearest is deprecated. Use nn.functional.interpolate instead.")
    return interpolate(input, size, scale_factor, mode="nearest")


if upsample_nearest.__doc__:
    upsample_nearest.__doc__ = upsample_nearest.__doc__.format(**reproducibility_notes)


@_overload  # noqa: F811
def upsample_bilinear(
    input: Tensor, size: Optional[int] = None, scale_factor: Optional[float] = None
) -> Tensor:  # noqa: F811
    pass


@_overload  # noqa: F811
def upsample_bilinear(  # noqa: F811
    input: Tensor, size: Optional[List[int]] = None, scale_factor: Optional[float] = None
) -> Tensor:  # noqa: F811
    pass


@_overload  # noqa: F811
def upsample_bilinear(  # noqa: F811
    input: Tensor, size: Optional[int] = None, scale_factor: Optional[List[float]] = None
) -> Tensor:  # noqa: F811
    pass


@_overload  # noqa: F811
def upsample_bilinear(  # noqa: F811
    input: Tensor, size: Optional[List[int]] = None, scale_factor: Optional[List[float]] = None
) -> Tensor:  # noqa: F811
    pass


def upsample_bilinear(input, size=None, scale_factor=None):  # noqa: F811
    r"""Upsamples the input, using bilinear upsampling.

    .. warning::
        This function is deprecated in favor of :func:`torch.nn.functional.interpolate`.
        This is equivalent with
        ``nn.functional.interpolate(..., mode='bilinear', align_corners=True)``.

    Expected inputs are spatial (4 dimensional). Use `upsample_trilinear` fo
    volumetric (5 dimensional) inputs.

    Args:
        input (Tensor): input
        size (int or Tuple[int, int]): output spatial size.
        scale_factor (int or Tuple[int, int]): multiplier for spatial size

    Note:
        {backward_reproducibility_note}
    """
    # DeprecationWarning is ignored by default
    warnings.warn("nn.functional.upsample_bilinear is deprecated. Use nn.functional.interpolate instead.")
    return interpolate(input, size, scale_factor, mode="bilinear", align_corners=True)


if upsample_bilinear.__doc__:
    upsample_bilinear.__doc__ = upsample_bilinear.__doc__.format(**reproducibility_notes)

GRID_SAMPLE_INTERPOLATION_MODES = {
    "bilinear": 0,
    "nearest": 1,
    "bicubic": 2,
}

GRID_SAMPLE_PADDING_MODES = {
    "zeros": 0,
    "border": 1,
    "reflection": 2,
}


def grid_sample(
    input: Tensor,
    grid: Tensor,
    mode: str = "bilinear",
    padding_mode: str = "zeros",
    align_corners: Optional[bool] = None,
) -> Tensor:
    r"""Given an :attr:`input` and a flow-field :attr:`grid`, computes the
    ``output`` using :attr:`input` values and pixel locations from :attr:`grid`.

    Currently, only spatial (4-D) and volumetric (5-D) :attr:`input` are
    supported.

    In the spatial (4-D) case, for :attr:`input` with shape
    :math:`(N, C, H_\text{in}, W_\text{in})` and :attr:`grid` with shape
    :math:`(N, H_\text{out}, W_\text{out}, 2)`, the output will have shape
    :math:`(N, C, H_\text{out}, W_\text{out})`.

    For each output location ``output[n, :, h, w]``, the size-2 vector
    ``grid[n, h, w]`` specifies :attr:`input` pixel locations ``x`` and ``y``,
    which are used to interpolate the output value ``output[n, :, h, w]``.
    In the case of 5D inputs, ``grid[n, d, h, w]`` specifies the
    ``x``, ``y``, ``z`` pixel locations for interpolating
    ``output[n, :, d, h, w]``. :attr:`mode` argument specifies ``nearest`` or
    ``bilinear`` interpolation method to sample the input pixels.

    :attr:`grid` specifies the sampling pixel locations normalized by the
    :attr:`input` spatial dimensions. Therefore, it should have most values in
    the range of ``[-1, 1]``. For example, values ``x = -1, y = -1`` is the
    left-top pixel of :attr:`input`, and values  ``x = 1, y = 1`` is the
    right-bottom pixel of :attr:`input`.

    If :attr:`grid` has values outside the range of ``[-1, 1]``, the corresponding
    outputs are handled as defined by :attr:`padding_mode`. Options are

        * ``padding_mode="zeros"``: use ``0`` for out-of-bound grid locations,
        * ``padding_mode="border"``: use border values for out-of-bound grid locations,
        * ``padding_mode="reflection"``: use values at locations reflected by
          the border for out-of-bound grid locations. For location far away
          from the border, it will keep being reflected until becoming in bound,
          e.g., (normalized) pixel location ``x = -3.5`` reflects by border ``-1``
          and becomes ``x' = 1.5``, then reflects by border ``1`` and becomes
          ``x'' = -0.5``.

    Note:
        This function is often used in conjunction with :func:`affine_grid`
        to build `Spatial Transformer Networks`_ .

    Note:
        When using the CUDA backend, this operation may induce nondeterministic
        behaviour in its backward pass that is not easily switched off.
        Please see the notes on :doc:`/notes/randomness` for background.

    Note:
        NaN values in :attr:`grid` would be interpreted as ``-1``.

    Args:
        input (Tensor): input of shape :math:`(N, C, H_\text{in}, W_\text{in})` (4-D case)
                        or :math:`(N, C, D_\text{in}, H_\text{in}, W_\text{in})` (5-D case)
        grid (Tensor): flow-field of shape :math:`(N, H_\text{out}, W_\text{out}, 2)` (4-D case)
                       or :math:`(N, D_\text{out}, H_\text{out}, W_\text{out}, 3)` (5-D case)
        mode (str): interpolation mode to calculate output values
            ``'bilinear'`` | ``'nearest'`` | ``'bicubic'``. Default: ``'bilinear'``
            Note: ``mode='bicubic'`` supports only 4-D input.
            When ``mode='bilinear'`` and the input is 5-D, the interpolation mode
            used internally will actually be trilinear. However, when the input is 4-D,
            the interpolation mode will legitimately be bilinear.
        padding_mode (str): padding mode for outside grid values
            ``'zeros'`` | ``'border'`` | ``'reflection'``. Default: ``'zeros'``
        align_corners (bool, optional): Geometrically, we consider the pixels of the
            input  as squares rather than points.
            If set to ``True``, the extrema (``-1`` and ``1``) are considered as referring
            to the center points of the input's corner pixels. If set to ``False``, they
            are instead considered as referring to the corner points of the input's corner
            pixels, making the sampling more resolution agnostic.
            This option parallels the ``align_corners`` option in
            :func:`interpolate`, and so whichever option is used here
            should also be used there to resize the input image before grid sampling.
            Default: ``False``

    Returns:
        output (Tensor): output Tensor

    .. _`Spatial Transformer Networks`:
        https://arxiv.org/abs/1506.02025

    .. warning::
        When ``align_corners = True``, the grid positions depend on the pixel
        size relative to the input image size, and so the locations sampled by
        :func:`grid_sample` will differ for the same input given at different
        resolutions (that is, after being upsampled or downsampled).
        The default behavior up to version 1.2.0 was ``align_corners = True``.
        Since then, the default behavior has been changed to ``align_corners = False``,
        in order to bring it in line with the default for :func:`interpolate`.

    .. note::
        ``mode='bicubic'`` is implemented using the `cubic convolution algorithm`_ with :math:`\alpha=-0.75`.
        The constant :math:`\alpha` might be different from packages to packages.
        For example, `PIL`_ and `OpenCV`_ use -0.5 and -0.75 respectively.
        This algorithm may "overshoot" the range of values it's interpolating.
        For example, it may produce negative values or values greater than 255 when interpolating input in [0, 255].
        Clamp the results with :func: `torch.clamp` to ensure they are within the valid range.
    .. _`cubic convolution algorithm`: https://en.wikipedia.org/wiki/Bicubic_interpolation
    .. _`PIL`: https://github.com/python-pillow/Pillow/blob/4634eafe3c695a014267eefdce830b4a825beed7/src/libImaging/Resample.c#L51
    .. _`OpenCV`: https://github.com/opencv/opencv/blob/f345ed564a06178670750bad59526cfa4033be55/modules/imgproc/src/resize.cpp#L908
    """
    if has_torch_function_variadic(input, grid):
        return handle_torch_function(
            grid_sample, (input, grid), input, grid, mode=mode, padding_mode=padding_mode, align_corners=align_corners
        )
    if mode != "bilinear" and mode != "nearest" and mode != "bicubic":
        raise ValueError(
            "nn.functional.grid_sample(): expected mode to be "
            "'bilinear', 'nearest' or 'bicubic', but got: '{}'".format(mode)
        )
    if padding_mode != "zeros" and padding_mode != "border" and padding_mode != "reflection":
        raise ValueError(
            "nn.functional.grid_sample(): expected padding_mode "
            "to be 'zeros', 'border', or 'reflection', "
            "but got: '{}'".format(padding_mode)
        )

    if mode == "bilinear":
        mode_enum = 0
    elif mode == "nearest":
        mode_enum = 1
    else:  # mode == 'bicubic'
        mode_enum = 2

    if padding_mode == "zeros":
        padding_mode_enum = 0
    elif padding_mode == "border":
        padding_mode_enum = 1
    else:  # padding_mode == 'reflection'
        padding_mode_enum = 2

    if align_corners is None:
        warnings.warn(
            "Default grid_sample and affine_grid behavior has changed "
            "to align_corners=False since 1.3.0. Please specify "
            "align_corners=True if the old behavior is desired. "
            "See the documentation of grid_sample for details."
        )
        align_corners = False

    return torch.grid_sampler(input, grid, mode_enum, padding_mode_enum, align_corners)


def affine_grid(theta: Tensor, size: List[int], align_corners: Optional[bool] = None) -> Tensor:
    r"""Generates a 2D or 3D flow field (sampling grid), given a batch of
    affine matrices :attr:`theta`.

    .. note::
        This function is often used in conjunction with :func:`grid_sample`
        to build `Spatial Transformer Networks`_ .

    Args:
        theta (Tensor): input batch of affine matrices with shape
            (:math:`N \times 2 \times 3`) for 2D or
            (:math:`N \times 3 \times 4`) for 3D
        size (torch.Size): the target output image size.
            (:math:`N \times C \times H \times W` for 2D or
            :math:`N \times C \times D \times H \times W` for 3D)
            Example: torch.Size((32, 3, 24, 24))
        align_corners (bool, optional): if ``True``, consider ``-1`` and ``1``
            to refer to the centers of the corner pixels rather than the image corners.
            Refer to :func:`grid_sample` for a more complete description.
            A grid generated by :func:`affine_grid` should be passed to :func:`grid_sample`
            with the same setting for this option.
            Default: ``False``

    Returns:
        output (Tensor): output Tensor of size (:math:`N \times H \times W \times 2`)

    .. _`Spatial Transformer Networks`:
        https://arxiv.org/abs/1506.02025

    .. warning::
        When ``align_corners = True``, the grid positions depend on the pixel
        size relative to the input image size, and so the locations sampled by
        :func:`grid_sample` will differ for the same input given at different
        resolutions (that is, after being upsampled or downsampled).
        The default behavior up to version 1.2.0 was ``align_corners = True``.
        Since then, the default behavior has been changed to ``align_corners = False``,
        in order to bring it in line with the default for :func:`interpolate`.
    .. warning::
        When ``align_corners = True``, 2D affine transforms on 1D data and
        3D affine transforms on 2D data (that is, when one of the spatial
        dimensions has unit size) are ill-defined, and not an intended use case.
        This is not a problem when ``align_corners = False``.
        Up to version 1.2.0, all grid points along a unit dimension were
        considered arbitrarily to be at ``-1``.
        From version 1.3.0, under ``align_corners = True`` all grid points
        along a unit dimension are considered to be at ``0``
        (the center of the input image).
    """
    if has_torch_function_unary(theta):
        return handle_torch_function(affine_grid, (theta,), theta, size, align_corners=align_corners)
    if align_corners is None:
        warnings.warn(
            "Default grid_sample and affine_grid behavior has changed "
            "to align_corners=False since 1.3.0. Please specify "
            "align_corners=True if the old behavior is desired. "
            "See the documentation of grid_sample for details."
        )
        align_corners = False

    # enforce floating point dtype on theta
    if not theta.is_floating_point():
        raise ValueError("Expected theta to have floating point type, but got {}".format(theta.dtype))
    # check that shapes and sizes match
    if len(size) == 4:
        if theta.dim() != 3 or theta.shape[-2] != 2 or theta.shape[-1] != 3:
            raise ValueError(
                "Expected a batch of 2D affine matrices of shape Nx2x3 "
                "for size {}. Got {}.".format(size, theta.shape)
            )
        spatial_size = size[-2:]  # spatial dimension sizes
    elif len(size) == 5:
        if theta.dim() != 3 or theta.shape[-2] != 3 or theta.shape[-1] != 4:
            raise ValueError(
                "Expected a batch of 3D affine matrices of shape Nx3x4 "
                "for size {}. Got {}.".format(size, theta.shape)
            )
        spatial_size = size[-3:]  # spatial dimension sizes
    else:
        raise NotImplementedError(
            "affine_grid only supports 4D and 5D sizes, "
            "for 2D and 3D affine transforms, respectively. "
            "Got size {}.".format(size)
        )
    # check for empty span
    if align_corners and min(spatial_size) == 1:
        warnings.warn(
            "Since version 1.3.0, affine_grid behavior has changed "
            "for unit-size grids when align_corners=True. "
            "This is not an intended use case of affine_grid. "
            "See the documentation of affine_grid for details."
        )
    elif min(size) <= 0:
        raise ValueError("Expected non-zero, positive output size. Got {}".format(size))

    return torch.affine_grid_generator(theta, size, align_corners)


pad = _add_docstr(
    torch._C._nn.pad,
    r"""
pad(input, pad, mode="constant", value=None) -> Tensor

Pads tensor.

Padding size:
    The padding size by which to pad some dimensions of :attr:`input`
    are described starting from the last dimension and moving forward.
    :math:`\left\lfloor\frac{\text{len(pad)}}{2}\right\rfloor` dimensions
    of ``input`` will be padded.
    For example, to pad only the last dimension of the input tensor, then
    :attr:`pad` has the form
    :math:`(\text{padding\_left}, \text{padding\_right})`;
    to pad the last 2 dimensions of the input tensor, then use
    :math:`(\text{padding\_left}, \text{padding\_right},`
    :math:`\text{padding\_top}, \text{padding\_bottom})`;
    to pad the last 3 dimensions, use
    :math:`(\text{padding\_left}, \text{padding\_right},`
    :math:`\text{padding\_top}, \text{padding\_bottom}`
    :math:`\text{padding\_front}, \text{padding\_back})`.

Padding mode:
    See :class:`torch.nn.ConstantPad2d`, :class:`torch.nn.ReflectionPad2d`, and
    :class:`torch.nn.ReplicationPad2d` for concrete examples on how each of the
    padding modes works. Constant padding is implemented for arbitrary dimensions.
    Replicate and reflection padding are implemented for padding the last 3
    dimensions of a 4D or 5D input tensor, the last 2 dimensions of a 3D
    or 4D input tensor, or the last dimension of a 2D or 3D input tensor.

Note:
    When using the CUDA backend, this operation may induce nondeterministic
    behaviour in its backward pass that is not easily switched off.
    Please see the notes on :doc:`/notes/randomness` for background.

Args:
    input (Tensor): N-dimensional tensor
    pad (tuple): m-elements tuple, where
        :math:`\frac{m}{2} \leq` input dimensions and :math:`m` is even.
    mode: ``'constant'``, ``'reflect'``, ``'replicate'`` or ``'circular'``.
        Default: ``'constant'``
    value: fill value for ``'constant'`` padding. Default: ``0``

Examples::

    >>> t4d = torch.empty(3, 3, 4, 2)
    >>> p1d = (1, 1) # pad last dim by 1 on each side
    >>> out = F.pad(t4d, p1d, "constant", 0)  # effectively zero padding
    >>> print(out.size())
    torch.Size([3, 3, 4, 4])
    >>> p2d = (1, 1, 2, 2) # pad last dim by (1, 1) and 2nd to last by (2, 2)
    >>> out = F.pad(t4d, p2d, "constant", 0)
    >>> print(out.size())
    torch.Size([3, 3, 8, 4])
    >>> t4d = torch.empty(3, 3, 4, 2)
    >>> p3d = (0, 1, 2, 1, 3, 3) # pad by (0, 1), (2, 1), and (3, 3)
    >>> out = F.pad(t4d, p3d, "constant", 0)
    >>> print(out.size())
    torch.Size([3, 9, 7, 3])

""")
# TODO: Fix via https://github.com/pytorch/pytorch/issues/75798
pad.__module__ = "torch.nn.functional"

# distance


pairwise_distance = _add_docstr(
    torch.pairwise_distance,
    r"""
pairwise_distance(x1, x2, p=2.0, eps=1e-6, keepdim=False) -> Tensor

See :class:`torch.nn.PairwiseDistance` for details
""")


pdist = _add_docstr(
    torch.pdist,
    r"""
pdist(input, p=2) -> Tensor

Computes the p-norm distance between every pair of row vectors in the input.
This is identical to the upper triangular portion, excluding the diagonal, of
`torch.norm(input[:, None] - input, dim=2, p=p)`. This function will be faster
if the rows are contiguous.

If input has shape :math:`N \times M` then the output will have shape
:math:`\frac{1}{2} N (N - 1)`.

This function is equivalent to ``scipy.spatial.distance.pdist(input,
'minkowski', p=p)`` if :math:`p \in (0, \infty)`. When :math:`p = 0` it is
equivalent to ``scipy.spatial.distance.pdist(input, 'hamming') * M``.
When :math:`p = \infty`, the closest scipy function is
``scipy.spatial.distance.pdist(xn, lambda x, y: np.abs(x - y).max())``.

Args:
    input: input tensor of shape :math:`N \times M`.
    p: p value for the p-norm distance to calculate between each vector pair
        :math:`\in [0, \infty]`.
""",
)


cosine_similarity = _add_docstr(
    torch.cosine_similarity,
    r"""
cosine_similarity(x1, x2, dim=1, eps=1e-8) -> Tensor

Returns cosine similarity between ``x1`` and ``x2``, computed along dim. ``x1`` and ``x2`` must be broadcastable
to a common shape. ``dim`` refers to the dimension in this common shape. Dimension ``dim`` of the output is
squeezed (see :func:`torch.squeeze`), resulting in the
output tensor having 1 fewer dimension.

.. math ::
    \text{similarity} = \dfrac{x_1 \cdot x_2}{\max(\Vert x_1 \Vert _2 \cdot \Vert x_2 \Vert _2, \epsilon)}

Supports :ref:`type promotion <type-promotion-doc>`.

Args:
    x1 (Tensor): First input.
    x2 (Tensor): Second input.
    dim (int, optional): Dimension along which cosine similarity is computed. Default: 1
    eps (float, optional): Small value to avoid division by zero.
        Default: 1e-8

Example::

    >>> input1 = torch.randn(100, 128)
    >>> input2 = torch.randn(100, 128)
    >>> output = F.cosine_similarity(input1, input2)
    >>> print(output)
""",
)


one_hot = _add_docstr(
    torch._C._nn.one_hot,
    r"""
one_hot(tensor, num_classes=-1) -> LongTensor

Takes LongTensor with index values of shape ``(*)`` and returns a tensor
of shape ``(*, num_classes)`` that have zeros everywhere except where the
index of last dimension matches the corresponding value of the input tensor,
in which case it will be 1.

See also `One-hot on Wikipedia`_ .

.. _One-hot on Wikipedia:
    https://en.wikipedia.org/wiki/One-hot

Arguments:
    tensor (LongTensor): class values of any shape.
    num_classes (int):  Total number of classes. If set to -1, the number
        of classes will be inferred as one greater than the largest class
        value in the input tensor.

Returns:
    LongTensor that has one more dimension with 1 values at the
    index of last dimension indicated by the input, and 0 everywhere
    else.

Examples:
    >>> F.one_hot(torch.arange(0, 5) % 3)
    tensor([[1, 0, 0],
            [0, 1, 0],
            [0, 0, 1],
            [1, 0, 0],
            [0, 1, 0]])
    >>> F.one_hot(torch.arange(0, 5) % 3, num_classes=5)
    tensor([[1, 0, 0, 0, 0],
            [0, 1, 0, 0, 0],
            [0, 0, 1, 0, 0],
            [1, 0, 0, 0, 0],
            [0, 1, 0, 0, 0]])
    >>> F.one_hot(torch.arange(0, 6).view(3,2) % 3)
    tensor([[[1, 0, 0],
             [0, 1, 0]],
            [[0, 0, 1],
             [1, 0, 0]],
            [[0, 1, 0],
             [0, 0, 1]]])
""",
)


def triplet_margin_loss(
    anchor: Tensor,
    positive: Tensor,
    negative: Tensor,
    margin: float = 1.0,
    p: float = 2,
    eps: float = 1e-6,
    swap: bool = False,
    size_average: Optional[bool] = None,
    reduce: Optional[bool] = None,
    reduction: str = "mean",
) -> Tensor:
    r"""
    See :class:`~torch.nn.TripletMarginLoss` for details
    """
    if has_torch_function_variadic(anchor, positive, negative):
        return handle_torch_function(
            triplet_margin_loss,
            (anchor, positive, negative),
            anchor,
            positive,
            negative,
            margin=margin,
            p=p,
            eps=eps,
            swap=swap,
            size_average=size_average,
            reduce=reduce,
            reduction=reduction,
        )
    if size_average is not None or reduce is not None:
        reduction_enum = _Reduction.legacy_get_enum(size_average, reduce)
    else:
        reduction_enum = _Reduction.get_enum(reduction)
    return torch.triplet_margin_loss(anchor, positive, negative, margin, p, eps, swap, reduction_enum)


def triplet_margin_with_distance_loss(
    anchor: Tensor,
    positive: Tensor,
    negative: Tensor,
    *,
    distance_function: Optional[Callable[[Tensor, Tensor], Tensor]] = None,
    margin: float = 1.0,
    swap: bool = False,
    reduction: str = "mean"
) -> Tensor:
    r"""
    See :class:`~torch.nn.TripletMarginWithDistanceLoss` for details.
    """
    if torch.jit.is_scripting():
        raise NotImplementedError(
            "F.triplet_margin_with_distance_loss does not support JIT scripting: "
            "functions requiring Callables cannot be scripted."
        )

    if has_torch_function_variadic(anchor, positive, negative):
        return handle_torch_function(
            triplet_margin_with_distance_loss,
            (anchor, positive, negative),
            anchor,
            positive,
            negative,
            distance_function=distance_function,
            margin=margin,
            swap=swap,
            reduction=reduction,
        )

    # Check validity of reduction mode
    if reduction not in ("mean", "sum", "none"):
        raise ValueError(f"{reduction} is not a valid value for reduction")

    # Check dimensions
    a_dim = anchor.ndim
    p_dim = positive.ndim
    n_dim = negative.ndim
    if not (a_dim == p_dim and p_dim == n_dim):
        raise RuntimeError(
            (f"The anchor, positive, and negative tensors are expected to have "
             f"the same number of dimensions, but got: anchor {a_dim}D, "
             f"positive {p_dim}D, and negative {n_dim}D inputs"))

    # Calculate loss
    if distance_function is None:
        distance_function = torch.pairwise_distance

    dist_pos = distance_function(anchor, positive)
    dist_neg = distance_function(anchor, negative)
    # The distance swap is described in the paper "Learning shallow
    # convolutional feature descriptors with triplet losses" by V. Balntas, E.
    # Riba et al.  If True, and if the positive example is closer to the
    # negative example than the anchor is, swaps the positive example and the
    # anchor in the loss computation.
    if swap:
        dist_swap = distance_function(positive, negative)
        dist_neg = torch.minimum(dist_neg, dist_swap)
    loss = torch.clamp_min(margin + dist_pos - dist_neg, 0)

    # Apply reduction
    if reduction == "sum":
        return torch.sum(loss)
    elif reduction == "mean":
        return torch.mean(loss)
    else:  # reduction == "none"
        return loss


def normalize(input: Tensor, p: float = 2.0, dim: int = 1, eps: float = 1e-12, out: Optional[Tensor] = None) -> Tensor:
    r"""Performs :math:`L_p` normalization of inputs over specified dimension.

    For a tensor :attr:`input` of sizes :math:`(n_0, ..., n_{dim}, ..., n_k)`, each
    :math:`n_{dim}` -element vector :math:`v` along dimension :attr:`dim` is transformed as

    .. math::
        v = \frac{v}{\max(\lVert v \rVert_p, \epsilon)}.

    With the default arguments it uses the Euclidean norm over vectors along dimension :math:`1` for normalization.

    Args:
        input: input tensor of any shape
        p (float): the exponent value in the norm formulation. Default: 2
        dim (int): the dimension to reduce. Default: 1
        eps (float): small value to avoid division by zero. Default: 1e-12
        out (Tensor, optional): the output tensor. If :attr:`out` is used, this
                                operation won't be differentiable.
    """
    if has_torch_function_variadic(input, out):
        return handle_torch_function(normalize, (input, out), input, p=p, dim=dim, eps=eps, out=out)
    if out is None:
        denom = input.norm(p, dim, keepdim=True).clamp_min(eps).expand_as(input)
        return input / denom
    else:
        denom = input.norm(p, dim, keepdim=True).clamp_min_(eps).expand_as(input)
        return torch.div(input, denom, out=out)


def assert_int_or_pair(arg: List[int], arg_name: str, message: str) -> None:
    assert isinstance(arg, int) or len(arg) == 2, message.format(arg_name)


def unfold(
    input: Tensor, kernel_size: BroadcastingList2[int],
    dilation: BroadcastingList2[int] = 1,
    padding: BroadcastingList2[int] = 0,
    stride: BroadcastingList2[int] = 1
) -> Tensor:
    r"""Extracts sliding local blocks from a batched input tensor.

    .. warning::
        Currently, only 4-D input tensors (batched image-like tensors) are
        supported.

    .. warning::

        More than one element of the unfolded tensor may refer to a single
        memory location. As a result, in-place operations (especially ones that
        are vectorized) may result in incorrect behavior. If you need to write
        to the tensor, please clone it first.


    See :class:`torch.nn.Unfold` for details
    """
    if has_torch_function_unary(input):
        return handle_torch_function(
            unfold, (input,), input, kernel_size, dilation=dilation, padding=padding, stride=stride
        )
    return torch._C._nn.im2col(input, _pair(kernel_size), _pair(dilation), _pair(padding), _pair(stride))


def fold(
    input: Tensor, output_size: BroadcastingList2[int],
    kernel_size: BroadcastingList2[int],
    dilation: BroadcastingList2[int] = 1,
    padding: BroadcastingList2[int] = 0,
    stride: BroadcastingList2[int] = 1
) -> Tensor:
    r"""Combines an array of sliding local blocks into a large containing
    tensor.

    .. warning::
        Currently, only unbatched (3D) or batched (4D) image-like output tensors are supported.

    See :class:`torch.nn.Fold` for details
    """
    if has_torch_function_unary(input):
        return handle_torch_function(
            fold, (input,), input, output_size, kernel_size, dilation=dilation, padding=padding, stride=stride
        )
    return torch._C._nn.col2im(
        input, _pair(output_size), _pair(kernel_size), _pair(dilation), _pair(padding), _pair(stride)
    )

#
# multihead attention
#

def _in_projection_packed(
    q: Tensor,
    k: Tensor,
    v: Tensor,
    w: Tensor,
    b: Optional[Tensor] = None,
) -> List[Tensor]:
    r"""
    Performs the in-projection step of the attention operation, using packed weights.
    Output is a triple containing projection tensors for query, key and value.

    Args:
        q, k, v: query, key and value tensors to be projected. For self-attention,
            these are typically the same tensor; for encoder-decoder attention,
            k and v are typically the same tensor. (We take advantage of these
            identities for performance if they are present.) Regardless, q, k and v
            must share a common embedding dimension; otherwise their shapes may vary.
        w: projection weights for q, k and v, packed into a single tensor. Weights
            are packed along dimension 0, in q, k, v order.
        b: optional projection biases for q, k and v, packed into a single tensor
            in q, k, v order.

    Shape:
        Inputs:
        - q: :math:`(..., E)` where E is the embedding dimension
        - k: :math:`(..., E)` where E is the embedding dimension
        - v: :math:`(..., E)` where E is the embedding dimension
        - w: :math:`(E * 3, E)` where E is the embedding dimension
        - b: :math:`E * 3` where E is the embedding dimension

        Output:
        - in output list :math:`[q', k', v']`, each output tensor will have the
            same shape as the corresponding input tensor.
    """
    E = q.size(-1)
    if k is v:
        if q is k:
            # self-attention
            proj = linear(q, w, b)
            # reshape to 3, E and not E, 3 is deliberate for better memory coalescing and keeping same order as chunk()
            proj = proj.unflatten(-1, (3, E)).unsqueeze(0).transpose(0, -2).squeeze(-2).contiguous()
            return proj[0], proj[1], proj[2]
        else:
            # encoder-decoder attention
            w_q, w_kv = w.split([E, E * 2])
            if b is None:
                b_q = b_kv = None
            else:
                b_q, b_kv = b.split([E, E * 2])
            q_proj = linear(q, w_q, b_q)
            kv_proj = linear(k, w_kv, b_kv)
            # reshape to 2, E and not E, 2 is deliberate for better memory coalescing and keeping same order as chunk()
            kv_proj = kv_proj.unflatten(-1, (2, E)).unsqueeze(0).transpose(0, -2).squeeze(-2).contiguous()
            return (q_proj, kv_proj[0], kv_proj[1])
    else:
        w_q, w_k, w_v = w.chunk(3)
        if b is None:
            b_q = b_k = b_v = None
        else:
            b_q, b_k, b_v = b.chunk(3)
        return linear(q, w_q, b_q), linear(k, w_k, b_k), linear(v, w_v, b_v)


def _in_projection(
    q: Tensor,
    k: Tensor,
    v: Tensor,
    w_q: Tensor,
    w_k: Tensor,
    w_v: Tensor,
    b_q: Optional[Tensor] = None,
    b_k: Optional[Tensor] = None,
    b_v: Optional[Tensor] = None,
) -> Tuple[Tensor, Tensor, Tensor]:
    r"""
    Performs the in-projection step of the attention operation. This is simply
    a triple of linear projections, with shape constraints on the weights which
    ensure embedding dimension uniformity in the projected outputs.
    Output is a triple containing projection tensors for query, key and value.

    Args:
        q, k, v: query, key and value tensors to be projected.
        w_q, w_k, w_v: weights for q, k and v, respectively.
        b_q, b_k, b_v: optional biases for q, k and v, respectively.

    Shape:
        Inputs:
        - q: :math:`(Qdims..., Eq)` where Eq is the query embedding dimension and Qdims are any
            number of leading dimensions.
        - k: :math:`(Kdims..., Ek)` where Ek is the key embedding dimension and Kdims are any
            number of leading dimensions.
        - v: :math:`(Vdims..., Ev)` where Ev is the value embedding dimension and Vdims are any
            number of leading dimensions.
        - w_q: :math:`(Eq, Eq)`
        - w_k: :math:`(Eq, Ek)`
        - w_v: :math:`(Eq, Ev)`
        - b_q: :math:`(Eq)`
        - b_k: :math:`(Eq)`
        - b_v: :math:`(Eq)`

        Output: in output triple :math:`(q', k', v')`,
         - q': :math:`[Qdims..., Eq]`
         - k': :math:`[Kdims..., Eq]`
         - v': :math:`[Vdims..., Eq]`

    """
    Eq, Ek, Ev = q.size(-1), k.size(-1), v.size(-1)
    assert w_q.shape == (Eq, Eq), f"expecting query weights shape of {(Eq, Eq)}, but got {w_q.shape}"
    assert w_k.shape == (Eq, Ek), f"expecting key weights shape of {(Eq, Ek)}, but got {w_k.shape}"
    assert w_v.shape == (Eq, Ev), f"expecting value weights shape of {(Eq, Ev)}, but got {w_v.shape}"
    assert b_q is None or b_q.shape == (Eq,), f"expecting query bias shape of {(Eq,)}, but got {b_q.shape}"
    assert b_k is None or b_k.shape == (Eq,), f"expecting key bias shape of {(Eq,)}, but got {b_k.shape}"
    assert b_v is None or b_v.shape == (Eq,), f"expecting value bias shape of {(Eq,)}, but got {b_v.shape}"
    return linear(q, w_q, b_q), linear(k, w_k, b_k), linear(v, w_v, b_v)

scaled_dot_product_attention = _add_docstr(
    torch._C._nn.scaled_dot_product_attention, r"""
scaled_dot_product_attention(query, key, value, attn_mask=None, dropout_p=0.0, is_causal=False) -> Tensor:

Computes scaled dot product attention on query, key and value tensors, using
an optional attention mask if passed, and applying dropout if a probability
greater than 0.0 is specified.

.. code-block:: python

    # Efficient implementation equivalent to the following:
    attn_mask = torch.ones(L, S, dtype=torch.bool).tril(diagonal=0) if is_causal else attn_mask
    attn_mask = attn_mask.masked_fill(not attn_mask, -float('inf')) if attn_mask.dtype==torch.bool else attn_mask
    attn_weight = torch.softmax((Q @ K.transpose(-2, -1) / math.sqrt(Q.size(-1))) + attn_mask, dim=-1)
    attn_weight = torch.dropout(attn_weight, dropout_p)
    return attn_weight @ V

.. warning:: This function is beta and subject to change.

Note:

    There are currently three supported implementations of scaled dot product attention:

        - `FlashAttention: Fast and Memory-Efficient Exact Attention with IO-Awareness`_
        - `Memory-Efficient Attention`_
        - A PyTorch implementation defined in C++ matching the above formulation

    The function may call optimized kernels for improved performance when using the CUDA backend.
    For all other backends, the PyTorch implementation will be used.

    All implementations are enabled by default. Scaled dot product attention attempts to automatically select the
    most optimal implementation based on the inputs. In order to provide more fine-grained control over what implementation
    is used, the following functions are provided for enabling and disabling implementations.
    The context manager is the preferred mechanism:

        - :func:`torch.backends.cuda.sdp_kernel`: A context manager used to enable/disable any of the implementations.
        - :func:`torch.backends.cuda.enable_flash_sdp`: Enables or Disables FlashAttention.
        - :func:`torch.backends.cuda.enable_mem_efficient_sdp`: Enables or Disables Memory-Efficient Attention.
        - :func:`torch.backends.cuda.enable_math_sdp`: Enables or Disables the PyTorch C++ implementation.

    Each of the fused kernels has specific input limitations. If the user requires the use of a specific fused implementation,
    disable the PyTorch C++ implementation using :func:`torch.backends.cuda.sdp_kernel`.
    In the event that a fused implementation is not available, an error will be raised with the
    reasons why the fused implementation cannot run.

    Due to the nature of fusing floating point operations, the output of this function may be different
    depending on what backend kernel is chosen.
    The c++ implementation supports torch.float64 and can be used when higher precision is required.
    For more information please see :doc:`/notes/numerical_accuracy`

Note:
    {cudnn_reproducibility_note}
""".format(**reproducibility_notes)
    + r"""

Args:
    query (Tensor): Query tensor; shape :math:`(N, ..., L, E)`.
    key (Tensor): Key tensor; shape :math:`(N, ..., S, E)`.
    value (Tensor): Value tensor; shape :math:`(N, ..., S, Ev)`.
    attn_mask (optional Tensor): Attention mask; shape :math:`(N, ..., L, S)`. Two types of masks are supported.
        A boolean mask where a value of True indicates that the element *should* take part in attention.
        A float mask of the same type as query, key, value that is added to the attention score.
    dropout_p (float): Dropout probability; if greater than 0.0, dropout is applied
    is_causal (bool): If true, assumes causal attention masking and errors if both attn_mask and is_causal
        are set.


Returns:
    output (Tensor): Attention output; shape :math:`(N, ..., L, Ev)`.

Shape legend:
    - :math:`N: \text{Batch size} ... : \text{Any number of other batch dimensions (optional)}`
    - :math:`S: \text{Source sequence length}`
    - :math:`L: \text{Target sequence length}`
    - :math:`E: \text{Embedding dimension of the query and key}`
    - :math:`Ev: \text{Embedding dimension of the value}`

Examples::

    >>> # Optionally use the context manager to ensure one of the fused kerenels is run
    >>> query = torch.rand(32, 8, 128, 64, dtype=torch.float16, device="cuda")
    >>> key = torch.rand(32, 8, 128, 64, dtype=torch.float16, device="cuda")
    >>> value = torch.rand(32, 8, 128, 64, dtype=torch.float16, device="cuda")
    >>> with torch.backends.cuda.sdp_kernel(enable_math=False):
    >>>     F.scaled_dot_product_attention(query,key,value)

.. _FlashAttention\: Fast and Memory-Efficient Exact Attention with IO-Awareness:
    https://arxiv.org/abs/2205.14135
.. _Memory-Efficient Attention:
    https://github.com/facebookresearch/xformers

""")

def _mha_shape_check(query: Tensor, key: Tensor, value: Tensor,
                     key_padding_mask: Optional[Tensor], attn_mask: Optional[Tensor], num_heads: int):
    # Verifies the expected shape for `query, `key`, `value`, `key_padding_mask` and `attn_mask`
    # and returns if the input is batched or not.
    # Raises an error if `query` is not 2-D (unbatched) or 3-D (batched) tensor.

    # Shape check.
    if query.dim() == 3:
        # Batched Inputs
        is_batched = True
        assert key.dim() == 3 and value.dim() == 3, \
            ("For batched (3-D) `query`, expected `key` and `value` to be 3-D"
             f" but found {key.dim()}-D and {value.dim()}-D tensors respectively")
        if key_padding_mask is not None:
            assert key_padding_mask.dim() == 2, \
                ("For batched (3-D) `query`, expected `key_padding_mask` to be `None` or 2-D"
                 f" but found {key_padding_mask.dim()}-D tensor instead")
        if attn_mask is not None:
            assert attn_mask.dim() in (2, 3), \
                ("For batched (3-D) `query`, expected `attn_mask` to be `None`, 2-D or 3-D"
                 f" but found {attn_mask.dim()}-D tensor instead")
    elif query.dim() == 2:
        # Unbatched Inputs
        is_batched = False
        assert key.dim() == 2 and value.dim() == 2, \
            ("For unbatched (2-D) `query`, expected `key` and `value` to be 2-D"
             f" but found {key.dim()}-D and {value.dim()}-D tensors respectively")

        if key_padding_mask is not None:
            assert key_padding_mask.dim() == 1, \
                ("For unbatched (2-D) `query`, expected `key_padding_mask` to be `None` or 1-D"
                 f" but found {key_padding_mask.dim()}-D tensor instead")

        if attn_mask is not None:
            assert attn_mask.dim() in (2, 3), \
                ("For unbatched (2-D) `query`, expected `attn_mask` to be `None`, 2-D or 3-D"
                 f" but found {attn_mask.dim()}-D tensor instead")
            if attn_mask.dim() == 3:
                expected_shape = (num_heads, query.shape[0], key.shape[0])
                assert attn_mask.shape == expected_shape, \
                    (f"Expected `attn_mask` shape to be {expected_shape} but got {attn_mask.shape}")
    else:
        raise AssertionError(
            f"query should be unbatched 2D or batched 3D tensor but received {query.dim()}-D query tensor")

    return is_batched

def _canonical_mask(
        mask: Optional[Tensor],
        mask_name: str,
        other_type: Optional[DType],
        other_name: str,
        target_type: DType,
        check_other: bool = True,
) -> Optional[Tensor]:

    if mask is not None:
        _mask_dtype = mask.dtype
        _mask_is_float = torch.is_floating_point(mask)
        if _mask_dtype != torch.bool and not _mask_is_float:
            raise AssertionError(
                f"only bool and floating types of {mask_name} are supported")
        if check_other and other_type is not None:
            if _mask_dtype != other_type:
                warnings.warn(
                    f"Support for mismatched {mask_name} and {other_name} "
                    "is deprecated. Use same type for both instead."
                )
        if not _mask_is_float:
            mask = (
                torch.zeros_like(mask, dtype=target_type)
                .masked_fill_(mask, float("-inf"))
            )
    return mask

def _none_or_dtype(input: Optional[Tensor]) -> Optional[DType]:
    if input is None:
        return None
    elif isinstance(input, torch.Tensor):
        return input.dtype
    raise RuntimeError("input to _none_or_dtype() must be None or torch.Tensor")

def multi_head_attention_forward(
    query: Tensor,
    key: Tensor,
    value: Tensor,
    embed_dim_to_check: int,
    num_heads: int,
    in_proj_weight: Optional[Tensor],
    in_proj_bias: Optional[Tensor],
    bias_k: Optional[Tensor],
    bias_v: Optional[Tensor],
    add_zero_attn: bool,
    dropout_p: float,
    out_proj_weight: Tensor,
    out_proj_bias: Optional[Tensor],
    training: bool = True,
    key_padding_mask: Optional[Tensor] = None,
    need_weights: bool = True,
    attn_mask: Optional[Tensor] = None,
    use_separate_proj_weight: bool = False,
    q_proj_weight: Optional[Tensor] = None,
    k_proj_weight: Optional[Tensor] = None,
    v_proj_weight: Optional[Tensor] = None,
    static_k: Optional[Tensor] = None,
    static_v: Optional[Tensor] = None,
    average_attn_weights: bool = True,
    is_causal: bool = False,
) -> Tuple[Tensor, Optional[Tensor]]:
    r"""
    Args:
        query, key, value: map a query and a set of key-value pairs to an output.
            See "Attention Is All You Need" for more details.
        embed_dim_to_check: total dimension of the model.
        num_heads: parallel attention heads.
        in_proj_weight, in_proj_bias: input projection weight and bias.
        bias_k, bias_v: bias of the key and value sequences to be added at dim=0.
        add_zero_attn: add a new batch of zeros to the key and
                       value sequences at dim=1.
        dropout_p: probability of an element to be zeroed.
        out_proj_weight, out_proj_bias: the output projection weight and bias.
        training: apply dropout if is ``True``.
        key_padding_mask: if provided, specified padding elements in the key will
            be ignored by the attention. This is an binary mask. When the value is True,
            the corresponding value on the attention layer will be filled with -inf.
        need_weights: output attn_output_weights.
            Default: `True`
            Note: `needs_weight` defaults to `True`, but should be set to `False`
            For best performance when attention weights are not nedeeded.
            *Setting needs_weights to `True`
            leads to a significant performance degradation.*
        attn_mask: 2D or 3D mask that prevents attention to certain positions. A 2D mask will be broadcasted for all
            the batches while a 3D mask allows to specify a different mask for the entries of each batch.
        is_causal: If specified, applies a causal mask as attention mask, and ignores
            attn_mask for computing scaled dot product attention.
            Default: ``False``.
            .. warning::
                is_causal is provides a hint that the attn_mask is the
                causal mask.Providing incorrect hints can result in
                incorrect execution, including forward and backward
                compatibility.
        use_separate_proj_weight: the function accept the proj. weights for query, key,
            and value in different forms. If false, in_proj_weight will be used, which is
            a combination of q_proj_weight, k_proj_weight, v_proj_weight.
        q_proj_weight, k_proj_weight, v_proj_weight, in_proj_bias: input projection weight and bias.
        static_k, static_v: static key and value used for attention operators.
        average_attn_weights: If true, indicates that the returned ``attn_weights`` should be averaged across heads.
            Otherwise, ``attn_weights`` are provided separately per head. Note that this flag only has an effect
            when ``need_weights=True.``. Default: True


    Shape:
        Inputs:
        - query: :math:`(L, E)` or :math:`(L, N, E)` where L is the target sequence length, N is the batch size, E is
          the embedding dimension.
        - key: :math:`(S, E)` or :math:`(S, N, E)`, where S is the source sequence length, N is the batch size, E is
          the embedding dimension.
        - value: :math:`(S, E)` or :math:`(S, N, E)` where S is the source sequence length, N is the batch size, E is
          the embedding dimension.
        - key_padding_mask: :math:`(S)` or :math:`(N, S)` where N is the batch size, S is the source sequence length.
          If a FloatTensor is provided, it will be directly added to the value.
          If a BoolTensor is provided, the positions with the
          value of ``True`` will be ignored while the position with the value of ``False`` will be unchanged.
        - attn_mask: 2D mask :math:`(L, S)` where L is the target sequence length, S is the source sequence length.
          3D mask :math:`(N*num_heads, L, S)` where N is the batch size, L is the target sequence length,
          S is the source sequence length. attn_mask ensures that position i is allowed to attend the unmasked
          positions. If a BoolTensor is provided, positions with ``True``
          are not allowed to attend while ``False`` values will be unchanged. If a FloatTensor
          is provided, it will be added to the attention weight.
        - static_k: :math:`(N*num_heads, S, E/num_heads)`, where S is the source sequence length,
          N is the batch size, E is the embedding dimension. E/num_heads is the head dimension.
        - static_v: :math:`(N*num_heads, S, E/num_heads)`, where S is the source sequence length,
          N is the batch size, E is the embedding dimension. E/num_heads is the head dimension.

        Outputs:
        - attn_output: :math:`(L, E)` or :math:`(L, N, E)` where L is the target sequence length, N is the batch size,
          E is the embedding dimension.
        - attn_output_weights: Only returned when ``need_weights=True``. If ``average_attn_weights=True``, returns
          attention weights averaged across heads of shape :math:`(L, S)` when input is unbatched or
          :math:`(N, L, S)`, where :math:`N` is the batch size, :math:`L` is the target sequence length, and
          :math:`S` is the source sequence length. If ``average_attn_weights=False``, returns attention weights per
          head of shape :math:`(num_heads, L, S)` when input is unbatched or :math:`(N, num_heads, L, S)`.
    """
    tens_ops = (query, key, value, in_proj_weight, in_proj_bias, bias_k, bias_v, out_proj_weight, out_proj_bias)
    if has_torch_function(tens_ops):
        return handle_torch_function(
            multi_head_attention_forward,
            tens_ops,
            query,
            key,
            value,
            embed_dim_to_check,
            num_heads,
            in_proj_weight,
            in_proj_bias,
            bias_k,
            bias_v,
            add_zero_attn,
            dropout_p,
            out_proj_weight,
            out_proj_bias,
            training=training,
            key_padding_mask=key_padding_mask,
            need_weights=need_weights,
            attn_mask=attn_mask,
            is_causal=is_causal,
            use_separate_proj_weight=use_separate_proj_weight,
            q_proj_weight=q_proj_weight,
            k_proj_weight=k_proj_weight,
            v_proj_weight=v_proj_weight,
            static_k=static_k,
            static_v=static_v,
            average_attn_weights=average_attn_weights,
        )

    is_batched = _mha_shape_check(query, key, value, key_padding_mask, attn_mask, num_heads)

    # For unbatched input, we unsqueeze at the expected batch-dim to pretend that the input
    # is batched, run the computation and before returning squeeze the
    # batch dimension so that the output doesn't carry this temporary batch dimension.
    if not is_batched:
        # unsqueeze if the input is unbatched
        query = query.unsqueeze(1)
        key = key.unsqueeze(1)
        value = value.unsqueeze(1)
        if key_padding_mask is not None:
            key_padding_mask = key_padding_mask.unsqueeze(0)

    # set up shape vars
    tgt_len, bsz, embed_dim = query.shape
    src_len, _, _ = key.shape

    key_padding_mask = _canonical_mask(
        mask=key_padding_mask,
        mask_name="key_padding_mask",
        other_type=_none_or_dtype(attn_mask),
        other_name="attn_mask",
        target_type=query.dtype
    )

    if is_causal and attn_mask is None:
        raise RuntimeError(
            "Need attn_mask if specifying the is_causal hint. "
            "You may use the Transformer module method "
            "`generate_square_subsequent_mask` to create this mask."
        )

    if is_causal and key_padding_mask is None and not need_weights:
        # when we have a kpm or need weights, we need attn_mask
        # Otherwise, we use the is_causal hint go as is_causal
        # indicator to SDPA.
        attn_mask = None
    else:
        attn_mask = _canonical_mask(
            mask=attn_mask,
            mask_name="attn_mask",
            other_type=None,
            other_name="",
            target_type=query.dtype,
            check_other=False,
        )
<<<<<<< HEAD
=======

        if key_padding_mask is not None:
            # We have the attn_mask, and use that to merge kpm into it.
            # Turn off use of is_causal hint, as the merged mask is no
            # longer causal.
            is_causal = False
>>>>>>> a943df04

    assert embed_dim == embed_dim_to_check, \
        f"was expecting embedding dimension of {embed_dim_to_check}, but got {embed_dim}"
    if isinstance(embed_dim, torch.Tensor):
        # embed_dim can be a tensor when JIT tracing
        head_dim = embed_dim.div(num_heads, rounding_mode='trunc')
    else:
        head_dim = embed_dim // num_heads
    assert head_dim * num_heads == embed_dim, f"embed_dim {embed_dim} not divisible by num_heads {num_heads}"
    if use_separate_proj_weight:
        # allow MHA to have different embedding dimensions when separate projection weights are used
        assert key.shape[:2] == value.shape[:2], \
            f"key's sequence and batch dims {key.shape[:2]} do not match value's {value.shape[:2]}"
    else:
        assert key.shape == value.shape, f"key shape {key.shape} does not match value shape {value.shape}"

    #
    # compute in-projection
    #
    if not use_separate_proj_weight:
        assert in_proj_weight is not None, "use_separate_proj_weight is False but in_proj_weight is None"
        q, k, v = _in_projection_packed(query, key, value, in_proj_weight, in_proj_bias)
    else:
        assert q_proj_weight is not None, "use_separate_proj_weight is True but q_proj_weight is None"
        assert k_proj_weight is not None, "use_separate_proj_weight is True but k_proj_weight is None"
        assert v_proj_weight is not None, "use_separate_proj_weight is True but v_proj_weight is None"
        if in_proj_bias is None:
            b_q = b_k = b_v = None
        else:
            b_q, b_k, b_v = in_proj_bias.chunk(3)
        q, k, v = _in_projection(query, key, value, q_proj_weight, k_proj_weight, v_proj_weight, b_q, b_k, b_v)

    # prep attention mask

    attn_mask = _canonical_mask(
        mask=attn_mask,
        mask_name="attn_mask",
        other_type=_none_or_dtype(key_padding_mask),
        other_name="key_padding_mask",
        target_type=q.dtype,
        check_other=False,
    )

    if attn_mask is not None:
        # ensure attn_mask's dim is 3
        if attn_mask.dim() == 2:
            correct_2d_size = (tgt_len, src_len)
            if attn_mask.shape != correct_2d_size:
                raise RuntimeError(f"The shape of the 2D attn_mask is {attn_mask.shape}, but should be {correct_2d_size}.")
            attn_mask = attn_mask.unsqueeze(0)
        elif attn_mask.dim() == 3:
            correct_3d_size = (bsz * num_heads, tgt_len, src_len)
            if attn_mask.shape != correct_3d_size:
                raise RuntimeError(f"The shape of the 3D attn_mask is {attn_mask.shape}, but should be {correct_3d_size}.")
        else:
            raise RuntimeError(f"attn_mask's dimension {attn_mask.dim()} is not supported")

    # add bias along batch dimension (currently second)
    if bias_k is not None and bias_v is not None:
        assert static_k is None, "bias cannot be added to static key."
        assert static_v is None, "bias cannot be added to static value."
        k = torch.cat([k, bias_k.repeat(1, bsz, 1)])
        v = torch.cat([v, bias_v.repeat(1, bsz, 1)])
        if attn_mask is not None:
            attn_mask = pad(attn_mask, (0, 1))
        if key_padding_mask is not None:
            key_padding_mask = pad(key_padding_mask, (0, 1))
    else:
        assert bias_k is None
        assert bias_v is None

    #
    # reshape q, k, v for multihead attention and make em batch first
    #
    q = q.view(tgt_len, bsz * num_heads, head_dim).transpose(0, 1)
    if static_k is None:
        k = k.view(k.shape[0], bsz * num_heads, head_dim).transpose(0, 1)
    else:
        # TODO finish disentangling control flow so we don't do in-projections when statics are passed
        assert static_k.size(0) == bsz * num_heads, \
            f"expecting static_k.size(0) of {bsz * num_heads}, but got {static_k.size(0)}"
        assert static_k.size(2) == head_dim, \
            f"expecting static_k.size(2) of {head_dim}, but got {static_k.size(2)}"
        k = static_k
    if static_v is None:
        v = v.view(v.shape[0], bsz * num_heads, head_dim).transpose(0, 1)
    else:
        # TODO finish disentangling control flow so we don't do in-projections when statics are passed
        assert static_v.size(0) == bsz * num_heads, \
            f"expecting static_v.size(0) of {bsz * num_heads}, but got {static_v.size(0)}"
        assert static_v.size(2) == head_dim, \
            f"expecting static_v.size(2) of {head_dim}, but got {static_v.size(2)}"
        v = static_v

    # add zero attention along batch dimension (now first)
    if add_zero_attn:
        zero_attn_shape = (bsz * num_heads, 1, head_dim)
        k = torch.cat([k, torch.zeros(zero_attn_shape, dtype=k.dtype, device=k.device)], dim=1)
        v = torch.cat([v, torch.zeros(zero_attn_shape, dtype=v.dtype, device=v.device)], dim=1)
        if attn_mask is not None:
            attn_mask = pad(attn_mask, (0, 1))
        if key_padding_mask is not None:
            key_padding_mask = pad(key_padding_mask, (0, 1))

    # update source sequence length after adjustments
    src_len = k.size(1)

    # merge key padding and attention masks
    if key_padding_mask is not None:
        assert key_padding_mask.shape == (bsz, src_len), \
            f"expecting key_padding_mask shape of {(bsz, src_len)}, but got {key_padding_mask.shape}"
        key_padding_mask = key_padding_mask.view(bsz, 1, 1, src_len).   \
            expand(-1, num_heads, -1, -1).reshape(bsz * num_heads, 1, src_len)
        if attn_mask is None:
            attn_mask = key_padding_mask
        else:
            attn_mask = attn_mask + key_padding_mask

    # adjust dropout probability
    if not training:
        dropout_p = 0.0

    #
    # (deep breath) calculate attention and out projection
    #

    if need_weights:
        B, Nt, E = q.shape
        q_scaled = q / math.sqrt(E)

        assert not (is_causal and attn_mask is None), "FIXME: is_causal not implemented for need_weights"

        if attn_mask is not None:
            attn_output_weights = torch.baddbmm(attn_mask, q_scaled, k.transpose(-2, -1))
        else:
            attn_output_weights = torch.bmm(q_scaled, k.transpose(-2, -1))
        attn_output_weights = softmax(attn_output_weights, dim=-1)
        if dropout_p > 0.0:
            attn_output_weights = dropout(attn_output_weights, p=dropout_p)

        attn_output = torch.bmm(attn_output_weights, v)

        attn_output = attn_output.transpose(0, 1).contiguous().view(tgt_len * bsz, embed_dim)
        attn_output = linear(attn_output, out_proj_weight, out_proj_bias)
        attn_output = attn_output.view(tgt_len, bsz, attn_output.size(1))

        # optionally average attention weights over heads
        attn_output_weights = attn_output_weights.view(bsz, num_heads, tgt_len, src_len)
        if average_attn_weights:
            attn_output_weights = attn_output_weights.mean(dim=1)

        if not is_batched:
            # squeeze the output if input was unbatched
            attn_output = attn_output.squeeze(1)
            attn_output_weights = attn_output_weights.squeeze(0)
        return attn_output, attn_output_weights
    else:
        # attn_mask can be either (L,S) or (N*num_heads, L, S)
        # if attn_mask's shape is (1, L, S) we need to unsqueeze to (1, 1, L, S)
        # in order to match the input for SDPA of (N, num_heads, L, S)
        if attn_mask is not None:
            if attn_mask.size(0) == 1 and attn_mask.dim() == 3:
                attn_mask = attn_mask.unsqueeze(0)
            else:
                attn_mask = attn_mask.view(bsz, num_heads, -1, src_len)

        q = q.view(bsz, num_heads, tgt_len, head_dim)
        k = k.view(bsz, num_heads, src_len, head_dim)
        v = v.view(bsz, num_heads, src_len, head_dim)

        attn_output = scaled_dot_product_attention(q, k, v, attn_mask, dropout_p, is_causal)
        attn_output = attn_output.permute(2, 0, 1, 3).contiguous().view(bsz * tgt_len, embed_dim)

        attn_output = linear(attn_output, out_proj_weight, out_proj_bias)
        attn_output = attn_output.view(tgt_len, bsz, attn_output.size(1))
        if not is_batched:
            # squeeze the output if input was unbatched
            attn_output = attn_output.squeeze(1)
        return attn_output, None<|MERGE_RESOLUTION|>--- conflicted
+++ resolved
@@ -5193,15 +5193,13 @@
             target_type=query.dtype,
             check_other=False,
         )
-<<<<<<< HEAD
-=======
+
 
         if key_padding_mask is not None:
             # We have the attn_mask, and use that to merge kpm into it.
             # Turn off use of is_causal hint, as the merged mask is no
             # longer causal.
             is_causal = False
->>>>>>> a943df04
 
     assert embed_dim == embed_dim_to_check, \
         f"was expecting embedding dimension of {embed_dim_to_check}, but got {embed_dim}"
