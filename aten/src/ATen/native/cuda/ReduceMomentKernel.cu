--- conflicted
+++ resolved
@@ -15,13 +15,9 @@
   // reducing unrolling factor to 2 for welford kernel
   // This is necessary to lower register usage that leads to register spills.
   using accscalar_t = at::acc_type<scalar_t, true>;
-<<<<<<< HEAD
-  using ops_t = WelfordOps<scalar_t, accscalar_t, int32_t, accscalar_t, thrust::pair<out_t, out_t>>;
-=======
   using ops_t = WelfordOps<scalar_t, accscalar_t, int32_t, thrust::pair<out_t, out_t>>;
->>>>>>> 5d563db9
-  gpu_reduce_kernel<scalar_t, out_t, 2>(
-      iter, ops_t{static_cast<accscalar_t>(correction), take_sqrt}, typename ops_t::acc_t{});
+  ops_t ops(static_cast<accscalar_t>(correction), take_sqrt);
+  gpu_reduce_kernel<scalar_t, out_t, 2>(iter, ops, typename ops_t::acc_t{});
 }
 
 static void std_var_kernel_cuda(TensorIterator& iter, double correction, bool take_sqrt) {
