#include <ATen/native/RNN.h>

#include <ATen/ATen.h>
#include <ATen/NativeFunctions.h>
#include <ATen/core/op_registration/op_registration.h>
#include <ATen/cpp_custom_type_hack.h>
#include <ATen/native/c10_utils.h>
#include <ATen/native/quantized/cpu/fbgemm_utils.h>
#include <ATen/native/quantized/cpu/qnnpack_utils.h>
#include <torch/custom_class.h>

namespace at { namespace native {

namespace {

// Check if pytorch is compiled with MIOpen.
bool use_miopen(const at::Tensor& input, const double dropout_state) {
    bool is_miopen_acceptable = (input.scalar_type() == at::kFloat) &&
                                (detail::getCUDAHooks().compiledWithMIOpen()) &&
                                (input.is_cuda()) &&
                                (dropout_state == 0.0) &&
                                (at::globalContext().userEnabledCuDNN());
    return is_miopen_acceptable;
}

template<typename T>
using pair_of = std::pair<T, T>;

template<typename T>
using tpair_of = std::tuple<T, T>;

// Those could have been function pointers, but MSVC chokes on function pointers as template parameters
struct tanh_f {
  Tensor operator()(const Tensor& t) const { return at::tanh(t); }
};

struct relu_f {
  Tensor operator()(const Tensor& t) const { return at::relu(t); }
};

struct PackedSequence {
  PackedSequence() = default;
  PackedSequence(Tensor _data, Tensor _batch_sizes)
    : data(std::move(_data)), batch_sizes(std::move(_batch_sizes)) {}

  Tensor data;
  Tensor batch_sizes;
};

// Simple type for __getstate__/__setstate__ serialization
//
// Element 0 is a string key to say what kind of CellParam this is. It
// should be a valid key into cell_params_deserializers
// Element 1 is the Tensors contained within the CellParams instance
// Element 2 is the doubles (if any) contained in the CellParams instance
// Element 3 is the longs (if any) contained within the CellParams instance
using CellParamsSerializationType = std::tuple<
    std::string,
    std::vector<at::Tensor>,
    std::vector<double>,
    std::vector<int64_t>>;

// Base class so we can polymorphically handle these
struct CellParamsBase : torch::CustomClassHolder {
  virtual Tensor matmul_ih(const Tensor& input) const = 0;
  virtual Tensor matmul_hh(const Tensor& h) const = 0;
  virtual Tensor linear_ih(const Tensor& input_ih) const = 0;
  virtual Tensor linear_hh(const Tensor& input_hh) const = 0;

  virtual const Tensor& b_ih() const = 0;
  virtual const Tensor& b_hh() const = 0;

  virtual CellParamsSerializationType __getstate__() const = 0;
};

// Pretty much all cells we support take the same set of arguments, but threading those
// 4 arguments manually is really annoying. Their lifetime is externally managed, so we only
// pass this struct of references around.
struct CellParams : public CellParamsBase {
  CellParams(
      const Tensor& _w_ih,
      const Tensor& _w_hh,
      const Tensor& _b_ih,
      const Tensor& _b_hh)
      : w_ih(_w_ih), w_hh(_w_hh), b_ih_(_b_ih), b_hh_(_b_hh){};

  const Tensor& w_ih;
  const Tensor& w_hh;
  const Tensor& b_ih_; /* optional */
  const Tensor& b_hh_; /* optional */

  Tensor matmul_ih(const Tensor& input) const override {
    return at::matmul(input, w_ih.t());
  }
  Tensor matmul_hh(const Tensor& h) const override {
    return at::matmul(h, w_hh.t());
  }
  Tensor linear_ih(const Tensor& input) const override {
    return at::linear(input, w_ih, b_ih_);
  }
  Tensor linear_hh(const Tensor& h) const override {
    return at::linear(h, w_hh, b_hh_);
  }
  const Tensor& b_ih() const override {
    return b_ih_;
  }
  const Tensor& b_hh() const override {
    return b_hh_;
  }
  CellParamsSerializationType __getstate__() const override {
    TORCH_INTERNAL_ASSERT(false, "Not yet implemented");
  }
  static c10::intrusive_ptr<CellParamsBase> __setstate__(
      CellParamsSerializationType state) {
    TORCH_INTERNAL_ASSERT(false, "Not yet implemented");
  }
};

c10::intrusive_ptr<CellParamsBase> make_quantized_cell_params(
    const at::Tensor& w_ih,
    const at::Tensor& w_hh,
    at::Tensor bias_ih,
    at::Tensor bias_hh);

struct QuantizedCellParams : public CellParamsBase {
  QuantizedCellParams(
      Tensor _w_ih,
      Tensor _w_hh,
      Tensor _b_ih,
      Tensor _b_hh,
      Tensor _packed_ih,
      Tensor _packed_hh,
      Tensor _col_offsets_ih,
      Tensor _col_offsets_hh,
      Scalar _scale_ih,
      Scalar _scale_hh,
      Scalar _zero_point_ih,
      Scalar _zero_point_hh)
      : w_ih(std::move(_w_ih)),
        w_hh(std::move(_w_hh)),
        b_ih_(std::move(_b_ih)),
        b_hh_(std::move(_b_hh)),
        packed_ih(std::move(_packed_ih)),
        packed_hh(std::move(_packed_hh)),
        col_offsets_ih(std::move(_col_offsets_ih)),
        col_offsets_hh(std::move(_col_offsets_hh)),
        scale_ih(std::move(_scale_ih)),
        scale_hh(std::move(_scale_hh)),
        zero_point_ih(std::move(_zero_point_ih)),
        zero_point_hh(std::move(_zero_point_hh)) {}

  const Tensor w_ih;
  const Tensor w_hh;
  const Tensor b_ih_;
  const Tensor b_hh_;
  const Tensor packed_ih;
  const Tensor packed_hh;
  const Tensor col_offsets_ih;
  const Tensor col_offsets_hh;
  const Scalar scale_ih;
  const Scalar scale_hh;
  const Scalar zero_point_ih;
  const Scalar zero_point_hh;

  Tensor matmul_ih(const Tensor& input) const override {
    TORCH_CHECK(false, "matmul is not supported with quantized cell params");
  }
  Tensor matmul_hh(const Tensor& h) const override {
    TORCH_CHECK(false, "matmul is not supported with quantized cell params");
  }
  Tensor linear_ih(const Tensor& input) const override {
    return at::fbgemm_linear_int8_weight_fp32_activation(
        input, w_ih, packed_ih, col_offsets_ih, scale_ih, zero_point_ih, b_ih_);
  }
  Tensor linear_hh(const Tensor& h) const override {
    return at::fbgemm_linear_int8_weight_fp32_activation(
        h, w_hh, packed_hh, col_offsets_hh, scale_hh, zero_point_hh, b_hh_);
  }
  const Tensor& b_ih() const override {
    return b_ih_;
  }
  const Tensor& b_hh() const override {
    return b_hh_;
  }
  CellParamsSerializationType __getstate__() const override {
    std::vector<at::Tensor> tensors_to_serialize = {
        w_ih, w_hh, b_ih_, b_hh_, col_offsets_ih, col_offsets_hh};
    std::vector<double> doubles_to_serialize = {scale_ih.toDouble(),
                                                scale_hh.toDouble()};
    std::vector<int64_t> longs_to_serialize = {zero_point_ih.toLong(),
                                               zero_point_hh.toLong()};
    return CellParamsSerializationType(
        "quantized",
        std::move(tensors_to_serialize),
        std::move(doubles_to_serialize),
        std::move(longs_to_serialize));
  }
  static c10::intrusive_ptr<CellParamsBase> __setstate__(
      CellParamsSerializationType state) {
    std::vector<at::Tensor> tensors;
    std::vector<double> doubles;
    std::vector<int64_t> longs;
    std::tie(std::ignore, tensors, doubles, longs) = std::move(state);
    TORCH_INTERNAL_ASSERT(tensors.size() == 6);
    TORCH_INTERNAL_ASSERT(doubles.size() == 2);
    TORCH_INTERNAL_ASSERT(longs.size() == 2);

    at::Tensor qw_ih = std::move(tensors[0]), qw_hh = std::move(tensors[1]),
               b_ih = std::move(tensors[2]), b_hh = std::move(tensors[3]),
               col_offsets_ih = std::move(tensors[4]),
               col_offsets_hh = std::move(tensors[5]);
    double scale_ih = doubles[0], scale_hh = doubles[1];
    int64_t zero_point_ih = longs[0], zero_point_hh = longs[1];

    at::Tensor packed_ih = at::native::fbgemm_pack_quantized_matrix(qw_ih);
    at::Tensor packed_hh = at::native::fbgemm_pack_quantized_matrix(qw_hh);

    return c10::make_intrusive<QuantizedCellParams>(
        /*w_ih=*/std::move(qw_ih),
        /*w_hh=*/std::move(qw_hh),
        /*b_ih_=*/std::move(b_ih),
        /*b_hh_=*/std::move(b_hh),
        /*packed_ih=*/std::move(packed_ih),
        /*packed_hh=*/std::move(packed_hh),
        /*col_offsets_ih=*/std::move(col_offsets_ih),
        /*col_offsets_hh=*/std::move(col_offsets_hh),
        /*scale_ih=*/std::move(scale_ih),
        /*scale_hh=*/std::move(scale_hh),
        /*zero_point_ih=*/std::move(zero_point_ih),
        /*zero_point_hh=*/std::move(zero_point_hh));
  }
};

c10::intrusive_ptr<CellParamsBase> make_quantized_cell_params(
    const at::Tensor& w_ih,
    const at::Tensor& w_hh,
    at::Tensor b_ih,
    at::Tensor b_hh) {
  auto make_vals = [&](const at::Tensor& W) {
    auto params = at::native::fbgemm_linear_quantize_weight(W);
    at::Tensor packed_weight =
        at::native::fbgemm_pack_quantized_matrix(std::get<0>(params));
    return std::tuple_cat(
        std::make_tuple(std::move(packed_weight)), std::move(params));
  };

  at::Tensor qw_ih, qw_hh, packed_ih, packed_hh, col_offsets_ih, col_offsets_hh;
  at::Scalar scale_ih, scale_hh, zero_point_ih, zero_point_hh;

  std::tie(packed_ih, qw_ih, col_offsets_ih, scale_ih, zero_point_ih) =
      make_vals(w_ih);
  std::tie(packed_hh, qw_hh, col_offsets_hh, scale_hh, zero_point_hh) =
      make_vals(w_hh);

  return c10::make_intrusive<QuantizedCellParams>(
      /*qw_ih=*/std::move(qw_ih),
      /*qw_hh=*/std::move(qw_hh),
      /*b_ih=*/std::move(b_ih),
      /*b_hh=*/std::move(b_hh),
      /*packed_ih=*/std::move(packed_ih),
      /*packed_hh=*/std::move(packed_hh),
      /*col_offsets_ih=*/std::move(col_offsets_ih),
      /*col_offsets_hh=*/std::move(col_offsets_hh),
      /*scale_ih=*/std::move(scale_ih),
      /*scale_hh=*/std::move(scale_hh),
      /*zero_point_ih=*/std::move(zero_point_ih),
      /*zero_point_hh=*/std::move(zero_point_hh));
}

// QuantizedCellParams vs. QuantizedCellParamsDynamic
//
// QuantizedCellParams uses the legacy
// fbgemm_linear_int8_weight_fp32_activation API, which requires the explicit
// scale and zero point parameters for the weight. QuantizedCellParamsDynamic
// uses the new fbgemm_linear_dynamic API, which doesn't require the explicit
// scale and zero point parameters. These quantization parameters are
// encapsulated in the `PackedLinearWeight` struct in
// aten/src/ATen/native/quantized/cpu/fbgemm_utils.h.

c10::intrusive_ptr<CellParamsBase> make_quantized_cell_params_dynamic(
    at::Tensor w_ih_packed,
    at::Tensor w_hh_packed,
    at::Tensor bias_ih,
    at::Tensor bias_hh);

struct QuantizedCellParamsDynamic : public CellParamsBase {
  QuantizedCellParamsDynamic(
      Tensor _packed_w_ih, /* Prepacked Weight Tensor */
      Tensor _packed_w_hh, /* Prepacked Weight Tensor */
      Tensor _b_ih, /* float Bias Tensor */
      Tensor _b_hh /* float Bias Tensor */)
      : packed_w_ih(std::move(_packed_w_ih)),
        packed_w_hh(std::move(_packed_w_hh)),
        b_ih_(std::move(_b_ih)),
        b_hh_(std::move(_b_hh)) {}

  const Tensor packed_w_ih;
  const Tensor packed_w_hh;
  const Tensor b_ih_;
  const Tensor b_hh_;

  Tensor matmul_ih(const Tensor& input) const override {
    TORCH_CHECK(false, "matmul is not supported with quantized cell params");
  }
  Tensor matmul_hh(const Tensor& h) const override {
    TORCH_CHECK(false, "matmul is not supported with quantized cell params");
  }

  Tensor linear_ih(const Tensor& input_ih) const override {
    const auto kFuncName = "quantized::linear_dynamic";
    const auto kOvrldName = "";
    const std::vector<c10::IValue> output_ih_list =
        callOp(kFuncName, kOvrldName, input_ih, packed_w_ih);
    TORCH_INTERNAL_ASSERT(
        output_ih_list.size() == 1,
        "The output vector should have exact one element");
    const Tensor output_ih = output_ih_list[0].toTensor();
    return output_ih;
  }
  Tensor linear_hh(const Tensor& input_hh) const override {
    const auto kFuncName = "quantized::linear_dynamic";
    const auto kOvrldName = "";
    const std::vector<c10::IValue> output_hh_list =
        callOp(kFuncName, kOvrldName, input_hh, packed_w_hh);
    TORCH_INTERNAL_ASSERT(
        output_hh_list.size() == 1,
        "The output vector should have exact one element");
    const Tensor output_hh = output_hh_list[0].toTensor();
    return output_hh;
  }

  const Tensor& b_ih() const override {
    return b_ih_;
  }
  const Tensor& b_hh() const override {
    return b_hh_;
  }
  CellParamsSerializationType __getstate__() const override {
    // Boxed dispatch nonsense
    // This will be cleaned up in the subsequent PR
    auto unpacked_ih = callOp("quantized::linear_unpack", "", packed_w_ih);
    TORCH_INTERNAL_ASSERT(unpacked_ih.size() == 2);
    auto unpacked_hh = callOp("quantized::linear_unpack", "", packed_w_hh);
    TORCH_INTERNAL_ASSERT(unpacked_hh.size() == 2);

    std::vector<at::Tensor> tensors_to_serialize{
        /*w_ih=*/std::move(unpacked_ih[0]).toTensor(),
        /*w_hh=*/std::move(unpacked_hh[0]).toTensor(),
        /*b_ih=*/b_ih_,
        /*b_hh=*/b_hh_,
    };

    return CellParamsSerializationType(
        "quantized_dynamic", std::move(tensors_to_serialize), {}, {});
  }
  static c10::intrusive_ptr<CellParamsBase> __setstate__(
      CellParamsSerializationType state) {
    std::vector<at::Tensor> tensors;
    std::vector<double> doubles;
    std::vector<int64_t> longs;
    std::tie(std::ignore, tensors, doubles, longs) = std::move(state);
    TORCH_INTERNAL_ASSERT(tensors.size() == 4);

    at::Tensor b_ih = std::move(tensors[2]);
    at::Tensor b_hh = std::move(tensors[3]);

    // Boxed dispatch nonsense
    // This will be cleaned up in the subsequent PR
    auto packed_ih = callOp(
        "quantized::linear_prepack",
        "",
        /*w_ih=*/std::move(tensors[0]),
        /*b_ih=*/b_ih);
    TORCH_INTERNAL_ASSERT(packed_ih.size() == 1);
    auto packed_hh = callOp(
        "quantized::linear_prepack",
        "",
        /*w_hh=*/std::move(tensors[1]),
        /*b_hh=*/b_hh);
    TORCH_INTERNAL_ASSERT(packed_hh.size() == 1);

    return make_quantized_cell_params_dynamic(
        /*w_ih_packed=*/std::move(packed_ih[0]).toTensor(),
        /*w_hh_packed=*/std::move(packed_hh[0]).toTensor(),
        /*bias_ih=*/std::move(b_ih),
        /*bias_hh=*/std::move(b_hh));
  }
};

c10::intrusive_ptr<CellParamsBase> make_quantized_cell_params_dynamic(
    at::Tensor w_ih_packed,
    at::Tensor w_hh_packed,
    at::Tensor bias_ih,
    at::Tensor bias_hh) {
  return c10::make_intrusive<QuantizedCellParamsDynamic>(
      /*_packed_w_ih=*/std::move(w_ih_packed),
      /*_packed_w_hh=*/std::move(w_hh_packed),
      /*_b_ih=*/std::move(bias_ih),
      /*_b_hh=*/std::move(bias_hh));
}

c10::intrusive_ptr<CellParamsBase> make_quantized_cell_params_fp16(
    at::Tensor w_ih_packed,
    at::Tensor w_hh_packed,
    at::Tensor b_ih,
    at::Tensor b_hh);

struct QuantizedCellParamsFP16 : public CellParamsBase {
  QuantizedCellParamsFP16(
      Tensor _packed_ih,
      Tensor _packed_hh,
      Tensor _b_ih,
      Tensor _b_hh)
      : packed_ih(std::move(_packed_ih)),
        packed_hh(std::move(_packed_hh)),
        b_ih_(std::move(_b_ih)),
        b_hh_(std::move(_b_hh)) {}

  const Tensor packed_ih;
  const Tensor packed_hh;
  const Tensor b_ih_;
  const Tensor b_hh_;

  Tensor matmul_ih(const Tensor& /* unused */) const override {
    TORCH_CHECK(false, "matmul is not supported with quantized cell params");
  }
  Tensor matmul_hh(const Tensor& /* unused */) const override {
    TORCH_CHECK(false, "matmul is not supported with quantized cell params");
  }
  Tensor linear_common(
      const Tensor& input,
      const Tensor& packed_weight,
      const Tensor& bias) const {
#ifdef USE_FBGEMM
    // Stupid hack because somehow we ended up with two separate
    // FBGEMM packed fp16 weight formats in the system. Remove when
    // we kill one of them.
    if (cpp_custom_type_hack::isa<fbgemm::PackedGemmMatrixFP16>(
            packed_weight)) {
      return at::native::fbgemm_linear_fp16_weight_fp32_activation(
          input, packed_weight, bias);
    }
#endif // USE_FBGEMM

    const auto kFuncName = "quantized::linear_dynamic_fp16";
    const auto kOvrldName = "";
    const std::vector<c10::IValue> output_list =
        callOp(kFuncName, kOvrldName, input, packed_weight);
    TORCH_INTERNAL_ASSERT(
        output_list.size() == 1,
        "The output vector should have exact one element");
    const Tensor output = output_list[0].toTensor();
    return output;
    TORCH_INTERNAL_ASSERT(false);
  }
  Tensor linear_ih(const Tensor& input) const override {
    return linear_common(input, packed_ih, b_ih_);
  }
  Tensor linear_hh(const Tensor& h) const override {
    return linear_common(h, packed_hh, b_hh_);
  }

  const Tensor& b_ih() const override {
    return b_ih_;
  }
  const Tensor& b_hh() const override {
    return b_hh_;
  }
  CellParamsSerializationType __getstate__() const override {
    // Boxed dispatch nonsense
    // This will be cleaned up in the subsequent PR
    auto unpacked_ih = callOp("quantized::linear_unpack_fp16", "", packed_ih);
    TORCH_INTERNAL_ASSERT(unpacked_ih.size() == 2);
    auto unpacked_hh = callOp("quantized::linear_unpack_fp16", "", packed_hh);
    TORCH_INTERNAL_ASSERT(unpacked_hh.size() == 2);

    std::vector<at::Tensor> tensors_to_serialize{
        /*w_ih=*/std::move(unpacked_ih[0]).toTensor(),
        /*w_hh=*/std::move(unpacked_hh[0]).toTensor(),
        /*b_ih=*/b_ih_,
        /*b_hh=*/b_hh_};

    return CellParamsSerializationType(
        "quantized_fp16", std::move(tensors_to_serialize), {}, {});
  }
  static c10::intrusive_ptr<CellParamsBase> __setstate__(
      CellParamsSerializationType state) {
    std::string type;
    std::vector<at::Tensor> tensors;
    std::vector<double> doubles;
    std::vector<int64_t> longs;
    std::tie(type, tensors, doubles, longs) = std::move(state);
    TORCH_INTERNAL_ASSERT(tensors.size() == 4);

    // Boxed dispatch nonsense
    // This will be cleaned up in the subsequent PR
    auto packed_ih = callOp(
        "quantized::linear_prepack_fp16",
        "",
        /*w_ih=*/std::move(tensors[0]),
        /*b_ih=*/tensors[2]);
    TORCH_INTERNAL_ASSERT(packed_ih.size() == 1);
    auto packed_hh = callOp(
        "quantized::linear_prepack_fp16",
        "",
        /*w_hh=*/std::move(tensors[1]),
        /*b_hh=*/tensors[3]);
    TORCH_INTERNAL_ASSERT(packed_hh.size() == 1);

    return make_quantized_cell_params_fp16(
        /*w_ih_packed=*/std::move(packed_ih[0]).toTensor(),
        /*w_hh_packed=*/std::move(packed_hh[0]).toTensor(),
        /*b_ih=*/std::move(tensors[2]),
        /*b_hh=*/std::move(tensors[3]));
  }
};

c10::intrusive_ptr<CellParamsBase> make_quantized_cell_params_fp16(
    at::Tensor w_ih_packed,
    at::Tensor w_hh_packed,
    at::Tensor b_ih,
    at::Tensor b_hh) {
  return c10::make_intrusive<QuantizedCellParamsFP16>(
      std::move(w_ih_packed),
      std::move(w_hh_packed),
      std::move(b_ih),
      std::move(b_hh));
}

static std::unordered_map<
    std::string,
    c10::intrusive_ptr<CellParamsBase> (*)(CellParamsSerializationType)>
    cell_params_deserializers = {
        {"quantized", &QuantizedCellParams::__setstate__},
        {"quantized_dynamic", &QuantizedCellParamsDynamic::__setstate__},
        {"quantized_fp16", &QuantizedCellParamsFP16::__setstate__}};

// Stupid wrapper to convert from -> to .
struct QRNNCellParamsWrapper {
  QRNNCellParamsWrapper(c10::intrusive_ptr<CellParamsBase> param)
      : param_(std::move(param)) {}

  Tensor matmul_ih(const Tensor& input) const {
    return param_->matmul_ih(input);
  }
  Tensor matmul_hh(const Tensor& h) const {
    return param_->matmul_hh(h);
  }
  Tensor linear_ih(const Tensor& input) const {
    return param_->linear_ih(input);
  }
  Tensor linear_hh(const Tensor& h) const {
    return param_->linear_hh(h);
  }
  const Tensor& b_ih() const {
    return param_->b_ih();
  }
  const Tensor& b_hh() const {
    return param_->b_hh();
  }

  c10::intrusive_ptr<CellParamsBase> param_;
};

// Gathers every two elements of a vector in a vector of pairs
template<typename T>
static std::vector<pair_of<T>> pair_vec(const std::vector<T>& vals) {
  TORCH_CHECK(vals.size() % 2 == 0, "Odd number of params or hiddens given to a bidirectional RNN");
  std::vector<pair_of<T>> result;
  result.reserve(vals.size() / 2);
  for (size_t i = 0; i < vals.size(); i += 2) {
    result.emplace_back(vals[i], vals[i + 1]);
  }
  return result;
}

// Flattens a vector of pairs
template<typename T>
static std::vector<T> unpair_vec(std::vector<pair_of<T>>&& vals) {
  std::vector<T> result;
  result.reserve(vals.size() * 2);
  for (size_t i = 0; i < vals.size(); i++) {
    result.push_back(std::move(vals[i].first));
    result.push_back(std::move(vals[i].second));
  }
  return result;
}

// Parses a flat list of parameter tensors into a list of CellParams
static std::vector<CellParams> gather_params(TensorList params, bool has_biases) {
  static at::Tensor undefined;
  std::vector<CellParams> result;
  if (has_biases) {
    TORCH_CHECK(params.size() % 4 == 0, "got an incorrect number of RNN parameters");
    for (size_t i = 0; i < params.size(); i += 4) {
      result.emplace_back(params[i], params[i + 1], params[i + 2], params[i + 3]);
    }
  } else {
    TORCH_CHECK(params.size() % 2 == 0, "got an incorrect number of RNN parameters");
    for (size_t i = 0; i < params.size(); i += 2) {
      result.emplace_back(params[i], params[i + 1], undefined, undefined);
    }
  }
  return result;
}

// These gather_* functions are kept solely for the purposes of backward
// compatbility in the legacy quantized_{lstm,gru} APIs

static c10::List<c10::intrusive_ptr<CellParamsBase>> gather_quantized_params(
    c10::List<at::Tensor> params) {
  static at::Tensor undefined;
  std::vector<c10::intrusive_ptr<CellParamsBase>> result;
  TORCH_CHECK(params.size() % 12 == 0, "got an incorrect number of quantized RNN parameters");
  for (size_t i = 0; i < params.size(); i += 12) {
    result.emplace_back(c10::make_intrusive<QuantizedCellParams>(
        static_cast<at::Tensor>(params[i]),
        static_cast<at::Tensor>(params[i + 1]),
        static_cast<at::Tensor>(params[i + 2]),
        static_cast<at::Tensor>(params[i + 3]),
        static_cast<at::Tensor>(params[i + 4]),
        static_cast<at::Tensor>(params[i + 5]),
        static_cast<at::Tensor>(params[i + 6]),
        static_cast<at::Tensor>(params[i + 7]),
        static_cast<at::Tensor>(params[i + 8]).item(),
        static_cast<at::Tensor>(params[i + 9]).item(),
        static_cast<at::Tensor>(params[i + 10]).item(),
        static_cast<at::Tensor>(params[i + 11]).item()));
  }
  return c10::List<c10::intrusive_ptr<CellParamsBase>>(result);
}

static std::vector<c10::intrusive_ptr<CellParamsBase>> _quantized_params_dynamic(
    c10::List<at::Tensor> params,
    std::string qengine) {
  static at::Tensor undefined;
  std::vector<c10::intrusive_ptr<CellParamsBase>> result;
  for (size_t i = 0; i < params.size(); i += 2) {
    at::Tensor bias_ih, bias_hh;

    if (qengine == "fbgemm") {
#ifdef USE_FBGEMM
      auto& packed_struct_ih = cpp_custom_type_hack::cast<PackedLinearWeight>(
          static_cast<at::Tensor>(params[i]));
      auto& packed_struct_hh = cpp_custom_type_hack::cast<PackedLinearWeight>(
          static_cast<at::Tensor>(params[i + 1]));

      bias_ih = packed_struct_ih.bias.value_or(undefined);
      bias_hh = packed_struct_hh.bias.value_or(undefined);
#endif
      } else if (qengine == "qnnpack") {
#ifdef USE_PYTORCH_QNNPACK
        auto& packed_struct_ih =
            cpp_custom_type_hack::cast<PackedLinearWeightsQnnp>(
                static_cast<at::Tensor>(params[i]));
        auto& packed_struct_hh =
            cpp_custom_type_hack::cast<PackedLinearWeightsQnnp>(
                static_cast<at::Tensor>(params[i + 1]));

        bias_ih = packed_struct_ih.bias;
        bias_hh = packed_struct_hh.bias;
#endif
      }
      result.emplace_back(c10::make_intrusive<QuantizedCellParamsDynamic>(
          static_cast<at::Tensor>(params[i]),
          static_cast<at::Tensor>(params[i + 1]),
          bias_ih,
          bias_hh));
    }
    return result;
}

static c10::List<c10::intrusive_ptr<CellParamsBase>>
gather_quantized_params_dynamic(c10::List<at::Tensor> params) {
  TORCH_CHECK(
      params.size() % 2 == 0,
      "got an incorrect number of quantized RNN parameters");
  auto& ctx = at::globalContext();
#ifdef USE_FBGEMM
  if (ctx.qEngine() == at::QEngine::FBGEMM){
    return c10::List<c10::intrusive_ptr<CellParamsBase>>(
        _quantized_params_dynamic(std::move(params), "fbgemm"));
}
#endif
#ifdef USE_PYTORCH_QNNPACK
  if (ctx.qEngine() == at::QEngine::QNNPACK) {
    return c10::List<c10::intrusive_ptr<CellParamsBase>>(
        _quantized_params_dynamic(std::move(params), "qnnpack"));
  }
#endif
  TORCH_INTERNAL_ASSERT(false, "Tried to use quantized RNN without FBGEMM or QNNPACK!")
}

static c10::List<c10::intrusive_ptr<CellParamsBase>>
gather_quantized_params_fp16(c10::List<at::Tensor> params) {
  static at::Tensor undefined;
  std::vector<c10::intrusive_ptr<CellParamsBase>> result;
  TORCH_CHECK(params.size() % 4 == 0,
              "incorrect number of quantized RNN parameters FP16");
  for (size_t i = 0; i < params.size(); i += 4) {
    result.emplace_back(c10::make_intrusive<QuantizedCellParamsFP16>(
        static_cast<at::Tensor>(params[i]),
        static_cast<at::Tensor>(params[i + 1]),
        static_cast<at::Tensor>(params[i + 2]),
        static_cast<at::Tensor>(params[i + 3])));
  }
  return c10::List<c10::intrusive_ptr<CellParamsBase>>(result);
}

////////////////////////////////////////////////////////////////////////////////
// HIDDEN STATE FUNCTIONS
//
// Functions implemented below are implemented as templates based on hidden type,
// because they need to work both with simple RNNs and GRU (which use a single Tensor),
// as well as with LSTM (or possibly more complicated architectures in the future).
// Still, there are some operations that need to be performed on the hidden states
// alone, and for this purpose we provide an overloaded set of functions below.

Tensor hidden_as_output(const Tensor& t) { return t; }
Tensor hidden_as_output(const tpair_of<Tensor>& t) { return std::get<0>(t); }

template<size_t index>
std::vector<Tensor> project(at::ArrayRef<tpair_of<Tensor>> tuples) {
  std::vector<Tensor> result;
  result.reserve(tuples.size());
  for (auto & t : tuples) {
    result.push_back(std::get<index>(t));
  }
  return result;
}

Tensor hidden_concat(at::ArrayRef<Tensor> hiddens) { return at::cat(hiddens, 0); }
tpair_of<Tensor> hidden_concat(at::ArrayRef<tpair_of<Tensor>> hiddens) {
  return std::make_tuple(hidden_concat(project<0>(hiddens)), hidden_concat(project<1>(hiddens)));
}

Tensor hidden_slice(const Tensor& t, int64_t start, int64_t end) {
  return t.narrow(0, start, end - start);
}
tpair_of<Tensor> hidden_slice(const tpair_of<Tensor>& t, int64_t start, int64_t end) {
  return std::make_tuple(hidden_slice(std::get<0>(t), start, end),
                         hidden_slice(std::get<1>(t), start, end));
}

////////////////////////////////////////////////////////////////////////////////
// CELL IMPLEMENTATIONS
//
// Cell is a basic component of an RNN, representing a single application of the
// recurrent function. You can think of it as a function of signature
//
// (Tensor input, hidden_type hidden, CellParams) -> hidden_type
//
// which means that it consumes an input tensor, and updates the previous hidden state.
// It's a struct only because functional programming in C++ is a pain, and it's easier
// to pass around "vtable pointers" than actual function pointers.

template<typename hidden_type_tmpl, typename cell_params_tmpl>
struct Cell {
  using hidden_type = hidden_type_tmpl;
  using cell_params = cell_params_tmpl;

  virtual ~Cell() {} // This is really dumb, but enables projects with
                     // -Wnon-virtual-dtor to compile...

  virtual hidden_type operator()(
      const Tensor& input,
      const hidden_type& hidden,
      const cell_params& params,
      bool pre_compute_input = false) const = 0;
};

template<typename nonlinearity, typename cell_params>
struct SimpleCell : Cell<Tensor, cell_params> {
  using hidden_type = Tensor;
  Tensor operator()(
      const Tensor& input,
      const Tensor& hidden,
      const cell_params& params,
      bool pre_compute_input = false) const override {
    return nonlinearity{}(params.linear_hh(hidden).add_(
        pre_compute_input ? input : params.linear_ih(input)));
  }
};

// TODO: can use inplace ops?
template <typename cell_params>
struct LSTMCell : Cell<std::tuple<Tensor, Tensor>, cell_params> {
  using hidden_type = std::tuple<Tensor, Tensor>;

  hidden_type operator()(
      const Tensor& input,
      const hidden_type& hidden,
      const cell_params& params,
      bool pre_compute_input = false) const override {
    const auto& hx = std::get<0>(hidden);
    const auto& cx = std::get<1>(hidden);

    if (input.is_cuda()) {
      TORCH_CHECK(!pre_compute_input);
      auto igates = params.matmul_ih(input);
      auto hgates = params.matmul_hh(hx);
      auto result = at::_thnn_fused_lstm_cell(
          igates, hgates, cx, params.b_ih(), params.b_hh());
      // Slice off the workspace argument (it's needed only for AD).
      return std::make_tuple(std::move(std::get<0>(result)), std::move(std::get<1>(result)));
    }

    const auto gates = params.linear_hh(hx).add_(
        pre_compute_input ? input : params.linear_ih(input));
    auto chunked_gates = gates.chunk(4, 1);
    auto ingate = chunked_gates[0].sigmoid_();
    auto forgetgate = chunked_gates[1].sigmoid_();
    auto cellgate = chunked_gates[2].tanh_();
    auto outgate = chunked_gates[3].sigmoid_();
    auto cy = (forgetgate * cx).add_(ingate * cellgate);
    auto hy = outgate * cy.tanh();
    return std::make_tuple(std::move(hy), std::move(cy));
  }

};

template <typename cell_params>
struct GRUCell : Cell<Tensor, cell_params> {
  using hidden_type = Tensor;

  hidden_type operator()(
      const Tensor& input,
      const hidden_type& hidden,
      const cell_params& params,
      bool pre_compute_input = false) const override {
    if (input.is_cuda()) {
      TORCH_CHECK(!pre_compute_input);
      auto igates = params.matmul_ih(input);
      auto hgates = params.matmul_hh(hidden);
      auto result = at::_thnn_fused_gru_cell(
          igates, hgates, hidden, params.b_ih(), params.b_hh());
      // Slice off the workspace argument (it's needed only for AD).
      return std::move(std::get<0>(result));
    }
    const auto chunked_igates = pre_compute_input
        ? input.chunk(3, 1)
        : params.linear_ih(input).chunk(3, 1);
    auto chunked_hgates = params.linear_hh(hidden).chunk(3, 1);
    const auto reset_gate =
        chunked_hgates[0].add_(chunked_igates[0]).sigmoid_();
    const auto input_gate =
        chunked_hgates[1].add_(chunked_igates[1]).sigmoid_();
    const auto new_gate =
        chunked_igates[2].add(chunked_hgates[2].mul_(reset_gate)).tanh_();
    return (hidden - new_gate).mul_(input_gate).add_(new_gate);
  }
};

////////////////////////////////////////////////////////////////////////////////
// LAYER IMPLEMENTATIONS
//
// Layers are scan-like higher-order functions, which take in cells, and
// transform them to functions of signature
//
// (io_type input, hidden_type hidden, param_type params) -> (io_type, hidden_type)
//
// which can apply the cell over a sequence of inputs, and produce both a new set
// of hidden states, as well as a concatenated output of each step.

template<typename output_type, typename hidden_type>
struct LayerOutput {
  output_type outputs;
  hidden_type final_hidden;
};

template<typename io_type, typename hidden_type, typename param_type>
struct Layer {
  using output_type = LayerOutput<io_type, hidden_type>;

  virtual ~Layer() {} // This is really dumb, but enables projects with
                      // -Wnon-virtual-dtor to compile...
  virtual output_type operator()(
      const io_type& input,
      const hidden_type& input_hidden,
      const param_type& params) const = 0;
};

template<typename hidden_type, typename cell_params>
struct FullLayer : Layer<Tensor, hidden_type, cell_params> {
  using output_type =
      typename Layer<Tensor, hidden_type, cell_params>::output_type;
  using unstacked_output_type = LayerOutput<std::vector<Tensor>, hidden_type>;

  FullLayer(Cell<hidden_type, cell_params>& cell)
    : cell_(cell) {};

  unstacked_output_type operator()(
      const std::vector<Tensor>& step_inputs,
      const hidden_type& input_hidden,
      const cell_params& params,
      bool pre_compute_input = false) const {
    std::vector<Tensor> step_outputs;
    auto hidden = input_hidden;
    for (const auto& input : step_inputs) {
      hidden = cell_(input, hidden, params, pre_compute_input);
      step_outputs.emplace_back(hidden_as_output(hidden));
    }
    return {step_outputs, hidden};
  }

  output_type operator()(
      const Tensor& inputs,
      const hidden_type& input_hidden,
      const cell_params& params) const override {
    if (inputs.device().is_cpu()) {
      const auto inputs_w = params.linear_ih(inputs);
      auto unstacked_output =
          (*this)(inputs_w.unbind(0), input_hidden, params, true);
      return {at::stack(unstacked_output.outputs, 0),
              unstacked_output.final_hidden};
    }
    auto unstacked_output = (*this)(inputs.unbind(0), input_hidden, params);
    return {at::stack(unstacked_output.outputs, 0),
            unstacked_output.final_hidden};
  }

  Cell<hidden_type, cell_params>& cell_;
};

template <typename dir_hidden_type, typename cell_params>
struct FullBidirectionalLayer
    : Layer<Tensor, pair_of<dir_hidden_type>, pair_of<cell_params>> {
  using hidden_type = pair_of<dir_hidden_type>;
  using param_type = pair_of<cell_params>;
  using output_type = typename Layer<Tensor, hidden_type, param_type>::output_type;

  FullBidirectionalLayer(Cell<dir_hidden_type, cell_params>& cell)
    : layer_(cell) {};

  output_type operator()(
      const Tensor& input,
      const hidden_type& input_hidden,
      const param_type& params) const override {
    std::vector<Tensor> step_inputs;
    if (input.device().is_cpu()) {
      auto input_w = params.first.linear_ih(input);
      step_inputs = input_w.unbind(0);
      auto fw_result = layer_(
          step_inputs, input_hidden.first, params.first, true);
      auto fw_output = at::stack(fw_result.outputs, 0);
      input_w = params.second.linear_ih(input);
      step_inputs = input_w.unbind(0);
      auto rev_step_inputs = reverse(std::move(step_inputs));
      auto rev_result =
          layer_(rev_step_inputs, input_hidden.second, params.second, true);
      std::reverse(rev_result.outputs.begin(), rev_result.outputs.end());
      auto rev_output = at::stack(rev_result.outputs, 0);
      return {at::cat({fw_output, rev_output}, fw_output.dim() - 1),
              std::make_pair(fw_result.final_hidden, rev_result.final_hidden)};
    }

    step_inputs = input.unbind(0);
    auto fw_result = layer_(step_inputs, input_hidden.first, params.first);
    auto fw_output = at::stack(fw_result.outputs, 0);
    auto rev_step_inputs = reverse(std::move(step_inputs));
    auto rev_result =
        layer_(rev_step_inputs, input_hidden.second, params.second);
    std::reverse(rev_result.outputs.begin(), rev_result.outputs.end());
    auto rev_output = at::stack(rev_result.outputs, 0);
    return {at::cat({fw_output, rev_output}, fw_output.dim() - 1),
            std::make_pair(fw_result.final_hidden, rev_result.final_hidden)};
  }

  std::vector<Tensor> reverse(std::vector<Tensor>&& x) const {
    std::reverse(x.begin(), x.end());
    return std::move(x);
  }

  FullLayer<dir_hidden_type, cell_params> layer_;
};

template<typename hidden_type, typename cell_params>
struct PackedLayer : Layer<PackedSequence, hidden_type, cell_params> {
  using output_type =
      typename Layer<PackedSequence, hidden_type, cell_params>::output_type;

  PackedLayer(Cell<hidden_type, cell_params>& cell)
    : cell_(cell) {};

  output_type operator()(
      const PackedSequence& input,
      const hidden_type& input_hidden,
      const cell_params& params) const override {

    std::vector<at::Tensor> step_outputs;
    std::vector<hidden_type> hiddens;
    int64_t input_offset = 0;
    int64_t num_steps = input.batch_sizes.size(0);
    int64_t* batch_sizes = input.batch_sizes.data_ptr<int64_t>();
    int64_t last_batch_size = batch_sizes[0];

    const Tensor* input_ptr = &input.data;
    bool pre_compute_input = false;
    Tensor input_w;
    if (input.data.device().is_cpu()) {
      input_w = params.linear_ih(input.data);
      input_ptr = &input_w;
      pre_compute_input = true;
    }

    // Batch sizes is a sequence of decreasing lengths, which are offsets
    // into a 1D list of inputs. At every step we slice out batch_size elements,
    // and possibly account for the decrease in the batch size since the last step,
    // which requires us to slice the hidden state (since some sequences
    // are completed now). The sliced parts are also saved, because we will need
    // to return a tensor of final hidden state.
    auto hidden = input_hidden;
    for (int64_t i = 0; i < num_steps; ++i) {
      const int64_t batch_size = batch_sizes[i];
      auto step_input = input_ptr->narrow(0, input_offset, batch_size);
      input_offset += batch_size;
      const int64_t dec = last_batch_size - batch_size;
      if (dec > 0) {
        hiddens.emplace_back(
            hidden_slice(hidden, last_batch_size - dec, last_batch_size));
        hidden = hidden_slice(hidden, 0, last_batch_size - dec);
      }

      last_batch_size = batch_size;
      hidden = cell_(step_input, hidden, params, pre_compute_input);
      step_outputs.push_back(hidden_as_output(hidden));
    }
    hiddens.emplace_back(hidden);
    std::reverse(hiddens.begin(), hiddens.end());

    return {PackedSequence{at::cat(step_outputs, 0), input.batch_sizes},
            hidden_concat(hiddens)};
  }

  Cell<hidden_type, cell_params>& cell_;
};

template<typename hidden_type, typename cell_params>
struct ReversedPackedLayer : Layer<PackedSequence, hidden_type, cell_params> {
  using output_type =
      typename Layer<PackedSequence, hidden_type, cell_params>::output_type;

  ReversedPackedLayer(Cell<hidden_type, cell_params>& cell)
    : cell_(cell) {};

  output_type operator()(
      const PackedSequence& input,
      const hidden_type& input_hidden,
      const cell_params& params) const override {
    std::vector<at::Tensor> step_outputs;
    int64_t input_offset = input.data.size(0);
    int64_t num_steps = input.batch_sizes.size(0);
    int64_t* batch_sizes = input.batch_sizes.data_ptr<int64_t>();
    int64_t last_batch_size = batch_sizes[num_steps - 1];

    const Tensor* input_ptr = &input.data;
    bool pre_compute_input = false;
    Tensor input_w;
    if (input.data.device().is_cpu()) {
      input_w = params.linear_ih(input.data);
      input_ptr = &input_w;
      pre_compute_input = true;
    }

    // Here the situation is similar to that above, except we start out with
    // the smallest batch size (and a small set of hidden states we actually use),
    // and progressively expand the hidden states, as we move backwards over the
    // 1D list of inputs.
    auto hidden = hidden_slice(input_hidden, 0, batch_sizes[num_steps - 1]);
    for (int64_t i = num_steps - 1; i >= 0; --i) {
      const int64_t batch_size = batch_sizes[i];
      const int64_t inc = batch_size - last_batch_size;
      if (inc > 0) {
        hidden = hidden_concat(ArrayRef<hidden_type>{
            hidden, hidden_slice(input_hidden, last_batch_size, batch_size)});
      }
      auto step_input =
          input_ptr->narrow(0, input_offset - batch_size, batch_size);
      input_offset -= batch_size;
      last_batch_size = batch_size;
      hidden = cell_(step_input, hidden, params, pre_compute_input);
      step_outputs.emplace_back(hidden_as_output(hidden));
    }
    std::reverse(step_outputs.begin(), step_outputs.end());
    return {PackedSequence{at::cat(step_outputs, 0), input.batch_sizes},
            hidden};
  }

  Cell<hidden_type, cell_params>& cell_;
};

template <typename dir_hidden_type, typename cell_params>
struct PackedBidirectionalLayer
    : Layer<PackedSequence, pair_of<dir_hidden_type>, pair_of<cell_params>> {
  using hidden_type = pair_of<dir_hidden_type>;
  using param_type = pair_of<cell_params>;
  using output_type =
      typename Layer<PackedSequence, hidden_type, param_type>::output_type;

  PackedBidirectionalLayer(Cell<dir_hidden_type, cell_params>& cell)
    : layer_(cell), rev_layer_(cell) {};

  output_type operator()(
      const PackedSequence& input,
      const hidden_type& input_hidden,
      const param_type& params) const override {
    auto fw_result = layer_(input, input_hidden.first, params.first);
    auto rev_result = rev_layer_(input, input_hidden.second, params.second);
    PackedSequence output{
        at::cat({fw_result.outputs.data, rev_result.outputs.data}, -1),
        input.batch_sizes};
    return {output,
            std::make_pair(fw_result.final_hidden, rev_result.final_hidden)};
  }

  PackedLayer<dir_hidden_type, cell_params> layer_;
  ReversedPackedLayer<dir_hidden_type, cell_params> rev_layer_;
};

////////////////////////////////////////////////////////////////////////////////
// apply_layer_stack
//
// layers are convenient, but in reality we often want to stack them. this little
// helper manages slicing of all inputs and parameters, and repeatedly feeds them
// into the given layer. returns the last layer's outputs, and a vector of final
// hidden states produced at each level.

Tensor dropout(const Tensor& input, double p) {
  return at::dropout(input, p, /*train=*/true);
}

PackedSequence dropout(const PackedSequence& input, double p) {
  return {at::dropout(input.data, p, /*train=*/true), input.batch_sizes};
}

template<typename io_type, typename hidden_type, typename weight_type>
LayerOutput<io_type, std::vector<hidden_type>>
apply_layer_stack(const Layer<io_type, hidden_type, weight_type>& layer, const io_type& input,
                  const std::vector<hidden_type>& hiddens, const std::vector<weight_type>& weights,
                  int64_t num_layers, double dropout_p, bool train) {
  TORCH_CHECK(num_layers == (int64_t)hiddens.size(), "Expected more hidden states in stacked_rnn");
  TORCH_CHECK(num_layers == (int64_t)weights.size(), "Expected more weights in stacked_rnn");

  auto layer_input = input;
  auto hidden_it = hiddens.begin();
  auto weight_it = weights.begin();
  std::vector<hidden_type> final_hiddens;
  for (int64_t l = 0; l < num_layers; ++l) {
    auto layer_output = layer(layer_input, *(hidden_it++), *(weight_it++));
    final_hiddens.push_back(layer_output.final_hidden);
    layer_input = layer_output.outputs;

    if (dropout_p != 0 && train && l < num_layers - 1) {
      layer_input = dropout(layer_input, dropout_p);
    }
  }

  return {layer_input, final_hiddens};
}

////////////////////////////////////////////////////////////////////////////////
// HELPERS SIMPLIFYING DISPATCH TO FUNCTIONS ABOVE
////////////////////////////////////////////////////////////////////////////////

template<typename CellType, template<typename,typename> class LayerT, template<typename,typename> class BidirLayerT, typename cell_params, typename io_type>
LayerOutput<io_type, std::vector<typename CellType::hidden_type>> _rnn_impl(
      const io_type& input,
      const std::vector<cell_params>& params,
      const std::vector<typename CellType::hidden_type>& hiddens,
      int64_t num_layers, double dropout_p, bool train, bool bidirectional) {
  using hidden_type = typename CellType::hidden_type;
  CellType cell;
  if (bidirectional) {
    using BidirLayer = BidirLayerT<hidden_type, cell_params>;
    auto bidir_result = apply_layer_stack(BidirLayer{cell}, input, pair_vec(hiddens), pair_vec(params), num_layers, dropout_p, train);
    return {bidir_result.outputs, unpair_vec(std::move(bidir_result.final_hidden))};
  } else {
    return apply_layer_stack(LayerT<hidden_type,cell_params>{cell}, input, hiddens, params, num_layers, dropout_p, train);
  }
}

template<typename CellType, template<typename,typename> class LayerT, template<typename,typename> class BidirLayerT, typename cell_params, typename io_type>
std::tuple<io_type, Tensor> _rnn_impl_with_concat(
      const io_type& input,
      const std::vector<cell_params>& params,
      const std::vector<typename CellType::hidden_type>& hiddens,
      int64_t num_layers, double dropout_p, bool train, bool bidirectional) {
  auto result = _rnn_impl<CellType, LayerT, BidirLayerT>(input, params, hiddens, num_layers, dropout_p, train, bidirectional);
  return std::make_tuple(std::move(result.outputs), at::stack(result.final_hidden, 0));
}

template<template<typename,typename> class LayerT, template<typename,typename> class BidirLayerT, typename cell_params, typename io_type>
std::tuple<io_type, Tensor, Tensor> _lstm_impl(
      const io_type& input,
      const std::vector<cell_params>& params, const Tensor& hx, const Tensor& cx,
      int64_t num_layers, double dropout_p, bool train, bool bidirectional) {
  // It's much more useful for us to work on lists of pairs of hx and cx for each layer, so we need
  // to transpose a pair of those tensors.
  auto layer_hx = hx.unbind(0);
  auto layer_cx = cx.unbind(0);
  int64_t total_layers = layer_hx.size();
  std::vector<typename LSTMCell<cell_params>::hidden_type> hiddens;
  hiddens.reserve(total_layers);
  for (int64_t i = 0; i < total_layers; ++i) {
    hiddens.emplace_back(std::move(layer_hx[i]), std::move(layer_cx[i]));
  }

  auto result = _rnn_impl<LSTMCell<cell_params>, LayerT, BidirLayerT>(input, params, hiddens, num_layers, dropout_p, train, bidirectional);

  // Now, we need to reverse the transposed we performed above.
  std::vector<Tensor> hy, cy;
  hy.reserve(total_layers); cy.reserve(total_layers);
  for (auto & hidden : result.final_hidden) {
    hy.push_back(std::move(std::get<0>(hidden)));
    cy.push_back(std::move(std::get<1>(hidden)));
  }

  return std::make_tuple(std::move(result.outputs), at::stack(hy, 0), at::stack(cy, 0));
}

} // anonymous namespace

bool _use_cudnn_rnn_flatten_weight() {
  return detail::getCUDAHooks().compiledWithCuDNN();
}

////////////////////////////////////////////////////////////////////////////////
// PUBLIC FUNCTIONS
////////////////////////////////////////////////////////////////////////////////

#define ONE_HIDDEN_RNN(NAME, CELL)                                          \
  DEFINE_DISPATCH(NAME##_cudnn_stub);                                       \
  DEFINE_DISPATCH(NAME##_miopen_stub);                                      \
  DEFINE_DISPATCH(NAME##_packed_cudnn_stub);                                \
  DEFINE_DISPATCH(NAME##_packed_miopen_stub);                               \
  REGISTER_NO_CPU_DISPATCH(NAME##_cudnn_stub, rnn_fn);                      \
  REGISTER_NO_CPU_DISPATCH(NAME##_miopen_stub, rnn_fn);                     \
  REGISTER_NO_CPU_DISPATCH(NAME##_packed_cudnn_stub, rnn_packed_fn);        \
  REGISTER_NO_CPU_DISPATCH(NAME##_packed_miopen_stub, rnn_packed_fn);       \
                                                                            \
  std::tuple<Tensor, Tensor> NAME(                                          \
      const Tensor& _input,                                                 \
      const Tensor& hx,                                                     \
      TensorList _params,                                                   \
      bool has_biases,                                                      \
      int64_t num_layers,                                                   \
      double dropout_p,                                                     \
      bool train,                                                           \
      bool bidirectional,                                                   \
      bool batch_first) {                                                   \
    if (at::cudnn_is_acceptable(_input)) {                                  \
      Tensor output, hy;                                                    \
      NAME##_cudnn_stub(                                                    \
          _input.device().type(),                                           \
          output,                                                           \
          hy,                                                               \
          _input,                                                           \
          hx,                                                               \
          _params,                                                          \
          has_biases,                                                       \
          num_layers,                                                       \
          dropout_p,                                                        \
          train,                                                            \
          bidirectional,                                                    \
          batch_first);                                                     \
      return std::make_tuple(std::move(output), std::move(hy));             \
    }                                                                       \
    if (use_miopen(_input, dropout_p)) {                                    \
      Tensor output, hy;                                                    \
      NAME##_miopen_stub(                                                   \
          _input.device().type(),                                           \
          output,                                                           \
          hy,                                                               \
          _input,                                                           \
          hx,                                                               \
          _params,                                                          \
          has_biases,                                                       \
          num_layers,                                                       \
          dropout_p,                                                        \
          train,                                                            \
          bidirectional,                                                    \
          batch_first);                                                     \
      return std::make_tuple(std::move(output), std::move(hy));             \
    }                                                                       \
    check_device(_input, _params, hx);                                      \
    auto input = batch_first ? _input.transpose(0, 1) : _input;             \
    auto params = gather_params(_params, has_biases);                       \
    auto results =                                                          \
        _rnn_impl_with_concat<CELL, FullLayer, FullBidirectionalLayer>(     \
            input,                                                          \
            params,                                                         \
            hx.unbind(0),                                                   \
            num_layers,                                                     \
            dropout_p,                                                      \
            train,                                                          \
            bidirectional);                                                 \
    if (batch_first) {                                                      \
      std::get<0>(results).transpose_(0, 1);                                \
    }                                                                       \
    return results;                                                         \
  }                                                                         \
                                                                            \
  std::tuple<Tensor, Tensor> NAME(                                          \
      const Tensor& data,                                                   \
      const Tensor& batch_sizes,                                            \
      const Tensor& hx,                                                     \
      TensorList _params,                                                   \
      bool has_biases,                                                      \
      int64_t num_layers,                                                   \
      double dropout_p,                                                     \
      bool train,                                                           \
      bool bidirectional) {                                                 \
    if (at::cudnn_is_acceptable(data)) {                                    \
      Tensor output, hy;                                                    \
      NAME##_packed_cudnn_stub(                                             \
          data.device().type(),                                             \
          output,                                                           \
          hy,                                                               \
          data,                                                             \
          batch_sizes,                                                      \
          hx,                                                               \
          _params,                                                          \
          has_biases,                                                       \
          num_layers,                                                       \
          dropout_p,                                                        \
          train,                                                            \
          bidirectional);                                                   \
      return std::make_tuple(std::move(output), std::move(hy));             \
    }                                                                       \
    if (use_miopen(data, dropout_p)) {                                      \
      Tensor output, hy;                                                    \
      NAME##_packed_miopen_stub(                                            \
          data.device().type(),                                             \
          output,                                                           \
          hy,                                                               \
          data,                                                             \
          batch_sizes,                                                      \
          hx,                                                               \
          _params,                                                          \
          has_biases,                                                       \
          num_layers,                                                       \
          dropout_p,                                                        \
          train,                                                            \
          bidirectional);                                                   \
      return std::make_tuple(std::move(output), std::move(hy));             \
    }                                                                       \
    PackedSequence input{data, batch_sizes};                                \
    auto params = gather_params(_params, has_biases);                       \
    auto result =                                                           \
        _rnn_impl_with_concat<CELL, PackedLayer, PackedBidirectionalLayer>( \
            input,                                                          \
            params,                                                         \
            hx.unbind(0),                                                   \
            num_layers,                                                     \
            dropout_p,                                                      \
            train,                                                          \
            bidirectional);                                                 \
    auto& packed_output = std::get<0>(result);                              \
    return std::make_tuple(                                                 \
        std::move(packed_output.data), std::move(std::get<1>(result)));     \
  }

#define ONE_HIDDEN_QRNN(NAME, CELL)                                         \
  std::tuple<Tensor, Tensor> NAME##_input(                                  \
      const Tensor& _input,                                                 \
      const Tensor& hx,                                                     \
      c10::List<c10::intrusive_ptr<CellParamsBase>> _params,                \
      bool has_biases,                                                      \
      int64_t num_layers,                                                   \
      double dropout_p,                                                     \
      bool train,                                                           \
      bool bidirectional,                                                   \
      bool batch_first) {                                                   \
    std::vector<QRNNCellParamsWrapper> params;                              \
    for (c10::intrusive_ptr<CellParamsBase> x : _params) {                  \
      params.emplace_back(std::move(x));                                    \
    }                                                                       \
    auto input = batch_first ? _input.transpose(0, 1) : _input;             \
    auto results =                                                          \
        _rnn_impl_with_concat<CELL, FullLayer, FullBidirectionalLayer>(     \
            input,                                                          \
            params,                                                         \
            hx.unbind(0),                                                   \
            num_layers,                                                     \
            dropout_p,                                                      \
            train,                                                          \
            bidirectional);                                                 \
    if (batch_first) {                                                      \
      std::get<0>(results).transpose_(0, 1);                                \
    }                                                                       \
    return results;                                                         \
  }                                                                         \
                                                                            \
  std::tuple<Tensor, Tensor> NAME##_data(                                   \
      const Tensor& data,                                                   \
      const Tensor& batch_sizes,                                            \
      const Tensor& hx,                                                     \
      c10::List<c10::intrusive_ptr<CellParamsBase>> _params,                \
      bool has_biases,                                                      \
      int64_t num_layers,                                                   \
      double dropout_p,                                                     \
      bool train,                                                           \
      bool bidirectional) {                                                 \
    std::vector<QRNNCellParamsWrapper> params;                              \
    for (c10::intrusive_ptr<CellParamsBase> x : _params) {                  \
      params.emplace_back(std::move(x));                                    \
    }                                                                       \
    PackedSequence input{data, batch_sizes};                                \
    auto result =                                                           \
        _rnn_impl_with_concat<CELL, PackedLayer, PackedBidirectionalLayer>( \
            input,                                                          \
            params,                                                         \
            hx.unbind(0),                                                   \
            num_layers,                                                     \
            dropout_p,                                                      \
            train,                                                          \
            bidirectional);                                                 \
    auto& packed_output = std::get<0>(result);                              \
    return std::make_tuple(                                                 \
        std::move(packed_output.data), std::move(std::get<1>(result)));     \
  }

ONE_HIDDEN_RNN(gru, GRUCell<CellParams>)
ONE_HIDDEN_QRNN(quantized_gru, GRUCell<QRNNCellParamsWrapper>)

// BC wrappers for quantized_gru

std::tuple<Tensor, Tensor> quantized_gru_input_legacy(
    const Tensor& _input,
    const Tensor& hx,
    c10::List<at::Tensor> _params,
    bool has_biases,
    int64_t num_layers,
    double dropout_p,
    bool train,
    bool bidirectional,
    bool batch_first) {
  TORCH_WARN_ONCE(
      "torch.quantized_gru with List[Tensor] for parameters is "
      "deprecated and may be removed! Please re-export your model "
      "using the newer definitions in torch.jit.quantized");
  auto params = gather_quantized_params(std::move(_params));
  return quantized_gru_input(
      _input,
      hx,
      std::move(params),
      has_biases,
      num_layers,
      dropout_p,
      train,
      bidirectional,
      batch_first);
}

std::tuple<Tensor, Tensor> quantized_gru_data_legacy(
    const Tensor& data,
    const Tensor& batch_sizes,
    const Tensor& hx,
    c10::List<at::Tensor> _params,
    bool has_biases,
    int64_t num_layers,
    double dropout_p,
    bool train,
    bool bidirectional) {
  TORCH_WARN_ONCE(
      "torch.quantized_gru with List[Tensor] for parameters is "
      "deprecated and may be removed! Please re-export your model "
      "using the newer definitions in torch.jit.quantized");
  auto params = gather_quantized_params(std::move(_params));
  return quantized_gru_data(
      data,
      batch_sizes,
      hx,
      std::move(params),
      has_biases,
      num_layers,
      dropout_p,
      train,
      bidirectional);
}

<<<<<<< HEAD
#define ONE_HIDDEN_QRNN_DYNAMIC(NAME, CELL)                                             \
std::tuple<Tensor, Tensor> NAME(                                               \
    const Tensor& _input, \
    const Tensor& hx, \
    TensorList _params, \
    bool has_biases, \
    int64_t num_layers, \
    double dropout_p,  \
    bool train, \
    bool bidirectional, \
    bool batch_first) { \
                                                                   \
  check_device(_input, _params, hx); \
  auto input = batch_first ? _input.transpose(0, 1) : _input;                  \
  auto params = gather_quantized_params_dynamic(_params);                            \
  auto results = _rnn_impl_with_concat<CELL, FullLayer, FullBidirectionalLayer>( \
      input, params, hx.unbind(0), num_layers, dropout_p, train, bidirectional); \
  if (batch_first) {                                                           \
    std::get<0>(results).transpose_(0, 1);               \
  }                                                                            \
  return results;                                                              \
}                                                                              \
                                                                               \
std::tuple<Tensor, Tensor> NAME(                                               \
    const Tensor& data, \
    const Tensor& batch_sizes, \
    const Tensor& hx, \
    TensorList _params, \
    bool has_biases, \
    int64_t num_layers, \
    double dropout_p, \
    bool train, \
    bool bidirectional) {  \
  PackedSequence input { data, batch_sizes };                                  \
  auto params = gather_quantized_params_dynamic(_params);                            \
  auto result = _rnn_impl_with_concat<CELL, PackedLayer, PackedBidirectionalLayer>( \
          input, params, hx.unbind(0), num_layers, dropout_p, train, bidirectional); \
  auto & packed_output = std::get<0>(result);                                  \
  return std::make_tuple(std::move(packed_output.data), std::move(std::get<1>(result)));             \
}
ONE_HIDDEN_RNN(gru, GRUCell<CellParams>)
ONE_HIDDEN_QRNN(quantized_gru, GRUCell<QuantizedCellParams>)
ONE_HIDDEN_QRNN_DYNAMIC(quantized_gru_dynamic, GRUCell<QuantizedCellParamsDynamic>)

=======
>>>>>>> 027170a5
using tanf_cell_type = SimpleCell<tanh_f, CellParams>;
ONE_HIDDEN_RNN(rnn_tanh, tanf_cell_type)
using relu_cell_type = SimpleCell<relu_f, CellParams>;
ONE_HIDDEN_RNN(rnn_relu, relu_cell_type);

DEFINE_DISPATCH(lstm_cudnn_stub);
DEFINE_DISPATCH(lstm_packed_cudnn_stub);
DEFINE_DISPATCH(lstm_miopen_stub);
DEFINE_DISPATCH(lstm_packed_miopen_stub);
REGISTER_NO_CPU_DISPATCH(lstm_cudnn_stub, lstm_fn);
REGISTER_NO_CPU_DISPATCH(lstm_packed_cudnn_stub, lstm_packed_fn);
REGISTER_NO_CPU_DISPATCH(lstm_miopen_stub, lstm_fn);
REGISTER_NO_CPU_DISPATCH(lstm_packed_miopen_stub, lstm_packed_fn);

std::tuple<Tensor, Tensor, Tensor> lstm(
      const Tensor& _input, TensorList hx,
      TensorList _params, bool has_biases,
      int64_t num_layers, double dropout_p, bool train, bool bidirectional, bool batch_first) {
  TORCH_CHECK(hx.size() == 2, "lstm expects two hidden states");
  if (at::cudnn_is_acceptable(_input)) {
    Tensor output, hy, cy;
    lstm_cudnn_stub(_input.device().type(), output, hy, cy, _input, hx, _params, has_biases,
            num_layers, dropout_p, train, bidirectional, batch_first);
    return std::make_tuple(std::move(output), std::move(hy), std::move(cy));
  }

  if (use_miopen(_input, dropout_p)) {
    Tensor output, hy, cy;
    lstm_miopen_stub(_input.device().type(), output, hy, cy, _input, hx, _params, has_biases,
              num_layers, dropout_p, train, bidirectional, batch_first);
    return std::make_tuple(std::move(output), std::move(hy), std::move(cy));
  }
  check_device(_input, _params, hx);
  auto input = batch_first ? _input.transpose(0, 1) : _input;
  auto params = gather_params(_params, has_biases);
  auto results = _lstm_impl<FullLayer, FullBidirectionalLayer>(
      input, params, hx[0], hx[1], num_layers, dropout_p, train, bidirectional);
  if (batch_first) {
    std::get<0>(results) = std::get<0>(results).transpose(0, 1);
  }
  return results;
}

std::tuple<Tensor, Tensor, Tensor> lstm(
      const Tensor& data, const Tensor& batch_sizes, TensorList hx,
      TensorList _params, bool has_biases,
      int64_t num_layers, double dropout_p, bool train, bool bidirectional) {
  TORCH_CHECK(hx.size() == 2, "lstm expects two hidden states");
  if (at::cudnn_is_acceptable(data)) {
    Tensor output, hy, cy;
    lstm_packed_cudnn_stub(data.device().type(), output, hy, cy, data, batch_sizes, hx,
            _params, has_biases, num_layers, dropout_p, train, bidirectional);
    return std::make_tuple(std::move(output), std::move(hy), std::move(cy));
  }

  if (use_miopen(data, dropout_p)) {
    Tensor output, hy, cy;
    lstm_packed_miopen_stub(data.device().type(), output, hy, cy, data, batch_sizes, hx,
            _params, has_biases, num_layers, dropout_p, train, bidirectional);
    return std::make_tuple(std::move(output), std::move(hy), std::move(cy));
  }

  PackedSequence input { data, batch_sizes };
  auto params = gather_params(_params, has_biases);
  auto result = _lstm_impl<PackedLayer, PackedBidirectionalLayer>(
      input, params, hx[0], hx[1], num_layers, dropout_p, train, bidirectional);
  auto & packed_output = std::get<0>(result);
  return std::make_tuple(std::move(packed_output.data),
                         std::move(std::get<1>(result)),
                         std::move(std::get<2>(result)));
}

std::tuple<Tensor, Tensor> lstm_cell(
    const Tensor& input, TensorList hx,
    const Tensor& w_ih, const Tensor& w_hh, const Tensor& b_ih, const Tensor& b_hh) {
  TORCH_CHECK(hx.size() == 2, "lstm_cell expects two hidden states");
  return LSTMCell<CellParams>{}(input, std::make_tuple(hx[0], hx[1]), CellParams{w_ih, w_hh, b_ih, b_hh});
}

std::tuple<Tensor, Tensor, Tensor, Tensor, Tensor>
_thnn_differentiable_lstm_cell_backward(
    const Tensor& grad_hy,
    const Tensor& grad_cy,
    const Tensor& input_gates,
    const Tensor& hidden_gates,
    const Tensor& input_bias,
    const Tensor& hidden_bias,
    const Tensor& cx,
    const Tensor& cy) {
  Tensor gates = input_gates + hidden_gates;
  if (input_bias.defined()) {
    gates = gates + input_bias;
  }
  if (hidden_bias.defined()) {
    gates = gates + hidden_bias;
  }
  auto chunked_gates = gates.chunk(4, 1);
  Tensor i = chunked_gates[0].sigmoid();
  Tensor f = chunked_gates[1].sigmoid();
  Tensor c = chunked_gates[2].tanh();
  Tensor o = chunked_gates[3].sigmoid();

  Tensor gcx = cy.tanh();
  Tensor gog;
  TORCH_INTERNAL_ASSERT((grad_hy.defined() || grad_cy.defined()),"either gradient with respect to hy or cy should be defined");
  if (grad_hy.defined()) {
    gog = grad_hy * gcx;
    gog = at::sigmoid_backward(gog, o);
    gcx = at::tanh_backward(grad_hy * o, gcx);
    if (grad_cy.defined()) {
      gcx = gcx + grad_cy;
    }
  } else if (grad_cy.defined()) {
    gog = at::zeros_like(cx, LEGACY_CONTIGUOUS_MEMORY_FORMAT);
    gcx = grad_cy;
  }
  Tensor gig = gcx * c;
  Tensor gfg = gcx * cx;
  Tensor gcg = gcx * i;
  gcx = gcx * f;
  gig = at::sigmoid_backward(gig, i);
  gfg = at::sigmoid_backward(gfg, f);
  gcg = at::tanh_backward(gcg, c);
  Tensor grad_gates = at::cat({gig, gfg, gcg, gog}, 1);
  Tensor grad_bias = input_bias.defined() ? grad_gates.sum(0, /*keepdim=*/false) : at::Tensor{};
  return std::make_tuple(grad_gates, grad_gates, std::move(gcx), grad_bias, grad_bias);
}

std::tuple<Tensor, Tensor, Tensor, Tensor, Tensor> _thnn_differentiable_gru_cell_backward(
    const Tensor& grad_hy,
    const Tensor& input_gates,
    const Tensor& hidden_gates,
    const Tensor& hx,
    const Tensor& input_bias,
    const Tensor& hidden_bias){
  Tensor in_g = input_gates;
  Tensor h_g = hidden_gates;
  if (input_bias.defined()){
    in_g = in_g+input_bias;
  }
  if (hidden_bias.defined()){
    h_g = h_g + hidden_bias;
  }
  auto chunked_input_gates = in_g.chunk(3, 1);
  Tensor ir = chunked_input_gates[0];
  Tensor ii = chunked_input_gates[1];
  Tensor in = chunked_input_gates[2];
  auto chunked_hidden_gates = h_g.chunk(3, 1);
  Tensor hr = chunked_hidden_gates[0];
  Tensor hi = chunked_hidden_gates[1];
  Tensor hn = chunked_hidden_gates[2];
  Tensor rg = (ir + hr).sigmoid();
  Tensor ig = (ii + hi).sigmoid();
  Tensor grad_hx = grad_hy * ig;
  Tensor ng = (in+rg*hn).tanh();
  Tensor gig = at::sigmoid_backward(grad_hy * (hx - ng), ig);
  Tensor gin = at::tanh_backward(grad_hy * (1 - ig), ng);
  Tensor ghn = gin * rg;
  Tensor grg = at::sigmoid_backward(gin * hn, rg);
  Tensor grad_input_gates = at::cat({grg,gig,gin}, 1);
  Tensor grad_hidden_gates = at::cat({grg,gig,ghn}, 1);
  Tensor grad_input_bias = input_bias.defined() ? grad_input_gates.sum(0, /*keepdim=*/false) : at::Tensor{};
  Tensor grad_hidden_bias = input_bias.defined() ? grad_hidden_gates.sum(0, /*keepdim=*/false) : at::Tensor{};
  return std::make_tuple(std::move(grad_input_gates), std::move(grad_hidden_gates),
                         std::move(grad_hx), std::move(grad_input_bias), std::move(grad_hidden_bias));
}

Tensor gru_cell(
    const Tensor& input, const Tensor& hx,
    const Tensor& w_ih, const Tensor& w_hh, const Tensor& b_ih, const Tensor& b_hh) {
  return GRUCell<CellParams>{}(input, hx, CellParams{w_ih, w_hh, b_ih, b_hh});
}

Tensor rnn_tanh_cell(
    const Tensor& input, const Tensor& hx,
    const Tensor& w_ih, const Tensor& w_hh, const Tensor& b_ih, const Tensor& b_hh) {
  return SimpleCell<tanh_f, CellParams>{}(input, hx, CellParams{w_ih, w_hh, b_ih, b_hh});
}

Tensor rnn_relu_cell(
    const Tensor& input, const Tensor& hx,
    const Tensor& w_ih, const Tensor& w_hh, const Tensor& b_ih, const Tensor& b_hh) {
  return SimpleCell<relu_f, CellParams>{}(input, hx, CellParams{w_ih, w_hh, b_ih, b_hh});
}

// Quantized implementations
//
// These implementations use FBGEMM to do the i2h and h2h linear layers with
// an int8 or float16 quantized weight. This is advantageous in small-batch-size
// scenarios where runtime is dominated by memory fetches of the weight matrix.

std::tuple<Tensor, Tensor, Tensor> quantized_lstm_input(
    const Tensor& _input,
    c10::List<at::Tensor> hx_,
    c10::List<c10::intrusive_ptr<CellParamsBase>> _params_,
    bool has_biases,
    int64_t num_layers,
    double dropout_p,
    bool train,
    bool bidirectional,
    bool batch_first,
    c10::optional<ScalarType> dtype,
    bool use_dynamic) {
  auto hx = hx_.vec();
  std::vector<QRNNCellParamsWrapper> params;
  params.reserve(_params_.size());
  for (const auto& param : _params_) {
    params.emplace_back(static_cast<c10::intrusive_ptr<CellParamsBase>>(param));
  }
  TORCH_CHECK(hx.size() == 2, "lstm expects two hidden states");
  auto result_dtype = dtype.has_value() ? dtype.value() : at::kChar;
  auto input = batch_first ? _input.transpose(0, 1) : _input;
  TORCH_CHECK(has_biases, "quantized LSTM requires biases");
  TORCH_CHECK(
      result_dtype == at::kChar || result_dtype == at::kQInt8 ||
          result_dtype == at::kHalf,
      "dtype is not supported");

  std::tuple<Tensor, Tensor, Tensor> results;
  if (result_dtype == at::kChar || result_dtype == at::kQInt8) {
    if (use_dynamic) {
      results = _lstm_impl<FullLayer, FullBidirectionalLayer>(
          input, params, hx[0], hx[1], num_layers,
          dropout_p, train, bidirectional);
    } else {
      results = _lstm_impl<FullLayer, FullBidirectionalLayer>(
          input, params, hx[0], hx[1], num_layers,
          dropout_p, train, bidirectional);
    }
  } else {
    results = _lstm_impl<FullLayer, FullBidirectionalLayer>(
        input, params, hx[0], hx[1], num_layers,
        dropout_p, train, bidirectional);
  }

  if (batch_first) {
    std::get<0>(results) = std::get<0>(results).transpose(0, 1);
  }
  return results;
}

// BC wrappers for quantized_lstm

std::tuple<Tensor, Tensor, Tensor> quantized_lstm_input_legacy(
    const Tensor& _input,
    c10::List<at::Tensor> hx_,
    c10::List<at::Tensor> _params_,
    bool has_biases,
    int64_t num_layers,
    double dropout_p,
    bool train,
    bool bidirectional,
    bool batch_first,
    c10::optional<ScalarType> dtype,
    bool use_dynamic) {
  TORCH_WARN_ONCE(
      "torch.quantized_lstm with List[Tensor] for parameters is "
      "deprecated and may be removed! Please re-export your model "
      "using the newer definitions in torch.jit.quantized");
  c10::List<c10::intrusive_ptr<CellParamsBase>> params;
  auto result_dtype = dtype.has_value() ? dtype.value() : at::kChar;
  if (result_dtype == at::kChar || result_dtype == at::kQInt8) {
    if (use_dynamic) {
      params = gather_quantized_params_dynamic(std::move(_params_));
    } else {
      params = gather_quantized_params(std::move(_params_));
    }
  } else {
    params = gather_quantized_params_fp16(std::move(_params_));
  }
  return quantized_lstm_input(
      _input,
      std::move(hx_),
      std::move(params),
      has_biases,
      num_layers,
      dropout_p,
      train,
      bidirectional,
      batch_first,
      std::move(dtype),
      use_dynamic);
}

std::tuple<Tensor, Tensor, Tensor> quantized_lstm_data(
    const Tensor& data,
    const Tensor& batch_sizes,
    c10::List<at::Tensor> hx_,
    c10::List<c10::intrusive_ptr<CellParamsBase>> _params_,
    bool has_biases,
    int64_t num_layers,
    double dropout_p,
    bool train,
    bool bidirectional,
    c10::optional<ScalarType> dtype,
    bool use_dynamic) {
  auto hx = hx_.vec();
  std::vector<QRNNCellParamsWrapper> params;
  params.reserve(_params_.size());
  for (const auto& param : _params_) {
    params.emplace_back(static_cast<c10::intrusive_ptr<CellParamsBase>>(param));
  }
  TORCH_CHECK(hx.size() == 2, "lstm expects two hidden states");

  auto result_dtype = dtype.has_value() ? dtype.value() : at::kChar;

  PackedSequence input { data, batch_sizes };
  std::tuple<PackedSequence, Tensor, Tensor> results;
  if (result_dtype == at::kChar || result_dtype == at::kQInt8) {
    if (use_dynamic) {
      results = _lstm_impl<PackedLayer, PackedBidirectionalLayer>(
          input, params, hx[0], hx[1], num_layers,
          dropout_p, train, bidirectional);
    } else {
      results = _lstm_impl<PackedLayer, PackedBidirectionalLayer>(
          input, params, hx[0], hx[1], num_layers,
          dropout_p, train, bidirectional);
    }
  } else {
    results = _lstm_impl<PackedLayer, PackedBidirectionalLayer>(
        input, params, hx[0], hx[1], num_layers,
        dropout_p, train, bidirectional);
  }
  auto & packed_output = std::get<0>(results);
  return std::make_tuple(std::move(packed_output.data),
                         std::move(std::get<1>(results)),
                         std::move(std::get<2>(results)));
}

<<<<<<< HEAD
/* std::tuple<Tensor, Tensor> quantized_lstm_cell_dynamic(
    const Tensor& input, TensorList hx,
    const Tensor& w_ih, const Tensor& w_hh, const Tensor& b_ih, const Tensor& b_hh) {
  return LSTMCell<QuantizedCellParamsDynamic>{}(input, std::make_tuple(hx[0], hx[1]), QuantizedCellParamsDynamic{w_ih, w_hh, b_ih, b_hh});
}
*/

=======
std::tuple<Tensor, Tensor, Tensor> quantized_lstm_data_legacy(
    const Tensor& data,
    const Tensor& batch_sizes,
    c10::List<at::Tensor> hx_,
    c10::List<at::Tensor> _params_,
    bool has_biases,
    int64_t num_layers,
    double dropout_p,
    bool train,
    bool bidirectional,
    c10::optional<ScalarType> dtype,
    bool use_dynamic) {
  TORCH_WARN_ONCE(
      "torch.quantized_lstm with List[Tensor] for parameters is "
      "deprecated and may be removed! Please re-export your model "
      "using the newer definitions in torch.jit.quantized");
  c10::List<c10::intrusive_ptr<CellParamsBase>> params;
  auto result_dtype = dtype.has_value() ? dtype.value() : at::kChar;
  if (result_dtype == at::kChar || result_dtype == at::kQInt8) {
    if (use_dynamic) {
      params = gather_quantized_params_dynamic(std::move(_params_));
    } else {
      params = gather_quantized_params(std::move(_params_));
    }
  } else {
    params = gather_quantized_params_fp16(std::move(_params_));
  }
  return quantized_lstm_data(
      data,
      batch_sizes,
      std::move(hx_),
      std::move(params),
      has_biases,
      num_layers,
      dropout_p,
      train,
      bidirectional,
      std::move(dtype),
      use_dynamic);
}
>>>>>>> 027170a5

#define DEFINE_QUANTIZED_RNN_CELL(name, hx_type, cell_type, return_type, prepare_hx_fn) \
return_type name( \
    const Tensor& input, \
    hx_type hx, \
    const Tensor& w_ih, \
    const Tensor& w_hh, \
    const Tensor& b_ih, \
    const Tensor& b_hh, \
    const Tensor& packed_ih, \
    const Tensor& packed_hh, \
    const Tensor& col_offsets_ih, \
    const Tensor& col_offsets_hh, \
    const Scalar scale_ih, \
    const Scalar scale_hh, \
    const Scalar zero_point_ih, \
    const Scalar zero_point_hh) { \
  QuantizedCellParams params( \
      w_ih, \
      w_hh, \
      b_ih, \
      b_hh, \
      packed_ih, \
      packed_hh, \
      col_offsets_ih, \
      col_offsets_hh, \
      scale_ih, \
      scale_hh, \
      zero_point_ih, \
      zero_point_hh); \
  return cell_type{}( \
      input, prepare_hx_fn(hx), params); \
}

#define DEFINE_QUANTIZED_RNN_CELL_DYNAMIC(name, hx_type, cell_type, return_type, prepare_hx_fn) \
return_type name( \
    const Tensor& input, \
    hx_type hx, \
    const Tensor& w_ih, \
    const Tensor& w_hh, \
    const Tensor& b_ih, \
    const Tensor& b_hh ) { \
  QuantizedCellParamsDynamic params( \
      w_ih, \
      w_hh, \
      b_ih, \
      b_hh); \
  return cell_type{}( \
      input, prepare_hx_fn(hx), params); \
}

// Quantized LSTM cell
using quantized_lstm_cell_type = LSTMCell<QuantizedCellParams>;
using quantized_lstm_return_type = std::tuple<Tensor, Tensor>;
std::tuple<Tensor, Tensor> prepare_quantized_lstm_hx(TensorList hx) {
  TORCH_CHECK(hx.size() == 2, "lstm_cell expects two hidden states");
  return std::make_tuple(hx[0], hx[1]);
}

// Quantized LSTM cell
using quantized_lstm_cell_dynamic_type = LSTMCell<QuantizedCellParamsDynamic>;

DEFINE_QUANTIZED_RNN_CELL(quantized_lstm_cell, TensorList, quantized_lstm_cell_type, quantized_lstm_return_type, prepare_quantized_lstm_hx);

DEFINE_QUANTIZED_RNN_CELL_DYNAMIC(quantized_lstm_cell_dynamic, TensorList, quantized_lstm_cell_dynamic_type, quantized_lstm_return_type, prepare_quantized_lstm_hx);

// Helpers for simpler cells
using simple_hx_type = const Tensor&;
simple_hx_type prepare_quantized_hx(simple_hx_type hx) {
  return hx;
}

// Quantized GRU cell
using quantized_gru_cell_type = GRUCell<QuantizedCellParams>;
using quantized_gru_cell_dynamic_type = GRUCell<QuantizedCellParamsDynamic>;

DEFINE_QUANTIZED_RNN_CELL(quantized_gru_cell, simple_hx_type, quantized_gru_cell_type, Tensor, prepare_quantized_hx);

DEFINE_QUANTIZED_RNN_CELL_DYNAMIC(quantized_gru_cell_dynamic, simple_hx_type, quantized_gru_cell_dynamic_type, Tensor, prepare_quantized_hx);

// Quantized RNN w/ ReLU cell
using quantized_rnn_relu_cell_type = SimpleCell<relu_f, QuantizedCellParams>;
DEFINE_QUANTIZED_RNN_CELL(quantized_rnn_relu_cell, simple_hx_type, quantized_rnn_relu_cell_type, Tensor, prepare_quantized_hx);
using quantized_rnn_relu_cell_dynamic_type = SimpleCell<relu_f, QuantizedCellParamsDynamic>;
DEFINE_QUANTIZED_RNN_CELL_DYNAMIC(quantized_rnn_relu_cell_dynamic, simple_hx_type, quantized_rnn_relu_cell_dynamic_type, Tensor, prepare_quantized_hx);

// Quantized RNN w/ tanh cell
using quantized_rnn_tanh_cell_type = SimpleCell<tanh_f, QuantizedCellParams>;
DEFINE_QUANTIZED_RNN_CELL(quantized_rnn_tanh_cell, simple_hx_type, quantized_rnn_tanh_cell_type, Tensor, prepare_quantized_hx);
using quantized_rnn_tanh_cell_dynamic_type = SimpleCell<tanh_f, QuantizedCellParamsDynamic>;
DEFINE_QUANTIZED_RNN_CELL_DYNAMIC(quantized_rnn_tanh_cell_dynamic, simple_hx_type, quantized_rnn_tanh_cell_dynamic_type, Tensor, prepare_quantized_hx);

namespace {

static auto cell_params_base_registry =
    torch::class_<CellParamsBase>("rnn", "CellParamsBase")
        .def_pickle(
            [](const c10::intrusive_ptr<CellParamsBase>& self)
                -> CellParamsSerializationType { return self->__getstate__(); },
            [](CellParamsSerializationType state)
                -> c10::intrusive_ptr<CellParamsBase> {
              std::string type = std::get<0>(state);
              TORCH_INTERNAL_ASSERT(cell_params_deserializers.count(type));
              return cell_params_deserializers[type](std::move(state));
            });

static auto registry =
    torch::RegisterOperators()
        .op("aten::quantized_lstm.input(Tensor input, Tensor[] hx, __torch__.torch.classes.rnn.CellParamsBase[] params, bool has_biases, int num_layers, float dropout, bool train, bool bidirectional, bool batch_first, *, ScalarType? dtype=None, bool use_dynamic=False) -> (Tensor, Tensor, Tensor)",
            torch::RegisterOperators::options()
                .kernel<decltype(quantized_lstm_input), quantized_lstm_input>(
                    DispatchKey::CPUTensorId))
        .op("aten::quantized_lstm.data(Tensor data, Tensor batch_sizes, Tensor[] hx, __torch__.torch.classes.rnn.CellParamsBase[] params, bool has_biases, int num_layers, float dropout, bool train, bool bidirectional, *, ScalarType? dtype=None, bool use_dynamic=False) -> (Tensor, Tensor, Tensor)",
            torch::RegisterOperators::options()
                .kernel<decltype(quantized_lstm_data), quantized_lstm_data>(
                    DispatchKey::CPUTensorId))
        .op("aten::quantized_lstm.input_legacy(Tensor input, Tensor[] hx, Tensor[] params, bool has_biases, int num_layers, float dropout, bool train, bool bidirectional, bool batch_first, *, ScalarType? dtype=None, bool use_dynamic=False) -> (Tensor, Tensor, Tensor)",
            torch::RegisterOperators::options()
                .kernel<
                    decltype(quantized_lstm_input_legacy),
                    quantized_lstm_input_legacy>(DispatchKey::CPUTensorId))
        .op("aten::quantized_lstm.data_legacy(Tensor data, Tensor batch_sizes, Tensor[] hx, Tensor[] params, bool has_biases, int num_layers, float dropout, bool train, bool bidirectional, *, ScalarType? dtype=None, bool use_dynamic=False) -> (Tensor, Tensor, Tensor)",
            torch::RegisterOperators::options()
                .kernel<
                    decltype(quantized_lstm_data_legacy),
                    quantized_lstm_data_legacy>(DispatchKey::CPUTensorId))
        .op("quantized::make_quantized_cell_params_dynamic(Tensor w_ih, Tensor w_hh, Tensor bias_ih, Tensor bias_hh) -> __torch__.torch.classes.rnn.CellParamsBase",
            torch::RegisterOperators::options()
                .kernel<
                    decltype(make_quantized_cell_params_dynamic),
                    make_quantized_cell_params_dynamic>(
                    DispatchKey::CPUTensorId))
        .op("quantized::make_quantized_cell_params_fp16(Tensor w_ih, Tensor w_hh, Tensor b_ih, Tensor b_hh) -> __torch__.torch.classes.rnn.CellParamsBase",
            torch::RegisterOperators::options()
                .kernel<
                    decltype(make_quantized_cell_params_fp16),
                    make_quantized_cell_params_fp16>(DispatchKey::CPUTensorId))
        .op("quantized::make_quantized_cell_params(Tensor w_ih, Tensor w_hh, Tensor b_ih, Tensor b_hh) -> __torch__.torch.classes.rnn.CellParamsBase",
            torch::RegisterOperators::options()
                .kernel<
                    decltype(make_quantized_cell_params),
                    make_quantized_cell_params>(DispatchKey::CPUTensorId))
        .op("aten::quantized_gru.input(Tensor input, Tensor hx, __torch__.torch.classes.rnn.CellParamsBase[] params, bool has_biases, int num_layers, float dropout, bool train, bool bidirectional, bool batch_first) -> (Tensor, Tensor)",
            torch::RegisterOperators::options()
                .kernel<decltype(quantized_gru_input), quantized_gru_input>(
                    DispatchKey::CPUTensorId))
        .op("aten::quantized_gru.data(Tensor data, Tensor batch_sizes, Tensor hx, __torch__.torch.classes.rnn.CellParamsBase[] params, bool has_biases, int num_layers, float dropout, bool train, bool bidirectional) -> (Tensor, Tensor)",
            torch::RegisterOperators::options()
                .kernel<decltype(quantized_gru_data), quantized_gru_data>(
                    DispatchKey::CPUTensorId))
        .op("aten::quantized_gru.input_legacy(Tensor input, Tensor hx, Tensor[] params, bool has_biases, int num_layers, float dropout, bool train, bool bidirectional, bool batch_first) -> (Tensor, Tensor)",
            torch::RegisterOperators::options()
                .kernel<
                    decltype(quantized_gru_input_legacy),
                    quantized_gru_input_legacy>(DispatchKey::CPUTensorId))
        .op("aten::quantized_gru.data_legacy(Tensor data, Tensor batch_sizes, Tensor hx, Tensor[] params, bool has_biases, int num_layers, float dropout, bool train, bool bidirectional) -> (Tensor, Tensor)",
            torch::RegisterOperators::options()
                .kernel<
                    decltype(quantized_gru_data_legacy),
                    quantized_gru_data_legacy>(DispatchKey::CPUTensorId));

} // namespace
}}  // namespace at::native<|MERGE_RESOLUTION|>--- conflicted
+++ resolved
@@ -1479,53 +1479,6 @@
       bidirectional);
 }
 
-<<<<<<< HEAD
-#define ONE_HIDDEN_QRNN_DYNAMIC(NAME, CELL)                                             \
-std::tuple<Tensor, Tensor> NAME(                                               \
-    const Tensor& _input, \
-    const Tensor& hx, \
-    TensorList _params, \
-    bool has_biases, \
-    int64_t num_layers, \
-    double dropout_p,  \
-    bool train, \
-    bool bidirectional, \
-    bool batch_first) { \
-                                                                   \
-  check_device(_input, _params, hx); \
-  auto input = batch_first ? _input.transpose(0, 1) : _input;                  \
-  auto params = gather_quantized_params_dynamic(_params);                            \
-  auto results = _rnn_impl_with_concat<CELL, FullLayer, FullBidirectionalLayer>( \
-      input, params, hx.unbind(0), num_layers, dropout_p, train, bidirectional); \
-  if (batch_first) {                                                           \
-    std::get<0>(results).transpose_(0, 1);               \
-  }                                                                            \
-  return results;                                                              \
-}                                                                              \
-                                                                               \
-std::tuple<Tensor, Tensor> NAME(                                               \
-    const Tensor& data, \
-    const Tensor& batch_sizes, \
-    const Tensor& hx, \
-    TensorList _params, \
-    bool has_biases, \
-    int64_t num_layers, \
-    double dropout_p, \
-    bool train, \
-    bool bidirectional) {  \
-  PackedSequence input { data, batch_sizes };                                  \
-  auto params = gather_quantized_params_dynamic(_params);                            \
-  auto result = _rnn_impl_with_concat<CELL, PackedLayer, PackedBidirectionalLayer>( \
-          input, params, hx.unbind(0), num_layers, dropout_p, train, bidirectional); \
-  auto & packed_output = std::get<0>(result);                                  \
-  return std::make_tuple(std::move(packed_output.data), std::move(std::get<1>(result)));             \
-}
-ONE_HIDDEN_RNN(gru, GRUCell<CellParams>)
-ONE_HIDDEN_QRNN(quantized_gru, GRUCell<QuantizedCellParams>)
-ONE_HIDDEN_QRNN_DYNAMIC(quantized_gru_dynamic, GRUCell<QuantizedCellParamsDynamic>)
-
-=======
->>>>>>> 027170a5
 using tanf_cell_type = SimpleCell<tanh_f, CellParams>;
 ONE_HIDDEN_RNN(rnn_tanh, tanf_cell_type)
 using relu_cell_type = SimpleCell<relu_f, CellParams>;
@@ -1855,15 +1808,6 @@
                          std::move(std::get<2>(results)));
 }
 
-<<<<<<< HEAD
-/* std::tuple<Tensor, Tensor> quantized_lstm_cell_dynamic(
-    const Tensor& input, TensorList hx,
-    const Tensor& w_ih, const Tensor& w_hh, const Tensor& b_ih, const Tensor& b_hh) {
-  return LSTMCell<QuantizedCellParamsDynamic>{}(input, std::make_tuple(hx[0], hx[1]), QuantizedCellParamsDynamic{w_ih, w_hh, b_ih, b_hh});
-}
-*/
-
-=======
 std::tuple<Tensor, Tensor, Tensor> quantized_lstm_data_legacy(
     const Tensor& data,
     const Tensor& batch_sizes,
@@ -1904,7 +1848,6 @@
       std::move(dtype),
       use_dynamic);
 }
->>>>>>> 027170a5
 
 #define DEFINE_QUANTIZED_RNN_CELL(name, hx_type, cell_type, return_type, prepare_hx_fn) \
 return_type name( \
