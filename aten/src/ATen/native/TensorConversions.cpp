--- conflicted
+++ resolved
@@ -83,39 +83,6 @@
   return r;
 }
 
-<<<<<<< HEAD
-// If input tensor is fp32, cast it to fp16, otherwise leave it alone.
-// (this is intended to be used internally by the JIT autocast implementation)
-Tensor autocast_to_fp16(const Tensor& self) {
-  if (self.dtype() == at::ScalarType::Float) {
-    return to_impl(
-        self, self.options().dtype(at::ScalarType::Half), false, false);
-  } else {
-    return self;
-  }
-}
-
-// If input tensor is fp32, cast it to fp16, otherwise leave it alone.
-// (this is intended to be used internally by the JIT autocast implementation)
-Tensor autocast_to_bf16(const Tensor& self) {
-  if (self.dtype() == at::ScalarType::Float) {
-    return to_impl(
-        self, self.options().dtype(at::ScalarType::BFloat16), false, false);
-  } else {
-    return self;
-  }
-}
-
-// If input tensor is fp16, cast it to fp32, otherwise leave it alone.
-// (this is intended to be used internally by the JIT autocast implementation)
-Tensor autocast_to_fp32(const Tensor& self) {
-  if (self.dtype() == at::ScalarType::Half) {
-    return to_impl(
-        self, self.options().dtype(at::ScalarType::Float), false, false);
-  } else {
-    return self;
-  }
-=======
 template <typename T>
 static inline bool is_null_or_equal_to(const c10::optional<T>& test, const T& value) {
   if (!test.has_value()) {
@@ -147,7 +114,60 @@
 
   return at::_to_copy(
       self, dtype, layout, device, pin_memory, non_blocking, optional_memory_format);
->>>>>>> aa80f05d
+}
+
+// If input tensor is fp32, cast it to fp16, otherwise leave it alone.
+// (this is intended to be used internally by the JIT autocast implementation)
+Tensor autocast_to_fp16(const Tensor& self) {
+  if (self.dtype() == at::ScalarType::Float) {
+    return to_impl(
+        self,
+        at::ScalarType::Half,
+        c10::nullopt,
+        c10::nullopt,
+        c10::nullopt,
+        false,
+        false,
+        c10::nullopt);
+  } else {
+    return self;
+  }
+}
+
+// If input tensor is fp32, cast it to fp16, otherwise leave it alone.
+// (this is intended to be used internally by the JIT autocast implementation)
+Tensor autocast_to_bf16(const Tensor& self) {
+  if (self.dtype() == at::ScalarType::Float) {
+    return to_impl(
+        self,
+        at::ScalarType::BFloat16,
+        c10::nullopt,
+        c10::nullopt,
+        c10::nullopt,
+        false,
+        false,
+        c10::nullopt);
+  } else {
+    return self;
+  }
+}
+
+// If input tensor is fp16, cast it to fp32, otherwise leave it alone.
+// (this is intended to be used internally by the JIT autocast implementation)
+Tensor autocast_to_fp32(const Tensor& self) {
+  if (self.dtype() == at::ScalarType::Half) {
+    return to_impl(
+        self,
+        at::ScalarType::Float,
+        c10::nullopt,
+        c10::nullopt,
+        c10::nullopt,
+        false,
+        false,
+        c10::nullopt);
+  } else {
+    return self;
+  }
 }
 
 Tensor to(
