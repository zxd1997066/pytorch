--- conflicted
+++ resolved
@@ -591,7 +591,6 @@
   auto compressed_indices = at::empty(compressed_indices_size, options);
   auto plain_indices = at::empty(plain_indices_and_values_size, options);
   auto values = at::empty(plain_indices_and_values_size, options.dtype(dtype));
-<<<<<<< HEAD
   // torch.empty on produces garbage so that the resulting empty
   // sparse compressed tensor may fail to satisfy the following
   // compressed sparse tensor invariants:
@@ -611,18 +610,6 @@
                                                       layout,
                                                       device,
                                                       pin_memory);
-=======
-
-  return at::_sparse_compressed_tensor_unsafe(
-       compressed_indices,
-       plain_indices,
-       values,
-       size,
-       dtype,
-       layout,
-       device,
-       pin_memory);
->>>>>>> b5e7e868
 }
 
 const Tensor& resize_sparse_csr_(
