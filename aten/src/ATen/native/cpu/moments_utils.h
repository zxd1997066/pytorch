#pragma once

#include <array>
#include <cstring>
#include <numeric>
#include <utility>
#include <vector>

#include <ATen/Parallel.h>
#include <ATen/OpMathType.h>
#include <ATen/cpu/vec/vec.h>
#include <ATen/native/cpu/utils.h>
#include <c10/util/SmallVector.h>
#include <c10/util/irange.h>

namespace at {
namespace native {
inline namespace CPU_CAPABILITY {

template<typename T> using opmath_t = at::opmath_type<T>;

constexpr int64_t kChunkSize = 16;

template <typename T>
void AddMoments(
    int64_t m0_add,
    const T& m1_add,
    const T& m2_add,
    int64_t& m0,
    T& m1,
    T& m2) {
  const int64_t n = m0 + m0_add;
  const T c = n == 0 ? static_cast<T>(0) : static_cast<T>(m0_add) / static_cast<T>(n);
  const T delta = m1_add - m1;
  m1 += c * delta;
  m2 += m2_add + delta * delta * c * static_cast<T>(m0);
  m0 = n;
}

template <typename T>
C10_ALWAYS_INLINE void AddMomentsVec(
    int64_t m0_add,
    const vec::Vectorized<T>& m1_add,
    const vec::Vectorized<T>& m2_add,
    int64_t& m0,
    vec::Vectorized<T>& m1,
    vec::Vectorized<T>& m2) {
  using Vec = vec::Vectorized<T>;
  const int64_t n = m0 + m0_add;
  const T c = n == 0 ? static_cast<T>(0) : static_cast<T>(m0_add) / static_cast<T>(n);
  const Vec c_vec(c);
  const Vec delta = m1_add - m1;
  m1 += c_vec * delta;
  m2 += m2_add + delta * delta * c_vec * Vec(static_cast<T>(m0));
  m0 = n;
}

<<<<<<< HEAD
template <typename T,
          typename std::enable_if_t<!is_reduced_floating_point_v<T>, int> = 0>
inline void UpdateMomentsVec(
=======
template <typename T>
inline typename std::enable_if<std::is_same<T, opmath_t<T>>::value, void>::type
UpdateMomentsVec(
>>>>>>> 87bc5440
    int64_t m0,
    const T* X_ptr,
    const std::array<vec::Vectorized<opmath_t<T>>, kChunkSize>& c_vecs,
    int64_t& m0_stk0,
    vec::Vectorized<opmath_t<T>>& m1_stk0,
    vec::Vectorized<opmath_t<T>>& m2_stk0) {
  using Vec = vec::Vectorized<opmath_t<T>>;
  Vec m1_vec(0);
  Vec m2_vec(0);
  for (const auto j : c10::irange(m0)) {
    const Vec x_vec = Vec::loadu(X_ptr + j * Vec::size());
    const Vec delta_vec = x_vec - m1_vec;
    m1_vec += delta_vec * c_vecs[j];
    m2_vec += delta_vec * (x_vec - m1_vec);
  }
  AddMomentsVec(m0, m1_vec, m2_vec, m0_stk0, m1_stk0, m2_stk0);
}

// each bfloat16/half vector will be converted to two float vectors,
// and accumulated successively on m1_stk0/m2_stk0.
<<<<<<< HEAD
template <typename T,
          typename std::enable_if_t<is_reduced_floating_point_v<T>, int> = 0>
inline void UpdateMomentsVec(
    int64_t m0,
    const T* X_ptr,
    const std::array<vec::Vectorized<float>, kChunkSize>& c_vecs,
    int64_t& m0_stk0,
    vec::Vectorized<float>& m1_stk0,
    vec::Vectorized<float>& m2_stk0) {
  using bVec = vec::Vectorized<T>;
  using fVec = vec::Vectorized<float>;
=======
template <typename T>
inline typename std::enable_if<!std::is_same<T, at::opmath_type<T>>::value, void>::type
UpdateMomentsVec(
    int64_t m0,
    const T* X_ptr,
    const std::array<vec::Vectorized<at::opmath_type<T>>, kChunkSize>& c_vecs,
    int64_t& m0_stk0,
    vec::Vectorized<at::opmath_type<T>>& m1_stk0,
    vec::Vectorized<at::opmath_type<T>>& m2_stk0) {
  using Vec = vec::Vectorized<T>;
  using fVec = vec::Vectorized<at::opmath_type<T>>;
>>>>>>> 87bc5440
  fVec m1_fvec0(0), m1_fvec1(0);
  fVec m2_fvec0(0), m2_fvec1(0);
  for (const auto j : c10::irange(m0)) {
    const Vec x_bvec = Vec::loadu(X_ptr + j * Vec::size());
    fVec x_fvec0, x_fvec1;
    std::tie(x_fvec0, x_fvec1) = convert_to_float<T>(x_bvec);
    const fVec delta_fvec0 = x_fvec0 - m1_fvec0;
    const fVec delta_fvec1 = x_fvec1 - m1_fvec1;
    m1_fvec0 += delta_fvec0 * c_vecs[j];
    m1_fvec1 += delta_fvec1 * c_vecs[j];
    m2_fvec0 += delta_fvec0 * (x_fvec0 - m1_fvec0);
    m2_fvec1 += delta_fvec1 * (x_fvec1 - m1_fvec1);
  }
  AddMomentsVec(m0, m1_fvec0, m2_fvec0, m0_stk0, m1_stk0, m2_stk0);
  AddMomentsVec(m0, m1_fvec1, m2_fvec1, m0_stk0, m1_stk0, m2_stk0);
}

// Compute rowwise moments by Welford algorithm and cascade sum to improve
// numerical stability.
// https://en.wikipedia.org/wiki/Algorithms_for_calculating_variance
// https://en.wikipedia.org/wiki/Pairwise_summation
template <typename T, int64_t kMaxDepth>
std::pair<opmath_t<T>, opmath_t<T>> RowwiseMomentsImpl(const T* X, int64_t N, int64_t ddof = 0) {
  using math_t = opmath_t<T>;

  constexpr int64_t kVecSize = vec::Vectorized<T>::size();
  constexpr int64_t kAccVecSize = vec::Vectorized<math_t>::size();
  const int64_t n = N / kVecSize;
  const int64_t m = divup(n, kChunkSize);
  const int64_t depth = utils::CeilLog2(m);

  using Vec = vec::Vectorized<math_t>;
  const Vec kZeroVec(math_t(0));
  c10::SmallVector<int64_t, kMaxDepth> m0_stk(depth, 0);
  c10::SmallVector<Vec, kMaxDepth> m1_stk(depth, kZeroVec);
  c10::SmallVector<Vec, kMaxDepth> m2_stk(depth, kZeroVec);

  for (const auto i : c10::irange(m)) {
    const T* X_ptr = X + i * kChunkSize * kVecSize;
    const int64_t m0 = std::min(kChunkSize, n - i * kChunkSize);
    static std::array<Vec, kChunkSize> c_vecs = ([]() {
      std::array<Vec, kChunkSize> result;
      for (const auto i : c10::irange(kChunkSize)) {
        result[i] = Vec(math_t(1) / static_cast<math_t>(i + 1));
      }
      return result;
    })();
    UpdateMomentsVec(m0, X_ptr, c_vecs, m0_stk[0], m1_stk[0], m2_stk[0]);

    int64_t mask = i + 1;
    for (int64_t j = 1; j < depth && (mask & 1) == 0; ++j) {
      AddMomentsVec(
          m0_stk[j - 1],
          m1_stk[j - 1],
          m2_stk[j - 1],
          m0_stk[j],
          m1_stk[j],
          m2_stk[j]);
      m0_stk[j - 1] = 0;
      m1_stk[j - 1] = kZeroVec;
      m2_stk[j - 1] = kZeroVec;
      mask >>= 1;
    }
  }
  for (const auto i : c10::irange(1, depth)) {
    AddMomentsVec(
        m0_stk[i], m1_stk[i], m2_stk[i], m0_stk[0], m1_stk[0], m2_stk[0]);
  }

  std::array<math_t, kAccVecSize> m1_arr{};
  std::array<math_t, kAccVecSize> m2_arr{};
  m1_stk[0].store(m1_arr.data());
  m2_stk[0].store(m2_arr.data());

  int64_t m0 = 0;
  math_t m1 = 0;
  math_t m2 = 0;
  for (int64_t i = n * kVecSize; i < N; ++i) {
    math_t x = static_cast<math_t>(X[i]);
    const math_t delta = x - m1;
    ++m0;
    m1 += delta / static_cast<math_t>(m0);
    m2 += delta * (x - m1);
  }
  // for BFloat16, each vector in m1_arr/m2_arr holds 2*n accumulated result
  int64_t m0_add = n * kVecSize / kAccVecSize;
  for (const auto i : c10::irange(kAccVecSize)) {
    AddMoments(m0_add, m1_arr[i], m2_arr[i], m0, m1, m2);
  }

  return std::make_pair(m1, m2 / static_cast<math_t>(N - ddof));
}

template <typename T>
std::pair<opmath_t<T>, opmath_t<T>> RowwiseMoments(const T* X, int64_t N, int64_t ddof = 0) {
  using Vec = vec::Vectorized<T>;
  constexpr int64_t kVecSize = Vec::size();
  const int64_t n = N / kVecSize;
  const int64_t m = divup(n, kChunkSize);
  const int64_t depth = utils::CeilLog2(m);
  if (depth <= 4) {
    return RowwiseMomentsImpl<T, 4>(X, N, ddof);
  } else if (depth <= 8) {
    return RowwiseMomentsImpl<T, 8>(X, N, ddof);
  } else if (depth <= 16) {
    return RowwiseMomentsImpl<T, 16>(X, N, ddof);
  } else if (depth <= 32) {
    return RowwiseMomentsImpl<T, 32>(X, N, ddof);
  } else {
    return RowwiseMomentsImpl<T, 64>(X, N, ddof);
  }
}

} // namespace CPU_CAPABILITY
} // namespace native
} // namespace at<|MERGE_RESOLUTION|>--- conflicted
+++ resolved
@@ -55,15 +55,9 @@
   m0 = n;
 }
 
-<<<<<<< HEAD
 template <typename T,
           typename std::enable_if_t<!is_reduced_floating_point_v<T>, int> = 0>
 inline void UpdateMomentsVec(
-=======
-template <typename T>
-inline typename std::enable_if<std::is_same<T, opmath_t<T>>::value, void>::type
-UpdateMomentsVec(
->>>>>>> 87bc5440
     int64_t m0,
     const T* X_ptr,
     const std::array<vec::Vectorized<opmath_t<T>>, kChunkSize>& c_vecs,
@@ -84,7 +78,6 @@
 
 // each bfloat16/half vector will be converted to two float vectors,
 // and accumulated successively on m1_stk0/m2_stk0.
-<<<<<<< HEAD
 template <typename T,
           typename std::enable_if_t<is_reduced_floating_point_v<T>, int> = 0>
 inline void UpdateMomentsVec(
@@ -96,19 +89,6 @@
     vec::Vectorized<float>& m2_stk0) {
   using bVec = vec::Vectorized<T>;
   using fVec = vec::Vectorized<float>;
-=======
-template <typename T>
-inline typename std::enable_if<!std::is_same<T, at::opmath_type<T>>::value, void>::type
-UpdateMomentsVec(
-    int64_t m0,
-    const T* X_ptr,
-    const std::array<vec::Vectorized<at::opmath_type<T>>, kChunkSize>& c_vecs,
-    int64_t& m0_stk0,
-    vec::Vectorized<at::opmath_type<T>>& m1_stk0,
-    vec::Vectorized<at::opmath_type<T>>& m2_stk0) {
-  using Vec = vec::Vectorized<T>;
-  using fVec = vec::Vectorized<at::opmath_type<T>>;
->>>>>>> 87bc5440
   fVec m1_fvec0(0), m1_fvec1(0);
   fVec m2_fvec0(0), m2_fvec1(0);
   for (const auto j : c10::irange(m0)) {
