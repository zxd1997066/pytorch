--- conflicted
+++ resolved
@@ -2,6 +2,8 @@
 
 namespace c10 {
 
+// autograd_dispatch_keyset should include all runtime autograd keys.
+// Alias key DispatchKey::Autograd maps to autograd_dispatch_keyset.
 constexpr DispatchKeySet autograd_dispatch_keyset = DispatchKeySet({
   DispatchKey::AutogradCPU,
   DispatchKey::AutogradCUDA,
@@ -12,7 +14,8 @@
   DispatchKey::AutogradOther,
 });
 
-constexpr DispatchKeySet math_dispatch_keyset = DispatchKeySet({
+// backend_dispatch_keyset should include all runtime backend keys.
+constexpr DispatchKeySet backend_dispatch_keyset = DispatchKeySet({
   DispatchKey::CPU,
   DispatchKey::CUDA,
   DispatchKey::HIP,
@@ -36,15 +39,11 @@
   DispatchKey::PrivateUse1,
   DispatchKey::PrivateUse2,
   DispatchKey::PrivateUse3,
-  DispatchKey::AutogradCPU,
-  DispatchKey::AutogradCUDA,
-  DispatchKey::AutogradXLA,
-  DispatchKey::AutogradPrivateUse1,
-  DispatchKey::AutogradPrivateUse2,
-  DispatchKey::AutogradPrivateUse3,
-  DispatchKey::AutogradOther,
 });
 
+// math_dispatch_keyset contains all keys in backend_dispatch_keyset and autograd_dispatch_keyset
+// Alias key DispatchKey::Math maps to math_dispatch_keyset.
+constexpr DispatchKeySet math_dispatch_keyset = backend_dispatch_keyset | autograd_dispatch_keyset;
 
 DispatchKeySet getRuntimeDispatchKeySet(DispatchKey t) {
   switch (t) {
@@ -52,77 +51,11 @@
       return autograd_dispatch_keyset;
     case DispatchKey::Math:
       return math_dispatch_keyset;
-    case DispatchKey::Undefined:
-     return DispatchKeySet();
    default:
      return DispatchKeySet(t);
   }
 }
 
-<<<<<<< HEAD
-template <std::size_t... Is>
-constexpr auto make_array_from_sequence(std::index_sequence<Is...>) {
-  return std::array<DispatchKey, sizeof...(Is)>{static_cast<DispatchKey>(Is)...};
-}
-
-constexpr auto runtime_dispatch_keys = make_array_from_sequence(
-  std::make_index_sequence<static_cast<uint8_t>(DispatchKey::NumDispatchKeys)>{});
-
-// Create singleton for alias keys separately to make sure we don't
-// accidentally support DispatchKey::NumDispatchKeys in std::array.
-constexpr std::array<DispatchKey, 7> autograd_dispatch_keys {
-    DispatchKey::AutogradCPU, DispatchKey::AutogradCUDA, DispatchKey::AutogradXLA,
-    DispatchKey::AutogradPrivateUse1, DispatchKey::AutogradPrivateUse2,
-    DispatchKey::AutogradPrivateUse3, DispatchKey::AutogradOther};
-
-constexpr std::array<DispatchKey, 30> math_dispatch_keys {
-  DispatchKey::CPU,
-  DispatchKey::CUDA,
-  DispatchKey::HIP,
-  DispatchKey::FPGA,
-  DispatchKey::MSNPU,
-  DispatchKey::XLA,
-  DispatchKey::Vulkan,
-  DispatchKey::MKLDNN,
-  DispatchKey::OpenGL,
-  DispatchKey::OpenCL,
-  DispatchKey::IDEEP,
-  DispatchKey::QuantizedCPU,
-  DispatchKey::QuantizedCUDA,
-  DispatchKey::ComplexCPU,
-  DispatchKey::ComplexCUDA,
-  DispatchKey::CustomRNGKeyId,
-  DispatchKey::MkldnnCPU,
-  DispatchKey::SparseCPU,
-  DispatchKey::SparseCUDA,
-  DispatchKey::SparseHIP,
-  DispatchKey::PrivateUse1,
-  DispatchKey::PrivateUse2,
-  DispatchKey::PrivateUse3,
-  DispatchKey::AutogradCPU,
-  DispatchKey::AutogradCUDA,
-  DispatchKey::AutogradXLA,
-  DispatchKey::AutogradPrivateUse1,
-  DispatchKey::AutogradPrivateUse2,
-  DispatchKey::AutogradPrivateUse3,
-  DispatchKey::AutogradOther};
-
-ArrayRef<DispatchKey> getRuntimeDispatchKeys(DispatchKey k) {
-  if (isAliasDispatchKey(k)) {
-    switch (k) {
-      case DispatchKey::Autograd:
-        return autograd_dispatch_keys;
-      case DispatchKey::Math:
-        return math_dispatch_keys;
-      default:
-        TORCH_INTERNAL_ASSERT(false, "Unable to resolve alias dispatch key");
-    }
-  }
-  return c10::ArrayRef<DispatchKey>(runtime_dispatch_keys).slice(static_cast<uint8_t>(k), 1);
-}
-
-=======
->>>>>>> 4c56b148
 bool isIncludedInAlias(DispatchKey k, DispatchKey alias) {
   return k != DispatchKey::Undefined && getRuntimeDispatchKeySet(alias).has(k);
 }
