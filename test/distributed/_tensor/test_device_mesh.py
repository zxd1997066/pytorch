--- conflicted
+++ resolved
@@ -1,5 +1,7 @@
 # Copyright (c) Meta Platforms, Inc. and affiliates
 # Owner(s): ["oncall: distributed"]
+import os
+import sys
 
 import torch
 from torch.distributed._tensor.device_mesh import DeviceMesh
@@ -8,6 +10,7 @@
 from torch.distributed.distributed_c10d import (
     get_global_rank,
     get_world_size,
+    is_initialized,
     new_group,
     ProcessGroup,
 )
@@ -16,6 +19,7 @@
     DTensorTestBase,
     with_comms,
 )
+from torch.testing._internal.common_distributed import TEST_SKIPS
 
 
 def _get_device_type_and_backend():
@@ -34,9 +38,6 @@
 class DeviceMeshTest(DTensorTestBase):
     @property
     def world_size(self):
-<<<<<<< HEAD
-        return 8
-=======
         return 4
 
     @with_comms
@@ -79,7 +80,6 @@
         mesh = DeviceMesh(device_type, mesh_tensor)
         self.assertTrue(is_initialized())
         self.destroy_pg()
->>>>>>> 388b245d
 
     @with_comms
     def test_device_mesh_2d(self):
@@ -176,8 +176,6 @@
                 dim_groups=[dim_groups[0]],
             )
 
-<<<<<<< HEAD
-=======
 
 class DeviceMeshTestNDim(DTensorTestBase):
     @property
@@ -195,7 +193,6 @@
             mesh = DeviceMesh(device_type, mesh_tensor)
         self.assertTrue(not is_initialized())
 
->>>>>>> 388b245d
     @with_comms
     def test_device_mesh_nd(self):
         # construct a cuda device mesh
