--- conflicted
+++ resolved
@@ -1,9 +1,6 @@
 #include <chrono>
-<<<<<<< HEAD
-=======
 #include <filesystem>
 #include <fstream>
->>>>>>> 21cf6e76
 #include <thread>
 
 #include <c10/util/irange.h>
@@ -190,14 +187,11 @@
     return hasMonitorThreadCaughtError_;
   }
 
-<<<<<<< HEAD
-=======
   void forceTryWriteDebugInfo() {
     std::future<bool> asyncDebugDump = launchAsyncDebugDump();
     asyncDebugDump.wait();
   }
 
->>>>>>> 21cf6e76
  protected:
   // Override the heartbeat monitor function to make sure that we capture
   // the exception in the monitor thread because we cannot try-catch it in
@@ -360,8 +354,6 @@
   // Communicators might be aborted here, further operations would fail.
 }
 
-<<<<<<< HEAD
-=======
 // Function to read what we wrote to the local disk for validation.
 std::string readTraceFromFile(const std::string& filename, size_t size) {
   std::ifstream file(filename, std::ios::binary);
@@ -394,7 +386,6 @@
   std::vector<uint8_t> traces_;
 };
 
->>>>>>> 21cf6e76
 TEST_F(ProcessGroupNCCLErrorsTest, testNCCLErrorsNoHeartbeat) {
   if (skipTest()) {
     return;
@@ -402,13 +393,6 @@
 
   int heartBeatIntervalInSec = 2;
   std::string timeInterval = std::to_string(heartBeatIntervalInSec);
-<<<<<<< HEAD
-  ASSERT_TRUE(setenv(c10d::NCCL_BLOCKING_WAIT, "1", 1) == 0);
-  ASSERT_TRUE(
-      setenv(c10d::TORCH_NCCL_HEARTBEAT_TIMEOUT_SEC, timeInterval.c_str(), 1) ==
-      0);
-  ASSERT_TRUE(setenv(c10d::TORCH_NCCL_ENABLE_MONITORING, "1", 1) == 0);
-=======
   ASSERT_TRUE(setenv(c10d::TORCH_NCCL_BLOCKING_WAIT[0].c_str(), "1", 1) == 0);
   ASSERT_TRUE(
       setenv(
@@ -423,14 +407,11 @@
       setenv("TORCH_NCCL_DEBUG_INFO_TEMP_FILE", tempFilename.c_str(), 1) == 0);
   // Enable nccl flight recorder.
   ASSERT_TRUE(setenv("TORCH_NCCL_TRACE_BUFFER_SIZE", "10", 1) == 0);
->>>>>>> 21cf6e76
   auto options = c10d::ProcessGroupNCCL::Options::create();
   // Set a long watchdog timeout, so that we have enough time to lock the
   // watchdog and let the heartbeat monitor thread to kick in.
   options->timeout = std::chrono::milliseconds(30000);
   ProcessGroupNCCLNoHeartbeatCaught pg(store_, 0, 1, options);
-<<<<<<< HEAD
-=======
   // The storer here is very similar to the fallback storer.
   // The only difference is that we are storing traces also in memory for
   // validation.
@@ -438,7 +419,6 @@
       std::make_unique<TestDebugInfoWriter>();
   std::vector<uint8_t>& traces = wrterForTestPtr->getTraces();
   pg.registerDebugInfoWriter(std::move(wrterForTestPtr));
->>>>>>> 21cf6e76
 
   // Normal collective case.
   auto work = pg.allreduce(tensors_);
@@ -458,15 +438,12 @@
   }
   work->wait();
   EXPECT_TRUE(work->isSuccess());
-<<<<<<< HEAD
-=======
   EXPECT_TRUE(traces.size() > 0);
   auto filename = c10::str(tempFilename, 0);
   auto traceFromStorage = readTraceFromFile(filename, traces.size());
   // Check the traces read from storage match with the original nccl trace.
   EXPECT_TRUE(traceFromStorage == std::string(traces.begin(), traces.end()));
   std::filesystem::remove(filename);
->>>>>>> 21cf6e76
 }
 
 class ProcessGroupNCCLWatchdogTimeoutTest : public ProcessGroupNCCLErrorsTest {
@@ -474,19 +451,6 @@
   void SetUp() override {
     ProcessGroupNCCLErrorsTest::SetUp();
     std::string timeInterval = std::to_string(heartBeatIntervalInSec);
-<<<<<<< HEAD
-    ASSERT_TRUE(setenv(c10d::NCCL_BLOCKING_WAIT, "1", 1) == 0);
-    ASSERT_TRUE(
-        setenv(
-            c10d::TORCH_NCCL_HEARTBEAT_TIMEOUT_SEC, timeInterval.c_str(), 1) ==
-        0);
-    ASSERT_TRUE(setenv(c10d::TORCH_NCCL_ENABLE_MONITORING, "1", 1) == 0);
-    ASSERT_TRUE(setenv(c10d::NCCL_DESYNC_DEBUG, "1", 1) == 0);
-    // We cannot capture the exception thrown in watchdog thread without making
-    // lots of changes to the code. So we don't let the watchdog throw
-    // exception.
-    ASSERT_TRUE(setenv(c10d::NCCL_ASYNC_ERROR_HANDLING, "0", 1) == 0);
-=======
     ASSERT_TRUE(setenv(c10d::TORCH_NCCL_BLOCKING_WAIT[0].c_str(), "1", 1) == 0);
     ASSERT_TRUE(
         setenv(
@@ -501,7 +465,6 @@
     // exception.
     ASSERT_TRUE(
         setenv(c10d::TORCH_NCCL_ASYNC_ERROR_HANDLING[0].c_str(), "0", 1) == 0);
->>>>>>> 21cf6e76
     options_ = c10d::ProcessGroupNCCL::Options::create();
     // Set a super short watchdog timeout.
     options_->timeout = std::chrono::milliseconds(100);
@@ -530,14 +493,11 @@
   }
 
   ProcessGroupNCCLNoHeartbeatCaught pg(store_, 0, 1, options_);
-<<<<<<< HEAD
-=======
   // Write debug info will lead to watchdog thread to wait for 30 seconds.
   // And this is hard to override, so we just call it before hand. Otherwise,
   // we need to set a long heartbeat timeout which will make the test way
   // slower.
   pg.forceTryWriteDebugInfo();
->>>>>>> 21cf6e76
   watchdogTimeoutTestCommon(pg, 2);
 
   // The flag is true shows that the heartbeat monitor thread does not kill
