--- conflicted
+++ resolved
@@ -7,11 +7,7 @@
 from optim.test_swa_utils import TestSWAUtils  # noqa: F401
 from torch.testing._internal.common_optimizers import optim_db, optims, OptimizerErrorEnum
 from torch.testing._internal.common_device_type import instantiate_device_type_tests, onlyCPU, skipMPS
-<<<<<<< HEAD
-from torch.testing._internal.common_utils import run_tests, TestCase
-=======
 from torch.testing._internal.common_utils import markDynamoStrictTest, run_tests, TestCase
->>>>>>> 1e272fb6
 
 @markDynamoStrictTest
 class TestOptimRenewed(TestCase):
@@ -71,35 +67,20 @@
                 # foreach/fused optimizers should be tested with a
                 # zero_size tensor as its last param.
                 # ref: https://github.com/pytorch/pytorch/issues/100701
-<<<<<<< HEAD
-                empty_params = [torch.empty((), device=device, dtype=dtype)]
-                params = list(model.parameters()) + empty_params
-=======
                 empty_param = torch.empty((), device=device, dtype=dtype, requires_grad=True)
                 empty_param.grad = torch.rand_like(empty_param)
                 params = list(model.parameters()) + [empty_param]
->>>>>>> 1e272fb6
 
                 optimizer = optim_cls(params, **kwargs)
 
                 for i in range(kIterations):
                     optimizer.zero_grad()
-<<<<<<< HEAD
-                    output = model(input)
-                    loss = output.sum()
-                    loss.backward()
-
-                    # Test that step behaves as expected (a no-op) when grads are set to None
-                    if i == 3:
-                        optimizer.zero_grad(set_to_none=True)
-=======
 
                     # Test that step behaves as expected (a no-op) when grads are set to None
                     if i != 3:
                         output = model(input)
                         loss = output.sum()
                         loss.backward()
->>>>>>> 1e272fb6
 
                     optimizer.step()
 
