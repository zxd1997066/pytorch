--- conflicted
+++ resolved
@@ -31,7 +31,6 @@
                 raise NotImplementedError(f"Unknown error type {error_input.error_on}")
 
 
-<<<<<<< HEAD
     def _test_derived_optimizers(self, device, dtype, optim_info, flag):
         assert flag in ("foreach", "fused")
 
@@ -79,7 +78,7 @@
                     loss.backward()
 
                     # Test that step behaves as expected (a no-op) when grads are set to None
-                    if i == 0:
+                    if i == 3:
                         optimizer.zero_grad(set_to_none=True)
 
                     optimizer.step()
@@ -100,12 +99,18 @@
 
 
     @optims([optim for optim in optim_db if "foreach" in optim.supported_impls], dtypes=[torch.float64])
-    def test_foreach(self, device, dtype, optim_info):
+    def test_foreach_matches_forloop(self, device, dtype, optim_info):
         self._test_derived_optimizers(device, dtype, optim_info, "foreach")
 
 
-=======
->>>>>>> 71bf4f3b
+    @onlyCPU
+    @optims(optim_db)
+    def test_optim_infos_do_not_specify_global_cliquey_kwargs(self, device, dtype, optim_info):
+        global_cliquey_flags = ["foreach", "fused", "differentiable"]
+        for optim_input in optim_info.optim_inputs_func():
+            self.assertFalse(any(f for f in global_cliquey_flags if f in optim_input.kwargs))
+
+
 instantiate_device_type_tests(TestOptimRenewed, globals(), allow_mps=True)
 
 
