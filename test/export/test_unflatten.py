# Owner(s): ["module: dynamo"]
# flake8: noqa
import dataclasses
import unittest
from contextlib import contextmanager
from dataclasses import dataclass
from typing import List, Any

import torch
import torch._dynamo as torchdynamo
from functorch.experimental.control_flow import cond, map
from torch import Tensor
from torch.export import (
    Constraint,
    Dim,
    dynamic_dim,
    export,
    unflatten,
    FlatArgsAdapter,
)
from torch.export._trace import DEFAULT_EXPORT_DYNAMO_CONFIG
from torch._export import capture_pre_autograd_graph
from torch._export.utils import (
    get_buffer,
    get_param,
    is_buffer,
    is_param,
    register_dataclass_as_pytree_node,
)
from torch.export import Constraint, Dim, export
from torch.fx.experimental.proxy_tensor import make_fx
from torch.testing import FileCheck
from torch.testing._internal.common_utils import run_tests, TestCase
from torch.utils._pytree import (
    LeafSpec,
    tree_flatten,
    tree_unflatten,
    TreeSpec,
    treespec_dumps,
    treespec_loads,
)


@unittest.skipIf(not torchdynamo.is_dynamo_supported(), "dynamo isn't support")
class TestUnflatten(TestCase):
    def compare_outputs(self, eager, unflattened, args):
        orig_output = eager(*args)
        unflattened_output = unflattened(*args)
        self.assertTrue(torch.allclose(orig_output, unflattened_output))

    def test_unflatten_nested(self):
        class NestedChild(torch.nn.Module):
            def forward(self, x):
                return x / x

        class Child1(torch.nn.Module):
            def __init__(self):
                super().__init__()
                self.nested = NestedChild()
                self.register_parameter(
                    "child1param", torch.nn.Parameter(torch.ones(2, 3))
                )

            def forward(self, x):
                x = self.nested(x)
                return x + self.child1param

        class Child2(torch.nn.Module):
            def __init__(self):
                super().__init__()
                self.register_buffer("child2buffer", torch.ones(2, 3))

            def forward(self, x):
                return x - self.child2buffer

        class MyModule(torch.nn.Module):
            def __init__(self):
                super().__init__()
                self.foo = Child1()
                self.bar = Child2()
                self.register_parameter(
                    "rootparam", torch.nn.Parameter(torch.ones(2, 3))
                )

            def forward(self, x):
                x = x * self.rootparam
                x = self.foo(x)
                x = self.bar(x)
                return x

        orig_eager = MyModule()
        export_module = export(orig_eager, (torch.rand(2, 3),), {})
        unflattened = unflatten(export_module)

        inputs = (torch.rand(2, 3),)

        # Compare the root modules and all submodules
        self.compare_outputs(orig_eager, unflattened, inputs)
        self.compare_outputs(orig_eager.foo, unflattened.foo, inputs)
        self.compare_outputs(orig_eager.bar, unflattened.bar, inputs)
        self.compare_outputs(orig_eager.foo.nested, unflattened.foo.nested, inputs)

        # Check state dicts are equal
        orig_state_dict = orig_eager.state_dict()
        exported_state_dict = unflattened.state_dict()
        for name, value in orig_state_dict.items():
            self.assertTrue(torch.allclose(value, exported_state_dict[name]))

    def test_unflatten_buffer_mutation(self):
        class Child(torch.nn.Module):
            def __init__(self):
                super().__init__()
                self.register_buffer("child2buffer", torch.ones(2, 3))

            def forward(self, x):
                self.child2buffer.add_(x)
                return x - self.child2buffer

        class MyModule(torch.nn.Module):
            def __init__(self):
                super().__init__()
                self.foo = Child()
                self.register_parameter(
                    "rootparam", torch.nn.Parameter(torch.ones(2, 3))
                )

            def forward(self, x):
                x = self.foo(x)
                return x * self.rootparam

        eager_module = MyModule()
        export_module = export(eager_module, (torch.rand(2, 3),), {})
        unflattened_module = unflatten(export_module)

        # Buffer should look the same before and after one run
        eager_buffer = eager_module.foo.child2buffer
        unflattened_buffer = unflattened_module.foo.child2buffer
        self.assertTrue(torch.allclose(eager_buffer, unflattened_buffer))

        inputs = (torch.rand(2, 3),)
        eager_module(*inputs)
        unflattened_module(*inputs)
        self.assertTrue(torch.allclose(eager_buffer, unflattened_buffer))

    def test_unflatten_nested_access(self):
        class Child(torch.nn.Module):
            def __init__(self):
                super().__init__()
                self.register_buffer("child2buffer", torch.ones(2, 3))

            def forward(self, x):
                return x - self.child2buffer

        class MyModule(torch.nn.Module):
            def __init__(self):
                super().__init__()
                self.foo = Child()
                self.register_parameter(
                    "rootparam", torch.nn.Parameter(torch.ones(2, 3))
                )

            def forward(self, x):
                x = x + self.foo.child2buffer
                x = self.foo(x)
                return x

        eager_module = MyModule()
        export_module = export(eager_module, (torch.rand(2, 3),), {})
        unflattened_module = unflatten(export_module)

        inputs = (torch.rand(2, 3),)
        self.compare_outputs(eager_module, unflattened_module, inputs)

    def test_unflatten_shared_submodule(self):
        class Shared(torch.nn.Module):
            def __init__(self):
                super().__init__()
                layernorm = torch.nn.LayerNorm(10)
                self.sub_net = torch.nn.Sequential(
                    layernorm,
                    torch.nn.ReLU(),
                    layernorm,
                    torch.nn.ReLU(),
                )

            def forward(self, x):
                return self.sub_net(x)

        eager_module = Shared()
        inps = (torch.rand(10),)
        export_module = export(eager_module, inps, {})
        unflattened_module = unflatten(export_module)
        self.compare_outputs(eager_module, unflattened_module, inps)
        self.assertTrue(hasattr(unflattened_module, "sub_net"))
        for i in range(len(eager_module.sub_net)):
            self.assertTrue(hasattr(unflattened_module.sub_net, str(i)))
        self.assertEqual(
            id(getattr(unflattened_module.sub_net, "0")),
            id(getattr(unflattened_module.sub_net, "2")),
        )

    def test_unflatten_preserve_signature(self):
        class NestedChild(torch.nn.Module):
            def forward(self, zx, y):
                return {"x": y["key"] + zx[1], "w": y["key"] * zx[1]}

        class Child1(torch.nn.Module):
            def __init__(self):
                super().__init__()
                self.nested = NestedChild()

            def forward(self, x, y):
                z = torch.ones_like(x)
                xw = self.nested((z, x), y={"key": y})
                return xw["w"] + z - xw["x"]

        class Child2(torch.nn.Module):
            def __init__(self):
                super().__init__()

            def forward(self, x):
                return x - 1

        class MyModule(torch.nn.Module):
            def __init__(self):
                super().__init__()
                self.foo = Child1()
                self.bar = Child2()

            def forward(self, x, y):
                x = self.foo(x, y)
                x = self.bar(x)
                return x

        orig_eager = MyModule()
        inps = torch.rand(2, 3), torch.rand(2, 3)
        export_module = export(
            orig_eager,
            inps,
            {},
            preserve_module_call_signature=("foo.nested",),
        )
        unflattened = unflatten(export_module)
        self.compare_outputs(export_module, unflattened, inps)
        unflattened.foo.nested = NestedChild()
        self.compare_outputs(export_module, unflattened, inps)

        # Test tree spec mismatched input
        orig_outs = export_module(*inps)
        new_inps = *inps, torch.rand(2, 3)
        with self.assertRaisesRegex(
            TypeError,
            "There is no flat args adapter sepcified. Are you sure you are calling this with the right arguments?",
        ):
            unflattened(new_inps)

        # With flat args adapter
        class KeepTwoFlatArgsAdapter(FlatArgsAdapter):
            def adapt(
                self,
                target_spec: TreeSpec,
                input_spec: TreeSpec,
                input_args: List[Any],
            ) -> List[Any]:
                while len(input_args) > 2:
                    input_args.pop(-1)
                return input_args

        unflattened = unflatten(export_module, KeepTwoFlatArgsAdapter())
        new_outs = unflattened(*new_inps)
        self.assertTrue(torch.allclose(orig_outs, new_outs))

    def test_unflatten_param_list_dict(self):
        class Mod(torch.nn.Module):
            def __init__(self):
                super().__init__()
                self.param_list = torch.nn.ParameterList()
                self.param_dict = torch.nn.ParameterDict()
                for i in range(2):
                    self.param_list.append(torch.nn.Parameter(torch.randn((2, 3))))
                    self.param_dict[f"key_{i}"] = torch.nn.Parameter(
                        torch.randn((2, 3))
                    )

            def forward(self, x):
                for i in range(2):
                    x = x + self.param_list[i]
                    x = x + self.param_dict[f"key_{i}"]
                return x

        export_module = torch.export.export(Mod(), (torch.randn((2, 3)),))
        unflattened = unflatten(export_module)

        self.compare_outputs(export_module, unflattened, (torch.randn((2, 3)),))

    def test_unflatten_wrong_input(self):
        class Mod(torch.nn.Module):
            def __init__(self):
                super().__init__()
                self.param_list = torch.nn.ParameterList()
                self.param_dict = torch.nn.ParameterDict()
                for i in range(2):
                    self.param_list.append(torch.nn.Parameter(torch.randn((2, 3))))
                    self.param_dict[f"key_{i}"] = torch.nn.Parameter(
                        torch.randn((2, 3))
                    )

            def forward(self, x):
                a = x.sum()
                for i in range(2):
                    a = a + self.param_list[i].sum()
                    a = a + self.param_dict[f"key_{i}"].sum()
                return a

        export_module = torch.export.export(Mod(), (torch.randn((2, 3)),))
        with self.assertRaisesRegex(RuntimeError, "Expected input l_x_.shape\[0\] to be equal to 2, but got 6"):
            export_module(torch.randn(6, 6))

<<<<<<< HEAD
        unflattened = unflatten(export_module)
        with self.assertRaisesRegex(RuntimeError, ".shape\[1\] is specialized at 3"):
=======
        unflattened = export_module.module(flat=False)
        with self.assertRaisesRegex(RuntimeError, "Expected input l_x_.shape\[0\] to be equal to 2, but got 6"):
>>>>>>> 8e2d63cb
            unflattened(torch.randn(6, 6))

    def test_unflatten_with_inplace_compile(self):
        class NestedChild(torch.nn.Module):
            def forward(self, x):
                return x / x

        class Child1(torch.nn.Module):
            def __init__(self):
                super().__init__()
                self.nested = NestedChild()
                self.register_parameter(
                    "child1param", torch.nn.Parameter(torch.ones(2, 3))
                )

            def forward(self, x):
                x = self.nested(x)
                return x + self.child1param

        class Child2(torch.nn.Module):
            def __init__(self):
                super().__init__()
                self.register_buffer("child2buffer", torch.ones(2, 3))

            def forward(self, x):
                return x - self.child2buffer

        class MyModule(torch.nn.Module):
            def __init__(self):
                super().__init__()
                self.foo = Child1()
                self.bar = Child2()
                self.register_parameter(
                    "rootparam", torch.nn.Parameter(torch.ones(2, 3))
                )

            def forward(self, x):
                x = x * self.rootparam
                x = self.foo(x)
                x = self.bar(x)
                return x

        orig_eager = MyModule()
        export_module = torch.export.export(orig_eager, (torch.rand(2, 3),), {})
        unflattened = unflatten(export_module)

        # in-place compilation should work. Pass fullgraph to ensure no graph breaks.
        unflattened.foo.compile(fullgraph=True)

        inputs = (torch.rand(2, 3),)
        self.compare_outputs(orig_eager, unflattened, inputs)

    def test_fx_trace(self):
        class MyModule(torch.nn.Module):
            def __init__(self):
                super().__init__()

            def forward(self, x, y):
                x = x[0] + x[1]
                x = x + y["foo"]
                return x

        orig_eager = MyModule()
        inputs = ((torch.rand(2, 3), torch.rand(2, 3)), {"foo": torch.rand(2, 3)})
        export_module = export(orig_eager, inputs, {})

        unflattened = unflatten(export_module)
        torch.fx.symbolic_trace(
            unflattened, concrete_args=(torch.fx.PH, torch.fx.PH, torch.fx.PH)
        )

    def test_double_nested_submodule(self):
        class SubSubMod(torch.nn.Module):
            def __init__(self):
                super().__init__()

            def forward(self, x):
                return x * x

        class SubMod(torch.nn.Module):
            def __init__(self):
                super().__init__()
                self.subsubmod = SubSubMod()

            def forward(self, x):
                return x - x

        class MyModule(torch.nn.Module):
            def __init__(self):
                super().__init__()
                self.submod = SubMod()

            def forward(self, x):
                return x + self.submod.subsubmod(x)

        orig_eager = MyModule()
        export_module = torch.export.export(orig_eager, (torch.rand(2, 3),), {})
        unflattened = unflatten(export_module)

        inputs = (torch.rand(2, 3),)
        self.compare_outputs(orig_eager, unflattened, inputs)

if __name__ == "__main__":
    run_tests()<|MERGE_RESOLUTION|>--- conflicted
+++ resolved
@@ -316,13 +316,8 @@
         with self.assertRaisesRegex(RuntimeError, "Expected input l_x_.shape\[0\] to be equal to 2, but got 6"):
             export_module(torch.randn(6, 6))
 
-<<<<<<< HEAD
-        unflattened = unflatten(export_module)
-        with self.assertRaisesRegex(RuntimeError, ".shape\[1\] is specialized at 3"):
-=======
-        unflattened = export_module.module(flat=False)
+        unflattened = unflatten(export_module)
         with self.assertRaisesRegex(RuntimeError, "Expected input l_x_.shape\[0\] to be equal to 2, but got 6"):
->>>>>>> 8e2d63cb
             unflattened(torch.randn(6, 6))
 
     def test_unflatten_with_inplace_compile(self):
