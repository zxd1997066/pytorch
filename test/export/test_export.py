# Owner(s): ["module: dynamo"]
# flake8: noqa
import copy
import dataclasses
import unittest
from contextlib import contextmanager
from dataclasses import dataclass

import torch
import torch._dynamo as torchdynamo
from functorch.experimental.control_flow import cond, map
from torch import Tensor
from torch.export import (
    Constraint,
    Dim,
    dynamic_dim,
    export,
)
from torch.export._trace import (
    _export_to_torch_ir,
    DEFAULT_EXPORT_DYNAMO_CONFIG,
)
from torch._export import capture_pre_autograd_graph
from torch._export.pass_base import _ExportPassBase
from torch._export.utils import (
    get_buffer,
    get_param,
    is_buffer,
    is_param,
    register_dataclass_as_pytree_node,
)
from torch._subclasses import FakeTensorMode
from torch.export import Constraint, Dim
from torch.fx.experimental.proxy_tensor import make_fx
from torch.testing import FileCheck
from torch.testing._internal.common_utils import run_tests, TestCase
from torch.utils._pytree import (
    LeafSpec,
    tree_flatten,
    tree_map,
    tree_unflatten,
    TreeSpec,
    treespec_dumps,
    treespec_loads,
)
import testing
# The following import pattern matters as `test_export.export` is patched
# in other files (like test_export_nonstrict.py). `torch.export.export`
# will invalidate the patch.
from torch.export import export


@unittest.skipIf(not torchdynamo.is_dynamo_supported(), "dynamo isn't support")
class TestDynamismExpression(TestCase):
    @testing.expectedFailureNonStrict
    def test_export_inline_constraints(self):

        def f(x):
            b = x.item()
            torch._constrain_as_size(b)
            return torch.full((b, 1), 1)

        inp = (torch.tensor([3]),)
        ref = f(*inp)

        gm = export(f, inp)
        res = gm(*inp)

        self.assertTrue(torchdynamo.utils.same(ref, res))

        gm = make_fx(f, tracing_mode="symbolic")(*inp)
        res = gm(*inp)
        self.assertTrue(torchdynamo.utils.same(ref, res))

    def test_export_constraints_error(self):
        def invalid_input_conflict_with_input_constraints(x):
            return x + 1

        inp = torch.zeros([3])
        dim_x = torch.export.Dim("dim_x", min=6)
        with self.assertRaisesRegex(torch._dynamo.exc.UserError, "not in range"):
            torch.export.export(
                invalid_input_conflict_with_input_constraints,
                (inp,),
                dynamic_shapes={"x": {0: dim_x}},
            )

        def conflicting_constraints(x):
            b = x.item()
            torch._constrain_as_size(b)
            torch._constrain_as_value(b, min=4, max=5)
            return torch.full((b, 1), 1)

        inp = (torch.tensor([3]),)
        ep = torch.export.export(conflicting_constraints, inp)

        with self.assertRaisesRegex(
            RuntimeError, r"is outside of inline constraint \[4, 5\]"
        ):
            ep(torch.tensor([3]))

    @testing.expectedFailureNonStrict
    def test_export_assume_static_by_default(self):
        def branch_on_shape(x: torch.Tensor):
            if x.shape[0] == 4:
                return x + 1
            else:
                return x

        inp = (torch.rand(4, 5),)

        # Being able to export means shape is preserved as static
        export(branch_on_shape, inp)


@unittest.skipIf(not torchdynamo.is_dynamo_supported(), "dynamo isn't support")
class TestExport(TestCase):

    def _test_export_same_as_eager(self, f, args, kwargs=None):
        kwargs = kwargs or {}
        exported_program = export(f, args, kwargs)
        reversed_kwargs = {key: kwargs[key] for key in reversed(kwargs)}
        self.assertEqual(exported_program(*args, **kwargs), f(*args, **kwargs))
        self.assertEqual(exported_program(*args, **reversed_kwargs), f(*args, **reversed_kwargs))

    @testing.expectedFailureNonStrict
    def test_basic(self):
        def f(x, y):
            return x[0] + y

        inp = ([torch.ones(1, 3)], torch.ones(1, 3))
        self._test_export_same_as_eager(f, inp)

    @testing.expectedFailureRetraceability
    def test_external_call_non_strict_real_tensor(self):
        class ExternalMethod:
            def add(self, x):
                return x + x

        class Basic(torch.nn.Module):
            def __init__(self):
                super().__init__()
                self.external_add = ExternalMethod().add

            def forward(self, x):
                return self.external_add(x)

        f = Basic()
        args = (torch.randn(1, 3), )
        ep = export(f, args, strict=False)
        self.assertEqual(ep(*args), f(*args))

    @testing.expectedFailureRetraceability
    def test_basic_non_strict_real_tensor(self):
        class Basic(torch.nn.Module):
            def __init__(self):
                super().__init__()
                self.param = torch.nn.Parameter(torch.randn(1, 3))

            def forward(self, x, y):
                return x[0] + y - self.param

        f = Basic()
        args = ([torch.randn(1, 3)], torch.randn(1, 3))
        ep = export(f, args, strict=False)
        self.assertEqual(ep(*args), f(*args))

    @testing.expectedFailureRetraceability
    def test_basic_non_strict_fake_tensor(self):
        class Basic(torch.nn.Module):
            def __init__(self):
                super().__init__()
                self.param = torch.nn.Parameter(torch.randn(3, 2))

            def forward(self, x, y):
                return x[0] + y - self.param

        fake_mode = FakeTensorMode()
        f = Basic()
        with fake_mode:
            args = ([torch.empty(3, 2)], torch.empty(3, 2))
        ep = export(f, args, strict=False)
        inputs = ([torch.randn(3, 2)], torch.randn(3, 2))
        self.assertEqual(ep(*inputs), f(*inputs))

    @testing.expectedFailureNonStrict
    def test_raise_user_error_when_guard_on_data_dependent_operation(self):
        def fn_ddo(x):
            y = x.nonzero()
            z = y.shape[0]
            if z > 2:
                return x.cos()
            else:
                return x.sin()

        with self.assertRaisesRegex(
            torchdynamo.exc.UserError,
            "trying to get a value out of symbolic int"
        ):
            _ = export(fn_ddo, (torch.tensor([2, 3, 5]),))

    @testing.expectedFailureNonStrict
    def test_if_functional(self):
        def foo(x):
            z = x + 4
            z.add_(4)
            y = z.view(x.shape)
            return x.cos() + y.cos()

        gm = export(foo, (torch.tensor([2, 3, 5]),))

        view_count = 0
        for node in gm.graph.nodes:
            if node.op == "call_function" and node.target == torch.ops.aten.add_.Tensor:
                # No more inplace mutation
                self.assertNotEqual(
                    node.target,
                    torch.ops.aten.add_.Tensor,
                    "There shouldn't be any inplace mutation node in the graph."
                )
            if node.op == "call_function" and node.target == torch.ops.aten.view.default:
                view_count += 1

        # There should be nonzero view nodes in the graph
        self.assertTrue(view_count > 0)

    def test_export_mod_constraints(self):
        class BasicDynamiShapeModel(torch.nn.Module):
            def forward(self, x: torch.Tensor) -> torch.Tensor:
                return x.view(x.shape[0] - 1, -1)

        m = BasicDynamiShapeModel()
        a = torch.randn(3, 4)
        dim0_x = torch.export.Dim("dim0_x", min=3)
        dim1_x = torch.export.Dim("dim1_x")
        dynamic_shapes = {"x": (dim0_x, dim1_x)}
        with self.assertRaisesRegex(
            torch._dynamo.exc.UserError,
            (
                "Specializations unexpectedly required"
                ".*\n.*\\[0\\] must be specialized to 3.*guards.*too complex"
                ".*\n.*\\[1\\] must be specialized to 4.*guards.*too complex"
            ),
        ):
            torch.export.export(m, (a,), dynamic_shapes=dynamic_shapes)
        em = torch.export.export(m, (a,))
        x = torch.randn(3, 5)
        with self.assertRaisesRegex(RuntimeError, "shape\[1\] to be equal to 4, but got 5"):
            em(x)

    def test_not_correct_dim(self):
        def f(x):
            return x.cos()

        def g(x):
            return x + 4

        inp_for_f = torch.tensor(5)
        with self.assertRaisesRegex(torchdynamo.exc.UserError, "Cannot mark 0-dimension tensors to be dynamic"):
            constraints = [dynamic_dim(inp_for_f, 0)]

        inp_for_f_mul_dim = torch.ones(5, 5)
        with self.assertRaisesRegex(
            torchdynamo.exc.UserError,
            "Expected the dimension passed to dynamic_dim to be in the range \\[0:1\\]"
        ):
            constraints = [dynamic_dim(inp_for_f_mul_dim, 2)]

        inp_for_g = 4
        with self.assertRaisesRegex(torchdynamo.exc.UserError, "Expected tensor as input to dynamic_dim"):
            constraints = [dynamic_dim(inp_for_g, 0)]

    @testing.expectedFailureRetraceability
    @testing.expectedFailureNonStrict
    def test_map(self):
        def list_tensor_map(xs, y, z):
            def body(x, y, z):
                return x + y + z

            return map(body, xs, y, z)

        inps = (torch.ones(6, 4), torch.tensor(5), torch.tensor(4))
        self._test_export_same_as_eager(list_tensor_map, inps)

    @testing.expectedFailureRetraceability
    @testing.expectedFailureNonStrict
    def test_export_func_with_kwargs(self):
        def kw_func(arg1, arg2, kw1, kw2):
            return arg1 + arg2, kw1 + kw2

        args = (torch.ones(6, 4), torch.ones(1, 1))
        kwargs = {"kw1": torch.ones(1, 1), "kw2": torch.ones(6, 4)}
        self._test_export_same_as_eager(kw_func, args, kwargs)

    @testing.expectedFailureRetraceability
    @testing.expectedFailureNonStrict
    def test_export_func_with_pytree_kwargs(self):
        def kw_func(arg1, arg2, a, b):
            return arg1 + a["kw1"] + b[0], arg2 + a["kw2"] + b[1]

        args = (torch.ones(2, 3), torch.ones(3, 4))
        kwargs = {"a": {"kw1": torch.ones(2, 3), "kw2": torch.ones(3, 4)}, "b": [torch.ones(2, 3), torch.ones(3, 4)]}
        self._test_export_same_as_eager(kw_func, args, kwargs)

    @testing.expectedFailureSerDer
    @testing.expectedFailureRetraceability
    @testing.expectedFailureNonStrict
    def test_export_func_with_default_kwargs(self):
        def kw_func(arg1, arg2, a, b=1):
            return arg1 + arg2, a["kw1"] + a["kw2"] + b

        def kw_func2(arg1, arg2, a=1, b=2):
            return arg1 + a, arg2 + b


        args = (torch.ones(6, 4), torch.ones(1, 1))
        kwargs1 = {"a": {"kw1": torch.ones(1, 1), "kw2": torch.ones(6, 4)}}
        kwargs2 = {"a": {"kw1": torch.ones(1, 1), "kw2": torch.ones(6, 4)}, "b": 2}
        self._test_export_same_as_eager(kw_func, args, kwargs1)
        self._test_export_same_as_eager(kw_func, args, kwargs2)
        kwargs3 = {"b": 1}
        self._test_export_same_as_eager(kw_func2, args, kwargs3)

    @testing.expectedFailureNonStrict
    def test_export_func_with_var_postional_args(self):
        def kw_func(arg1, arg2, *args):
            return arg1 + args[0], arg2 + args[1]

        args = (torch.ones(2, 3), torch.ones(3, 4), torch.ones(2, 3), torch.ones(3, 4))
        self._test_export_same_as_eager(kw_func, args)

    @testing.expectedFailureRetraceability
    @testing.expectedFailureNonStrict
    def test_export_func_with_keyword_only_args(self):
        def kw_func(arg1, arg2, *args, kw1, kw2):
            return arg1 + args[0] + kw1, arg2 + args[1] + kw2

        args = (torch.ones(2, 3), torch.ones(3, 4), torch.ones(2, 3), torch.ones(3, 4))
        kwargs = {"kw1": torch.ones(2, 3), "kw2": torch.ones(3, 4)}
        self._test_export_same_as_eager(kw_func, args, kwargs)

    @testing.expectedFailureRetraceability
    @testing.expectedFailureNonStrict
    def test_export_func_with_var_keyword_args(self):
        def kw_func(arg1, arg2, *args, kw1, kw2, **kwargs):
            return arg1 + args[0] + kw1 + kwargs["kw3"], arg2 + args[1] + kw2 + kwargs["kw4"]

        args = (torch.ones(2, 3), torch.ones(3, 4), torch.ones(2, 3), torch.ones(3, 4))
        kwargs = {"kw1": torch.ones(2, 3), "kw2": torch.ones(3, 4), "kw3": torch.ones(2, 3), "kw4": torch.ones(3, 4)}
        self._test_export_same_as_eager(kw_func, args, kwargs)

    @testing.expectedFailureRetraceability
    @testing.expectedFailureNonStrict
    def test_export_func_with_var_keyword_pytree_args(self):
        def kw_func(arg1, arg2, *args, kw1, kw2, **kwargs):
            return arg1 + arg2[0][0] + args[0] + kw1[0] + kwargs["kw3"][0], arg2[1] + args[1] + kw2 + kwargs["kw4"]

        args = (torch.ones(2, 3), [(torch.ones(2, 3), ), torch.ones(3, 4)], torch.ones(2, 3), torch.ones(3, 4))
        kwargs = {"kw1": (torch.ones(2, 3), ), "kw2": torch.ones(3, 4),
                  "kw3": (torch.ones(2, 3), torch.ones(3, 4)), "kw4": torch.ones(3, 4)}
        self._test_export_same_as_eager(kw_func, args, kwargs)

    @testing.expectedFailureSerDer
    @testing.expectedFailureNonStrict
    def test_linear_conv(self):

        class MyLinear(torch.nn.Module):
            def __init__(self):
                super().__init__()
                self.weight = torch.randn(20, 98)
                self.bias = torch.randn(20)

            def forward(self, x):
                return torch.nn.functional.linear(x, self.weight, self.bias)

        class Foo(torch.nn.Module):
            def __init__(self):
                super().__init__()
                self.conv = torch.nn.Conv2d(16, 33, 3)
                self.linear = MyLinear()

            def forward(self, x):
                x_conv = self.conv(x)
                x_linear = self.linear(x_conv)
                return x_linear.cos()

        ep = export(Foo(), (torch.randn(20, 16, 50, 100),))
        for node in ep.graph.nodes:
            if (
                node.op == "placeholder" and
                node.name in ep.graph_signature.inputs_to_buffers or
                node.name in ep.graph_signature.inputs_to_parameters
            ):
                self.assertTrue("source_fn_stack" in node.meta)
                self.assertTrue("nn_module_stack" in node.meta)

    def test_export_api_with_dynamic_shapes(self):
        from torch.export import Dim, dims, export

        # pass dynamic shapes of inputs [args]
        def foo(x, y):
            return torch.matmul(x, y)

        inputs = (torch.randn(10, 2, 3), torch.randn(10, 3, 4))
        batch = Dim("batch")
        efoo = export(foo, inputs, dynamic_shapes={k: {0: batch} for k in ["x", "y"]})
        self.assertEqual(efoo(*inputs).shape, foo(*inputs).shape)

        # pass dynamic shapes of inputs [kwargs]
        def foo(x, y):
            return torch.matmul(x, y)

        inputs = (torch.randn(10, 2, 3),)
        kwinputs = {"y": torch.randn(10, 3, 4)}
        batch = Dim("batch")
        efoo = export(
            foo, inputs, kwinputs, dynamic_shapes={k: {0: batch} for k in ["x", "y"]}
        )
        self.assertEqual(efoo(*inputs, **kwinputs).shape, foo(*inputs, **kwinputs).shape)

        # pass dynamic shapes of inputs [partial, error]
        def foo(x, y):
            return torch.matmul(x, y)

        inputs = (torch.randn(10, 2, 3),)
        kwinputs = {"y": torch.randn(10, 3, 4)}
        batch = Dim("batch")
        with self.assertRaisesRegex(
            torch._dynamo.exc.UserError,
            (
                "Constraints violated \\(batch\\)!(.*\n)*.*"
                "batch was inferred to be a constant(.*\n)*.*"
                "Suggested fixes:(.*\n)*.*"
                "batch = None  # 10"
            ),
        ):
            export(foo, inputs, kwinputs, dynamic_shapes={"x": {0: batch}, "y": None})

        # pass dynamic shapes of inputs [module]
        class Foo(torch.nn.Module):
            def forward(self, x, y):
                return torch.matmul(x, y)

        foo = Foo()
        inputs = (torch.randn(10, 2, 3), torch.randn(10, 3, 4))
        batch = Dim("batch")
        efoo = export(foo, inputs, dynamic_shapes={"x": {0: batch}, "y": {0: batch}})
        self.assertEqual(efoo(*inputs).shape, foo(*inputs).shape)

        # pass dynamic shapes of inputs [bounds, mostly shared]
        def foo(x, y):
            return torch.matmul(x, y)

        inputs = (torch.randn(10, 3, 3), torch.randn(10, 3, 3))
        batch = Dim("batch", min=8, max=64)
        size = Dim("size")
        efoo = export(
            foo,
            inputs,
            dynamic_shapes={
                "x": (batch, size, size),
                "y": (batch, size, size),
            },
        )
        self.assertEqual(
            [
                str(node.meta["val"].shape)
                for node in efoo.graph_module.graph.nodes
                if node.op == "placeholder"
            ],
            ["torch.Size([s0, s1, s1])", "torch.Size([s0, s1, s1])"],
        )
        self.assertEqual(efoo(*inputs).shape, foo(*inputs).shape)

        # pass dynamic shapes of inputs [multiple, mostly distinct]
        def foo(x, y):
            return torch.matmul(x, y)

        inputs = (torch.randn(10, 2, 3), torch.randn(10, 3, 4))
        batch, M, K, N = dims("batch", "M", "K", "N")
        efoo = export(
            foo,
            inputs,
            dynamic_shapes={"x": (batch, M, K), "y": (batch, K, N)},
        )
        self.assertEqual(
            [
                str(node.meta["val"].shape)
                for node in efoo.graph_module.graph.nodes
                if node.op == "placeholder"
            ],
            ["torch.Size([s0, s1, s2])", "torch.Size([s0, s2, s5])"],
        )
        self.assertEqual(efoo(*inputs).shape, foo(*inputs).shape)

        # pass dynamic shapes of inputs [dict]
        class Foo(torch.nn.Module):
            def forward(self, inputs):
                return torch.matmul(inputs["x"], inputs["y"])

        foo = Foo()
        inputs = ({"x": torch.randn(10, 2, 3), "y": torch.randn(10, 3, 4)},)
        batch = Dim("batch")
        efoo = export(
            foo, inputs, dynamic_shapes={"inputs": {k: {0: batch} for k in ["x", "y"]}}
        )
        self.assertEqual(
            [
                str(node.meta["val"].shape)
                for node in efoo.graph_module.graph.nodes
                if node.op == "placeholder"
            ],
            ["torch.Size([s0, 2, 3])", "torch.Size([s0, 3, 4])"],
        )
        self.assertEqual(efoo(*inputs).shape, foo(*inputs).shape)

        # pass dynamic shapes of inputs [list]
        class Foo(torch.nn.Module):
            def forward(self, inputs):
                return torch.matmul(inputs[0], inputs[1])

        foo = Foo()
        inputs = ((torch.randn(10, 2, 3), torch.randn(10, 3, 4)),)
        batch = Dim("batch")
        efoo = export(
            foo, inputs, dynamic_shapes={"inputs": [{0: batch} for _ in range(2)]}
        )
        self.assertEqual(
            [
                str(node.meta["val"].shape)
                for node in efoo.graph_module.graph.nodes
                if node.op == "placeholder"
            ],
            ["torch.Size([s0, 2, 3])", "torch.Size([s0, 3, 4])"],
        )
        self.assertEqual(efoo(*inputs).shape, foo(*inputs).shape)

        # pass dynamic shapes of inputs [dataclass]
        @dataclass
        class DataClass:
            a: Tensor
            b: Tensor

        register_dataclass_as_pytree_node(DataClass)

        class Foo(torch.nn.Module):
            def forward(self, inputs):
                return torch.matmul(inputs.a, inputs.b)

        foo = Foo()
        inputs = (DataClass(a=torch.randn(10, 2, 3), b=torch.randn(10, 3, 4)),)
        batch = Dim("batch")
        efoo = export(
            foo, inputs, dynamic_shapes={"inputs": DataClass(a={0: batch}, b={0: batch})}
        )
        self.assertEqual(
            [
                str(node.meta["val"].shape)
                for node in efoo.graph_module.graph.nodes
                if node.op == "placeholder"
            ],
            ["torch.Size([s0, 2, 3])", "torch.Size([s0, 3, 4])"],
        )

        # pass dynamic shapes of inputs [distinct, error]
        def foo(x, y):
            return torch.matmul(x, y)

        inputs = (torch.randn(10, 2, 3), torch.randn(10, 3, 4))
        batch, M, K1, K2, N = dims("batch", "M", "K1", "K2", "N")
        with self.assertRaisesRegex(
            torch._dynamo.exc.UserError,
            (
                "Constraints violated \\(K2\\)!(.*\n)*.*"
                "K2.*and.*K1.*must always be equal(.*\n)*.*"
                "Suggested fixes:(.*\n)*.*"
                "K2 = K1"
            ),
        ):
            export(
                foo,
                inputs,
                dynamic_shapes={"x": (batch, M, K1), "y": (batch, K2, N)},
            )

        # pass dynamic shapes of inputs [specialized, error]
        def foo(x, y):
            return torch.matmul(x, y)

        inputs = (torch.randn(10, 2, 3), torch.randn(10, 3, 4))
        batch, M, K1, N = dims("batch", "M", "K1", "N")
        with self.assertRaisesRegex(
            torch._dynamo.exc.UserError,
            (
                "Constraints violated \\(K1\\)!(.*\n)*.*"
                "K1 was inferred to be a constant(.*\n)*.*"
                "Suggested fixes:(.*\n)*.*"
                "K1 = None  # 3"
            ),
        ):
            export(
                foo,
                inputs,
                dynamic_shapes={"x": (batch, M, K1), "y": (batch, None, N)},
            )

        # pass dynamic shapes of inputs [guards, error]
        def foo(x, y):
            if x.shape[0] < 16 and y.shape[1] % 3 == 0:
                return torch.matmul(x, y)
            else:
                return x + y

        inputs = (torch.randn(10, 2, 3), torch.randn(10, 3, 4))
        batch, M, K, N = dims("batch", "M", "K", "N")
        with self.assertRaisesRegex(
            torch._dynamo.exc.UserError,
            (
                "Constraints violated \\(batch\\)!(.*\n)*.*"
                "Not all values of batch.*satisfy the generated guard(.*\n)*.*"
                "Specializations unexpectedly required \\(K\\)!(.*\n)*.*"
                "K.*specialized.*because the guards generated for it are too complex(.*\n)*.*"
                "Suggested fixes:(.*\n)*.*"
                "batch = Dim\\('batch', max=15\\)(.*\n)*.*"
                "K = None  # 3"
            ),
        ):
            export(
                foo,
                inputs,
                dynamic_shapes={"x": (batch, M, K), "y": (batch, K, N)},
            )

    def test_dynamic_shapes_spec_with_pytree(self):
        from torch.export import Dim, export
        from torch.utils._pytree import tree_map

        inputs = {
            "tensor": torch.randn(3),
            "dict_of_tensors": {k: torch.randn(3) for k in ["A", "B", "C", "D"]},
            "list_of_tensors": [torch.randn(3) for _ in range(4)],
        }

        batch = Dim("batch")
        # uniformly specify dynamic shapes for all inputs
        spec = tree_map(lambda x: {0: batch}, inputs)

        def foo(inputs):
            return (
                inputs["tensor"]
                + inputs["dict_of_tensors"]["A"]
                + inputs["list_of_tensors"][0]
            )

        ep = export(foo, (inputs,), dynamic_shapes={"inputs": spec})
        input_shapes = [
            str(node.meta["val"].shape)
            for node in ep.graph_module.graph.nodes
            if node.op == "placeholder"
        ]
        self.assertEqual(len(input_shapes), 9)
        self.assertTrue(all(shape == "torch.Size([s0])" for shape in input_shapes))

    @testing.expectedFailureNonStrict
    def test_error_does_not_reference_eager_fallback(self):
        def fn_ddo(x):
            y = x.nonzero()
            z = y.shape[0]
            if z > 2:
                return x.cos()
            else:
                return x.sin()

        with self.assertRaisesRegex(
            torchdynamo.exc.UserError,
            r"^(?!.*fall back to eager).*"
        ):
            _ = export(fn_ddo, (torch.tensor([2, 3, 5]),))

    def test_pytree_register_data_class(self):

        @dataclass
        class MyDataClass:
            x: int
            y: int
            z: int = None

        dt = MyDataClass(x=3, y=4)
        flat, spec = tree_flatten(dt)
        self.assertTrue(spec, LeafSpec())
        self.assertTrue(len(flat) == 1)

        register_dataclass_as_pytree_node(MyDataClass, serialized_type_name="test_pytree_register_data_class.MyDataClass")

        flat, spec = tree_flatten(dt)
        self.assertEqual(
            spec,
            TreeSpec(
                MyDataClass,
                (
                    MyDataClass,
                    ['x', 'y'],
                    ['z']
                ),
                [LeafSpec(), LeafSpec()]
            )
        )
        self.assertEqual(flat, [3, 4])

        orig_dt = tree_unflatten(flat, spec)
        self.assertTrue(isinstance(orig_dt, MyDataClass))
        self.assertEqual(orig_dt.x, 3)
        self.assertEqual(orig_dt.y, 4)
        self.assertEqual(orig_dt.z, None)

        roundtrip_spec = treespec_loads(treespec_dumps(spec))
        self.assertEqual(roundtrip_spec, spec)

        @dataclass
        class MyOtherDataClass:  # the pytree registration don't allow registering the same class twice
            x: int
            y: int
            z: int = None

        # Override the registration with keep none fields
        register_dataclass_as_pytree_node(MyOtherDataClass, return_none_fields=True, serialized_type_name="test_pytree_regster_data_class.MyOtherDataClass")

        dt = MyOtherDataClass(x=3, y=4)
        flat, spec = tree_flatten(dt)
        self.assertEqual(
            spec,
            TreeSpec(
                MyOtherDataClass,
                (
                    MyOtherDataClass,
                    ['x', 'y', 'z'],
                    [],
                ),
                [LeafSpec(), LeafSpec(), LeafSpec()]
            )
        )
        self.assertEqual(flat, [3, 4, None])

        orig_dt = tree_unflatten(flat, spec)
        self.assertTrue(isinstance(orig_dt, MyOtherDataClass))
        self.assertEqual(orig_dt.x, 3)
        self.assertEqual(orig_dt.y, 4)
        self.assertEqual(orig_dt.z, None)

        roundtrip_spec = treespec_loads(treespec_dumps(spec))
        self.assertEqual(roundtrip_spec, spec)

    def test_pytree_register_nested_data_class(self):

        @dataclass
        class Inner:
            x: int
            y: int

        @dataclass
        class Outer:
            xy: Inner
            ab: Inner

        xy = Inner(1, 2)
        ab = Inner(3, 4)
        dt = Outer(xy, ab)
        inp = {"dt1": (dt, ({},)), "dt2": ((torch.ones(1),), dt)}

        register_dataclass_as_pytree_node(Inner, serialized_type_name="test_pytree_register_nested_data_class.Inner")
        register_dataclass_as_pytree_node(Outer, serialized_type_name="test_pytree_register_nested_data_class.Outer")

        flat, spec = tree_flatten(inp)
        self.assertEqual(flat, [1, 2, 3, 4, torch.ones(1), 1, 2, 3, 4])

        unflat = tree_unflatten(flat, spec)
        self.assertEqual(unflat, inp)

        roundtrip_spec = treespec_loads(treespec_dumps(spec))
        self.assertEqual(roundtrip_spec, spec)

    def test_param_util(self):
        class Basic(torch.nn.Module):
            def __init__(self):
                super().__init__()
                self.lin = torch.nn.Linear(10, 1)

            def forward(self, x):
                return self.lin(x)

        ep = export(Basic(), (torch.randn(5, 10),))
        num_params = 0
        params = []
        for node in ep.graph.nodes:
            if is_param(ep, node):
                num_params += 1
                params.append(get_param(ep, node))
        self.assertEqual(num_params, 2)
        self.assertEqual(params[0].shape, [1, 10])  # weight
        self.assertEqual(params[1].shape, [1])  # bias

    def test_buffer_util(self):
        ep = export(torch.nn.BatchNorm2d(100, affine=False), (torch.ones(20, 100, 35, 45), ))
        num_buffer = 0
        buffer = []

        for node in ep.graph.nodes:
            if is_buffer(ep, node):
                num_buffer += 1
                buffer.append(get_buffer(ep, node))
        self.assertEqual(num_buffer, 3)

        self.assertEqual(buffer[0].shape, torch.Size([100]))  # running_mean
        self.assertEqual(buffer[1].shape, torch.Size([100]))  # running_var
        self.assertEqual(buffer[2].shape, torch.Size([]))  # num_batches_tracked


    @testing.expectedFailureNonStrict
    def test_export_dynamo_config(self):
        class MyModule(torch.nn.Module):
            def __init__(self):
                super().__init__()
                self.lstm = torch.nn.LSTM(input_size=4, hidden_size=5, num_layers=1)

            def forward(self, inputs: torch.Tensor) -> torch.Tensor:
                return self.lstm(inputs)


        config = DEFAULT_EXPORT_DYNAMO_CONFIG
        mod = MyModule()

        @contextmanager
        def _patch_config(kwargs):
            orig_config_dict = dataclasses.asdict(config)

            try:
                for k, v in kwargs.items():
                    setattr(config, k, v)
                yield
            finally:
                for k, v in orig_config_dict.items():
                    setattr(config, k, v)

        inp = (torch.rand(5, 4), )
        exported_program = export(mod, inp)

        with _patch_config({"allow_rnn": False}):
            with self.assertRaisesRegex(
                torch._dynamo.exc.Unsupported,
                "TorchDynamo purposely graph breaks on RNN, GRU, LSTMs"
            ):
                _ = export(mod, inp)

    @testing.expectedFailureSerDer
    @testing.expectedFailureNonStrict
    def test_module(self):

        class MyLinear(torch.nn.Module):
            def __init__(self):
                super().__init__()
                self.weight = torch.randn(20, 98)
                self.bias = torch.randn(20)

            def forward(self, x):
                return torch.nn.functional.linear(x, self.weight, self.bias)

        class Foo(torch.nn.Module):
            def __init__(self):
                super().__init__()
                self.conv = torch.nn.Conv2d(16, 33, 3)
                self.linear = MyLinear()

            def forward(self, x):
                a, b = x
                a_conv = self.conv(a)
                a_linear = self.linear(a_conv)
                b_conv = self.conv(b)
                b_linear = self.linear(b_conv)
                return (a_linear.cos() + b_linear.sin(), a_linear.sin() + b_linear.cos())

        inp_container = ((torch.randn(20, 16, 50, 100), torch.randn(20, 16, 50, 100)),)

        ep = export(Foo(), inp_container)
        ep_rexported = export(ep.module(), inp_container)

        inp_test = ((torch.randn(20, 16, 50, 100), torch.randn(20, 16, 50, 100)),)

        self.assertTrue(torch.allclose(ep(*inp_test)[0], ep_rexported(*inp_test)[0]))
        self.assertTrue(torch.allclose(ep(*inp_test)[1], ep_rexported(*inp_test)[1]))

    @testing.expectedFailureSerDer
    @testing.expectedFailureNonStrict
    def test_module_with_dict_container_inp_out(self):

        class MyLinear(torch.nn.Module):
            def __init__(self):
                super().__init__()
                self.weight = torch.randn(20, 98)
                self.bias = torch.randn(20)

            def forward(self, x):
                return torch.nn.functional.linear(x, self.weight, self.bias)

        class Foo(torch.nn.Module):
            def __init__(self):
                super().__init__()
                self.conv = torch.nn.Conv2d(16, 33, 3)
                self.linear = MyLinear()

            def forward(self, x):
                a1, a2 = x["a"]
                b = x["b"]
                a1_conv = self.conv(a1)
                a1_linear = self.linear(a1_conv)
                a2_conv = self.conv(a2)
                a2_linear = self.linear(a2_conv)
                b_conv = self.conv(b)
                b_linear = self.linear(b_conv)
                return {"a": a1_linear.cos() + b_linear.sin(), "b": a2_linear.sin() + b_linear.cos()}

        inp_container = ({"a": (torch.randn(20, 16, 50, 100), torch.randn(20, 16, 50, 100)), "b": torch.randn(20, 16, 50, 100)},)

        ep = export(Foo(), inp_container)
        ep_rexported = export(ep.module(), inp_container)

        inp_test = ({"a": (torch.randn(20, 16, 50, 100), torch.randn(20, 16, 50, 100)), "b": torch.randn(20, 16, 50, 100)},)

        self.assertTrue(torch.allclose(ep(*inp_test)["a"], ep_rexported(*inp_test)["a"]))
        self.assertTrue(torch.allclose(ep(*inp_test)["b"], ep_rexported(*inp_test)["b"]))

    @testing.expectedFailureNonStrict
    def test_args_type_checked(self):
        def fn(x):
            return x + 1

        inp = torch.rand(2, 2)
        with self.assertRaisesRegex(torch._dynamo.exc.UserError, "to be a tuple"):
            # Intentionally not wrapping `inp` in a tuple to trigger the error
            _ = export(fn, inp)

    @testing.expectedFailureNonStrict
    def test_constrain_value_with_no_default(self):
        def fn(x, y):
            n = x.max().item()
            torch._constrain_as_value(n)
            return y + n

        ep = export(fn, (torch.randint(3, 5, (2, 2)), torch.randint(3, 5, (2, 3))))
        test_inp = (torch.randint(3, 5, (2, 2)), torch.randint(3, 5, (2, 3)))
        self.assertTrue(torch.allclose(ep(*test_inp), fn(*test_inp)))

    @testing.expectedFailureNonStrict
    def test_constrain_value_with_symfloat(self):
        def fn(x, y):
            n = x.max().item()
            torch._constrain_as_value(n)
            return y + n

        with self.assertRaisesRegex(torch._dynamo.exc.TorchRuntimeError, "Constraining SymFloat or Symbool is nyi"):
            _ = export(fn, (torch.rand(2, 2), torch.rand(2, 3)))

    @testing.expectedFailureNonStrict
    def test_constrain_size_in_eager(self):
        def fn(x, y):
            n = x.max().item()
            torch._constrain_as_size(n)
            return y + n

        ep = export(fn, (torch.randint(1, 2, (2, 2)), torch.randint(3, 5, (2, 3))))
        test_inp = (torch.randint(1, 2, (2, 2)), torch.randint(3, 5, (2, 3)))
        self.assertTrue(torch.allclose(ep(*test_inp), fn(*test_inp)))

    @testing.expectedFailureNonStrict
    def test_constrain_size_with_constrain_value(self):
        def fn(x, y):
            n = x.max().item()
            torch._constrain_as_value(n, 2, 10)
            torch._constrain_as_size(n)
            return y + n

        with self.assertRaisesRegex(RuntimeError, r"Invalid value range for 1 between \[2, 10\]."):
            _ = fn(torch.randint(1, 2, (2, 2)), torch.randint(3, 5, (2, 3)))

        ep = export(fn, (torch.randint(3, 4, (2, 2)), torch.randint(3, 5, (2, 3))))
        with self.assertRaisesRegex(RuntimeError, "is outside of inline constraint"):
            test_inp = (torch.randint(1, 2, (2, 2)), torch.randint(3, 5, (2, 3)))
            _ = ep(*test_inp)

    @testing.expectedFailureNonStrict
    def test_constrain_size_with_various_cases(self):

        def case_1(x, y):
            n = x.item()
            torch._constrain_as_size(n, min=0)
            return y.sum() + torch.ones(n, 5).sum()

        def case_2(x, y):
            n = x.item()
            torch._constrain_as_size(n, min=0, max=6)
            return y.sum() + torch.ones(n, 5).sum()

        def case_3(x, y):
            n = x.item()
            torch._constrain_as_size(n, min=0, max=1)
            return y.sum() + torch.ones(n, 5).sum()

        def case_4(x, y):
            n = x.item()
            torch._constrain_as_size(n, min=2)
            return y.sum() + torch.ones(n, 5).sum()

        def case_5(x, y):
            n = x.item()
            torch._constrain_as_size(n, min=1)
            return y.sum() + torch.ones(n, 5).sum()

        ep = export(case_1, (torch.tensor(1), torch.ones(4, 5)))

        with self.assertRaisesRegex(RuntimeError, r"Invalid value range for -1 between"):
            _ = case_1(torch.tensor(-1), torch.randn(4, 5))

        self.assertTrue(
            torch.allclose(
                ep(torch.tensor(1), torch.ones(4, 5)),
                case_1(torch.tensor(1), torch.ones(4, 5)),
            )
        )

        ep = export(case_2, (torch.tensor(5), torch.randn(4, 5)))

        with self.assertRaisesRegex(RuntimeError, r"Invalid value range for 7 between"):
            _ = case_2(torch.tensor(7), torch.randn(4, 5))

        with self.assertRaisesRegex(RuntimeError, r"Invalid value range for 9 between"):
            _ = case_2(torch.tensor(9), torch.randn(4, 5))

        self.assertTrue(
            torch.allclose(
                ep(torch.tensor(5), torch.ones(4, 5)),
                case_2(torch.tensor(5), torch.ones(4, 5)),
            )
        )

        with self.assertRaisesRegex(RuntimeError, "Max value to constrain_range_for_size must be greater than 2. got: 1"):
            _ = case_3(torch.tensor(1), torch.randn(4, 5))

        with self.assertRaisesRegex(RuntimeError, r"Invalid value range for 1 between \[2, 9223372036854775807\]."):
            _ = case_4(torch.tensor(1), torch.randn(4, 5))

        ep = export(case_4, (torch.tensor(5), torch.randn(4, 5)))

        with self.assertRaisesRegex(RuntimeError, r"Invalid value range for 1"):
            _ = case_4(torch.tensor(1), torch.randn(4, 5))

        self.assertTrue(
            torch.allclose(
                ep(torch.tensor(5), torch.ones(4, 5)),
                case_4(torch.tensor(5), torch.ones(4, 5)),
            )
        )

        ep = export(case_5, (torch.tensor(5), torch.randn(4, 5)))

        with self.assertRaisesRegex(RuntimeError, r"Invalid value range for 0"):
            _ = case_5(torch.tensor(0), torch.randn(4, 5))

        self.assertTrue(
            torch.allclose(
                ep(torch.tensor(5), torch.ones(4, 5)),
                case_5(torch.tensor(5), torch.ones(4, 5)),
            )
        )

    @testing.expectedFailureSerDer
    @testing.expectedFailureNonStrict
    def test_mixed_input(self):
        def func(a, b, alpha: int):
            return torch.add(a, b, alpha=alpha)

        a = torch.rand(1, 2)
        b = torch.rand(1, 2)
        alpha = 10

        exported = export(func, (a, b, alpha))
        for node in exported.graph_module.graph.nodes:
            if node.op == "placeholder":
                self.assertTrue(isinstance(node.meta["val"], (Tensor, int)))

    @testing.expectedFailureNonStrict
    def test_export_with_inline_constraints(self):
        def f(x):
            a = x.item()
            torch._constrain_as_value(a, 4, 7)
            return torch.empty((a, 4))

        ep = export(f, (torch.tensor([5]),))
        self.assertEqual(ep(torch.tensor([6])).shape, (6, 4))

        FileCheck().check_count(
            "torch.ops.aten.sym_constrain_range.default", 1, exactly=True
        ).run(ep.graph_module.code)

        with self.assertRaisesRegex(
            RuntimeError,
            r"_local_scalar_dense is outside of inline constraint \[4, 7\]",
        ) as cm:
            ep(torch.tensor([30]))

    @testing.expectedFailureNonStrict
    def test_export_with_inline_constraints_complex(self):
        def f(x):
            a = x.item()
            torch._constrain_as_value(a, 4, 7)
            empty = torch.empty((a, 4))

            return torch.cat((empty.transpose(0, 1), torch.zeros(6, a)), 0)

        ep = export(f, (torch.tensor([6]),))
        self.assertEqual(ep(torch.tensor([5])).shape, (10, 5))
        FileCheck().check_count(
            "torch.ops.aten.sym_constrain_range.default", 1, exactly=True
        ).run(ep.graph_module.code)

    def test_to_module_with_mutated_buffer(self):
        class Foo(torch.nn.Module):
            def __init__(self):
                super().__init__()
                self.register_buffer("buf", torch.zeros(1))

            def forward(self, x):
                self.buf.add_(1)
                return x.sum() + self.buf.sum()

        exported = export(Foo(), (torch.ones(5, 5),))
        stateful_gm = exported.module()
        export_return_val = stateful_gm(torch.ones(5, 5))
        eager = Foo()
        eager_return_val = eager(torch.ones(5, 5))
        self.assertTrue(torch.allclose(eager_return_val, export_return_val))

        for name, buffer in stateful_gm.named_buffers():
            self.assertTrue(torch.allclose(torch.ones(1), buffer))

        changed = stateful_gm.graph.eliminate_dead_code()
        self.assertFalse(changed)
        self.assertTrue(torch.allclose(stateful_gm(torch.ones(5, 5)), eager(torch.ones(5, 5))))

        for name, buffer in stateful_gm.named_buffers():
            self.assertTrue(torch.allclose(torch.tensor(2, dtype=torch.float), buffer))

    def test_to_module_with_mutated_buffer_multiple(self):

        class Bar(torch.nn.Module):
            def __init__(self):
                super().__init__()
                self.register_buffer("buf", torch.ones(1))

            def forward(self, x):
                self.buf.add_(1)
                return x.sum() + self.buf.sum()

        class Foo(torch.nn.Module):
            def __init__(self):
                super().__init__()
                self.register_buffer("buf", torch.zeros(1))
                self.bar = Bar()

            def forward(self, x):
                self.buf.add_(1)
                self.bar.buf.add_(2)
                bar = self.bar(x)
                return bar.sum() + self.buf.sum()

        exported = export(Foo(), (torch.ones(5, 5),))
        stateful_gm = exported.module()
        export_return_val = stateful_gm(torch.ones(5, 5))
        eager = Foo()
        eager_return_val = eager(torch.ones(5, 5))
        self.assertTrue(torch.allclose(eager_return_val, export_return_val))

        for name, buffer in stateful_gm.named_buffers():
            if name == "L__self___buf":
                self.assertTrue(torch.allclose(torch.ones(1), buffer))
            if name == "L__self___bar_buf":
                self.assertTrue(torch.allclose(torch.tensor(4, dtype=torch.float), buffer))

        changed = stateful_gm.graph.eliminate_dead_code()
        self.assertFalse(changed)
        self.assertTrue(torch.allclose(stateful_gm(torch.ones(5, 5)), eager(torch.ones(5, 5))))

        for name, buffer in stateful_gm.named_buffers():
            if name == "L__self___buf":
                self.assertTrue(torch.allclose(torch.tensor(2, dtype=torch.float), buffer))
            if name == "L__self___bar_buf":
                self.assertTrue(torch.allclose(torch.tensor(7, dtype=torch.float), buffer))

    def test_runtime_assert_for_prim(self):
        def f(x, y):
            return x + y

        tensor_inp = torch.ones(7, 5)
        dim0_x = torch.export.Dim("dim0_x", min=6)
        dynamic_shapes = {"x": {0: dim0_x}, "y": None}
        exported = torch.export.export(f, (tensor_inp, 5), dynamic_shapes=dynamic_shapes)
        self.assertTrue(
            torch.allclose(exported(torch.ones(8, 5), 5), f(torch.ones(8, 5), 5))
        )
        with self.assertRaisesRegex(
            RuntimeError, "Expected input arg1 to be equal to 5, but got 6"
        ):
            _ = exported(torch.ones(8, 5), 6)

        exported = torch.export.export(f, (tensor_inp, 5.0), dynamic_shapes=dynamic_shapes)
        with self.assertRaisesRegex(
            RuntimeError, "Expected input arg1 to be equal to 5.0, but got 6.0"
        ):
            _ = exported(torch.ones(7, 5), 6.0)

    @testing.expectedFailureSerDer
    @testing.expectedFailureNonStrict
    def test_runtime_assert_for_prm_str(self):

        def g(a, b, mode):
            return torch.div(a, b, rounding_mode=mode)

        inps = (torch.randn(4, 4), torch.randn(4), "trunc")
        exported = export(g, inps)
        with self.assertRaisesRegex(RuntimeError, "to be equal to trunc, but got floor"):
            _ = exported(torch.randn(4, 4), torch.randn(4), "floor")
        self.assertTrue(torch.allclose(exported(*inps), g(*inps)))

    def test_to_module_with_mutated_buffer_multiple_update_sub_later(self):

        class Bar(torch.nn.Module):
            def __init__(self):
                super().__init__()
                self.register_buffer("buf", torch.ones(1))

            def forward(self, x):
                self.buf.add_(1)
                return x.sum() + self.buf.sum()

        class Foo(torch.nn.Module):
            def __init__(self):
                super().__init__()
                self.register_buffer("buf", torch.zeros(1))
                self.bar = Bar()

            def forward(self, x):
                self.buf.add_(1)
                bar = self.bar(x)
                self.bar.buf.add_(2)
                return bar.sum() + self.buf.sum()

        exported = export(Foo(), (torch.ones(5, 5),))
        stateful_gm = exported.module()
        export_return_val = stateful_gm(torch.ones(5, 5))
        eager = Foo()
        eager_return_val = eager(torch.ones(5, 5))
        self.assertTrue(torch.allclose(eager_return_val, export_return_val))

        for name, buffer in stateful_gm.named_buffers():
            if name == "L__self___buf":
                self.assertTrue(torch.allclose(torch.ones(1), buffer))
            if name == "L__self___bar_buf":
                self.assertTrue(torch.allclose(torch.tensor(4, dtype=torch.float), buffer))

        changed = stateful_gm.graph.eliminate_dead_code()
        self.assertFalse(changed)
        self.assertTrue(torch.allclose(stateful_gm(torch.ones(5, 5)), eager(torch.ones(5, 5))))

        for name, buffer in stateful_gm.named_buffers():
            if name == "L__self___buf":
                self.assertTrue(torch.allclose(torch.tensor(2, dtype=torch.float), buffer))
            if name == "L__self___bar_buf":
                self.assertTrue(torch.allclose(torch.tensor(7, dtype=torch.float), buffer))

    def test_retracable_ep(self):
        class Bar(torch.nn.Module):
            def __init__(self):
                super().__init__()
                self.register_buffer("buf", torch.ones(1))

            def forward(self, x):
                self.buf.add_(1)
                return x.sum() + self.buf.sum()

        class Foo(torch.nn.Module):
            def __init__(self):
                super().__init__()
                self.register_buffer("buf", torch.zeros(1))
                self.bar = Bar()

            def forward(self, x):
                self.buf.add_(1)
                bar = self.bar(x)
                self.bar.buf.add_(2)
                return bar.sum() + self.buf.sum()

        inp = torch.ones(5, 5)
        exported = torch.export.export(Foo(), (inp,))
        reexported = torch.export.export(exported, (inp,))

        self.assertTrue(torch.allclose(exported(inp), reexported(inp)))

        dim0_x = torch.export.Dim("dim0_x")
        exported = torch.export.export(Foo(), (inp,), dynamic_shapes={"x": {0: dim0_x}})
        reexported = torch.export.export(exported, (inp,))
        with self.assertRaisesRegex(RuntimeError, "shape\[0\] to be equal to 5, but got 7"):
            reexported(torch.ones(7, 5))

        reexported = torch.export.export(exported, (inp,), dynamic_shapes=({0: dim0_x},))
        self.assertTrue(torch.allclose(exported(torch.ones(7, 5)), reexported(torch.ones(7, 5))))

        # can't retrace with invalid inputs with respect to the original ExportedProgram
        dim0_x_v2 = torch.export.Dim("dim0_x_v2", min=3)
        exported_v2 = torch.export.export(Foo(), (inp,), dynamic_shapes={"x": {0: dim0_x_v2}})
        with self.assertRaisesRegex(RuntimeError, "Expected input l_x_.shape\[0\] to be >= 3, but got 2"):
            torch.export.export(exported_v2, (torch.randn(2, 2),))

    @testing.expectedFailureSerDer
    @testing.expectedFailureNonStrict
    def test_retrace_graph_level_meta_preservation(self):
        class Foo(torch.nn.Module):
            def __init__(self):
                super().__init__()

            def forward(self, x):
                if x.shape[0] > 4:
                    return x.cos()
                return x.sin()

        inp = torch.ones(7, 5)
        dim0_x = torch.export.Dim("dim0_x", min=6)
        exported = torch.export.export(Foo(), (inp,), dynamic_shapes={"x": {0: dim0_x}})
        stateful_module = exported.module()
        self.assertTrue(len(stateful_module.meta["input_shape_constraints"]), 1)

        re_exported = export(stateful_module, (inp,), constraints=[dynamic_dim(inp, 0) > 5])
        self.assertTrue(len(re_exported.graph_module.meta["input_shape_constraints"]) == 1)
        self.assertTrue(
            torch.allclose(exported(torch.ones(7, 5)), re_exported(torch.ones(7, 5)))
        )

        re_exported_v2 = export(exported, (inp,))
        self.assertTrue(len(re_exported_v2.graph_module.meta["input_shape_constraints"]) == 0)
        self.assertTrue(
            torch.allclose(exported(torch.ones(7, 5)), re_exported_v2(torch.ones(7, 5)))
        )

    @testing.expectedFailureNonStrict
    def test_constrain_as_size_error(self):

        def f(x):
            a = x.item()
            # We cannot automatically infer a is a size here because view
            # accepts -1
            return torch.randn(24).view(a, 4)

        with self.assertRaisesRegex(
            torch._dynamo.exc.UserError,
            "Tried to use data-dependent value in the subsequent computation"
        ):
            _ = export(f, (torch.tensor(6),))

    def test_constraint_directly_construct(self):
        with self.assertRaisesRegex(
            TypeError,
            "Constraint has no public constructor. Please use torch.export.dynamic_dim"
        ):
            _ = Constraint()

    def test_train_eval_on_exported_preautograd_module(self):
        class Foo(torch.nn.Module):
            def __init__(self):
                super().__init__()

            def forward(self, x):
                if x.shape[0] > 4:
                    return x.cos()
                return x.sin()

        graph_module = capture_pre_autograd_graph(Foo(), (torch.ones(7, 5),))
        with self.assertRaisesRegex(NotImplementedError, r"Calling train\(\) is not supported yet."):
            graph_module.train()

        with self.assertRaisesRegex(NotImplementedError, r"Calling eval\(\) is not supported yet."):
            graph_module.eval()

    def test_export_cond_preserve_stack_trace_for_subgraphs(self):
        class MySubModule(torch.nn.Module):
            def foo(self, x):
                return x.cos()

            def forward(self, x):
                return self.foo(x)

        class CondBranchClassMethod(torch.nn.Module):
            def __init__(self):
                super().__init__()
                self.subm = MySubModule()

            def bar(self, x):
                return x.sin()

            def forward(self, x):
                return cond(x.shape[0] <= 2, self.subm.forward, self.bar, [x])


        from torch._export import capture_pre_autograd_graph

        example_inputs = (torch.randn(1, 3, 3, 3),)
        m = CondBranchClassMethod()
        m.eval()
        gm = capture_pre_autograd_graph(m, example_inputs)

        actual_source_fns = []
        for mod in gm.modules():
            for node in mod.graph.nodes:
                if node.name in {"sin", "cos"}:
                    source_fn_st = node.meta.get("source_fn_stack", None)
                    if source_fn_st is not None:
                        source_names = []
                        for source_fn in source_fn_st:
                            source_names.append(source_fn[0])
                        actual_source_fns.append(source_names)
        exp_source_fns = [["cond", "cos"], ["cond", "sin"]]
        self.assertEqual(actual_source_fns, exp_source_fns)

    @testing.expectedFailureRetraceability
    @testing.expectedFailureNonStrict
    def test_lifted_constants(self) -> None:
        def f(x):
            return x + torch.tensor(3)

        ep = export(f, (torch.tensor(1),))

        self.assertEqual(len(ep.graph_signature.input_specs), 2)
        self.assertEqual(len(ep.tensor_constants), 1)

        class Foo(torch.nn.Module):
            def __init__(self):
                super().__init__()
                self.a = torch.tensor(3)

            def forward(self, x):
                list_tensor = [torch.tensor(3), torch.tensor(4)]
                return x + self.a + list_tensor[0] + list_tensor[1]

        ep = export(Foo(), (torch.tensor(1),))

        self.assertEqual(len(ep.graph_signature.input_specs), 4)
        self.assertEqual(len(ep.state_dict), 1)
        self.assertEqual(len(ep.tensor_constants), 2)

        inp = (torch.tensor(5),)
        self.assertTrue(torch.allclose(ep(*inp), Foo()(*inp)))

        transform = ep.run_decompositions()
        self.assertEqual(len(ep.graph_signature.input_specs), 4)
        self.assertTrue(torch.allclose(ep(*inp), transform(*inp)))

        unlifted = ep.module()
        self.assertTrue(torch.allclose(ep(*inp), unlifted(*inp)))

    def test_preserve_shape_dynamism_for_unused_inputs(self):
        @dataclass
        class Input:
            f: torch.Tensor
            p: torch.Tensor

        torch._export.utils.register_dataclass_as_pytree_node(Input)

        class Module(torch.nn.Module):
            def forward(self, x: Input):
                return x.f + 1

        mod = Module()
        example_inputs = (Input(f=torch.ones(10, 4), p=torch.zeros(10, 4)),)
        ep_static = torch.export.export(mod, example_inputs)
        for node in ep_static.graph.nodes:
            if node.op == "placeholder":
                for s in node.meta["val"].shape:
                    self.assertIsInstance(s, int)

        dim0_x_f, dim0_x_p = torch.export.dims("dim0_x_f", "dim0_x_p")
        dynamic_shapes = {"x": Input(f={0: dim0_x_f}, p={0: dim0_x_p})}
        ep_dynamic = torch.export.export(mod, example_inputs, dynamic_shapes=dynamic_shapes)
        for node in ep_dynamic.graph.nodes:
            if node.op == "placeholder":
                for i, s in enumerate(node.meta["val"].shape):
                    if i == 0:
                        self.assertIsInstance(s, torch.SymInt)
                    else:
                        self.assertIsInstance(s, int)

    def test_multiple_definitions_same_name_dim(self):
        def foo(x, y):
            return torch.matmul(x, y)

        A = torch.export.Dim("C", min=3)
        B = torch.export.Dim("C", max=12)
        with self.assertRaisesRegex(
            torch._dynamo.exc.UserError,
            "Found different definitions Dim\\(.*min=3\\) and Dim\\(.*max=12\\) "
            "for the same symbolic dimension",
        ):
            torch.export.export(
                foo,
                (torch.randn(10, 10), torch.randn(10, 10)),
                dynamic_shapes={"x": (A, B), "y": (B, A)},
            )

    def test_export_with_wrong_inputs(self):
        class MyModule(torch.nn.Module):
            def forward(self, x):
                return x + x

        exported_program = export(MyModule(), (torch.rand(2, 3),), {})
        with self.assertRaisesRegex(
            TypeError, "Trying to flatten user inputs with exported input tree spec"
        ):
            exported_program(torch.rand(2, 3), torch.rand(2, 3))

    def test_export_decomps_simple(self):
        class M(torch.nn.Module):
            def __init__(self):
                super().__init__()
                self.lin = torch.nn.Linear(10, 1)

            def forward(self, x):
                return self.lin(x)

        inp = (torch.randn(5, 10),)
        m = M()
        with unittest.mock.patch("torch._export.DECOMP_TABLE", None):
            ep = export(m, inp)
        state_dict = ep.state_dict

        FileCheck().check_count(
            "torch.ops.aten.t.default", 1, exactly=True
        ).run(ep.graph_module.code)
        self.assertTrue(torch.allclose(ep(*inp), m(*inp)))

        core_aten_ep = ep.run_decompositions()
        FileCheck().check_count(
            "torch.ops.aten.permute.default", 1, exactly=True
        ).run(core_aten_ep.graph_module.code)
        FileCheck().check_count(
            "torch.ops.aten.t.default", 0, exactly=True
        ).run(core_aten_ep.graph_module.code)
        self.assertTrue(torch.allclose(core_aten_ep(*inp), m(*inp)))
        self.assertEqual(id(state_dict), id(ep.state_dict))

    @testing.expectedFailureRetraceability
    @testing.expectedFailureNonStrict
    def test_export_decomps_dynamic(self):
        class M(torch.nn.Module):
            def __init__(self):
                super().__init__()
                self.lin = torch.nn.Linear(10, 1)

            def forward(self, x):
                return self.lin(x)

        inp = (torch.randn(5, 10),)
        m = M()
        with unittest.mock.patch("torch._export.DECOMP_TABLE", None):
            ep = export(m, inp, dynamic_shapes={"x": {0: Dim("batch")}})

        core_aten_ep = ep.run_decompositions()

        input_node = [node for node in core_aten_ep.graph.nodes if node.op == "placeholder"][-1]
        self.assertTrue(isinstance(input_node.meta["val"].shape[0], torch.SymInt))

        FileCheck().check_count(
            "torch.ops.aten.permute.default", 1, exactly=True
        ).run(core_aten_ep.graph_module.code)
        FileCheck().check_count(
            "torch.ops.aten.t.default", 0, exactly=True
        ).run(core_aten_ep.graph_module.code)
        self.assertTrue(torch.allclose(core_aten_ep(*inp), m(*inp)))

    @testing.expectedFailureNonStrict
    def test_nonzero_2(self):
        def f(x):
            return torch.nonzero(x)
        ep = export(f, (torch.ones(2),))
        inp = torch.randn(2)
        self.assertTrue(torch.allclose(ep(inp), torch.nonzero(inp)))

    @testing.expectedFailureSerDer
    @testing.expectedFailureRetraceability
    @testing.expectedFailureNonStrict
    def test_redundant_asserts(self):
        def f(x):
            y = x.item()
            torch._constrain_as_size(y)
            return torch.zeros(y)

        ep = export(f, (torch.tensor([3]),))
        self.assertExpectedInline(str(ep.graph_module.code).strip(), """\
def forward(self, l_x_):
    _local_scalar_dense = torch.ops.aten._local_scalar_dense.default(l_x_);  l_x_ = None
    ge = _local_scalar_dense >= 0
    scalar_tensor = torch.ops.aten.scalar_tensor.default(ge);  ge = None
    _assert_async = torch.ops.aten._assert_async.msg(scalar_tensor, '_local_scalar_dense is outside of inline constraint [0, inf].');  scalar_tensor = None
    sym_constrain_range_for_size = torch.ops.aten.sym_constrain_range_for_size.default(_local_scalar_dense)
    zeros = torch.ops.aten.zeros.default([_local_scalar_dense], device = device(type='cpu'), pin_memory = False);  _local_scalar_dense = None
    return (zeros,)""")

    def test_non_arg_name_dynamic_shapes_api(self):
        def foo(a, b):
            return a.sum() + b.sum()

        dim = torch.export.Dim("dim")
        ep = torch.export.export(foo, (torch.randn(4, 4), torch.randn(4, 4)), dynamic_shapes=(None, {0: dim}))

        test_inp = (torch.randn(4, 4), torch.randn(7, 4))
        self.assertEqual(ep(*test_inp), foo(*test_inp))

        ep_v2 = torch.export.export(foo, (torch.randn(4, 4), torch.randn(4, 4)), dynamic_shapes=(None, None))
        with self.assertRaisesRegex(RuntimeError, "shape\[0\] to be equal to 4, but got 7"):
            ep_v2(*test_inp)

    def test_constant_output(self):
        class ModuleConstant(torch.nn.Module):
            def __init__(self):
                super().__init__()
                self.b = torch.randn(3, 2)

            def forward(self):
                return self.b

        class ModuleNestedConstant(torch.nn.Module):
            def __init__(self):
                super().__init__()
                self.bff = torch.randn(3, 2)

            def forward(self, x, y):
                return {"prediction": (x + y, self.bff)}

        mod = ModuleConstant()
        ep = torch.export.export(mod, ())
        self.assertEqual(ep(), mod())

        args = (torch.randn(3, 2), torch.randn(3, 2))
        mod = ModuleNestedConstant()
        ep = torch.export.export(mod, args)
        self.assertEqual(ep(*args), mod(*args))

    def test_non_arg_name_dynamic_shapes_api_with_kwarg(self):
        def foo(a, b, kw1, kw2):
            return a.sum() + b.sum() + kw1.sum() - kw2.sum()

        dim = torch.export.Dim("dim")
        dim_for_kw1 = torch.export.Dim("dim_for_kw1")
        ep = torch.export.export(
            foo,
            (torch.randn(4, 4), torch.randn(4, 4)),
            {"kw2": torch.ones(4, 4), "kw1": torch.zeros(4, 4)},
            # We are specifying dynamism on the first kwarg even though user passed in
            # different order
            dynamic_shapes=(None, {0: dim}, {0: dim_for_kw1}, None))

        test_inp = (torch.randn(4, 4), torch.randn(7, 4))
        test_kwargs = {"kw2": torch.ones(4, 4), "kw1": torch.zeros(9, 4)}
        # This should work even if the kwarg order are flipped.
        self.assertEqual(ep(*test_inp, **test_kwargs), foo(*test_inp, **test_kwargs))

    def test_non_arg_name_dynamic_shapes_api_with_container_type(self):
        def foo(a, b):
            return a[0].sum() + a[1].sum() + b.sum()

        inp_a = (torch.randn(4, 4), torch.randn(4, 4))
        inp_b = torch.randn(4, 4)
        inp = (inp_a, inp_b)

        count = 0
        def dynamify_inp(x):
            # Mark the second input a[1] dynamic
            nonlocal count
            if count == 1:
                dim = torch.export.Dim("dim", min=3)
                count += 1
                return {0: dim}
            count += 1
            return None

        dynamic_shapes = tree_map(dynamify_inp, inp)

        ep = torch.export.export(foo, inp, dynamic_shapes=dynamic_shapes)

        test_inp = ((torch.randn(4, 4), torch.randn(2, 4)), torch.randn(4, 4))
        with self.assertRaisesRegex(
            RuntimeError, "shape\[0\] to be >= 3, but got 2"
        ):
            ep(*test_inp)

    def test_lazy_module_kwargs(self):
        class LazyModule(torch.nn.modules.lazy.LazyModuleMixin, torch.nn.Module):
            def initialize_parameters(self, *args, **kwargs):
                pass

            def forward(self, x, y):
                return x + y

        m = LazyModule()
        ep = torch.export.export(m, (), {'x': torch.randn(3, 3), 'y': torch.randn(3, 3)})
        inputs = {'x': torch.randn(3, 3), 'y': torch.randn(3, 3)}
        self.assertEqual(ep(**inputs), m(**inputs))

    def test_retrace_pre_autograd(self):
        class Foo(torch.nn.Module):
            def __init__(self):
                super().__init__()
                self.register_buffer("buffer", torch.ones(4, 4))

            def forward(self, x):
                self.buffer.add_(4)
                return x.sum() + self.buffer.sum()

        inp = torch.randn(4, 4)
        gm = capture_pre_autograd_graph(Foo(), (inp,), constraints=[dynamic_dim(inp, 0) >= 3])

        with self.assertRaisesRegex(RuntimeError, "Expected input arg0_1.shape\[0\] to be >= 3, but got 2"):
            gm(torch.randn(2, 2))

        with self.assertRaisesRegex(RuntimeError, "Expected input arg0_1.shape\[0\] to be >= 3, but got 2"):
            torch.export.export(gm, (torch.randn(2, 2),))

        ep = torch.export.export(gm, (torch.randn(5, 4),), dynamic_shapes=({0: torch.export.Dim("dim", min=3)},))

        test_inp = torch.ones(8, 4)
        # This is actually correct because how make_fx modifies the buffer since
        # there is no functionalization.
        self.assertTrue(torch.allclose(ep(test_inp), Foo().forward(test_inp) + 4*4*4))

    @testing.expectedFailureNonStrict
    def test_issue_113041(self):
        class TestModule(torch.nn.Module):
            def __init__(self):
                super().__init__()
                self.a = torch.tensor(1.0)

            def forward(self, x: torch.Tensor) -> torch.Tensor:
                return x + self.a

        def forward_hook(
            module: torch.nn.Module, inputs, output
        ) -> torch.Tensor:
            return 2 * output

        seq = torch.nn.Sequential(TestModule()).eval()
        seq.b = torch.tensor(2)
        handle = seq.register_forward_hook(forward_hook)

        class M(torch.nn.Module):
            def __init__(self):
                super().__init__()
                self.seq = seq

            def forward(self, x):
                return self.seq(x) + self.seq.b

        inp = (torch.randn(2, 8),)
        ep = export(M(), inp)  # This errors because dynamo adds an extra input

    def test_export_with_fake_tensor_inputs(self):
        fake_mode = torch._subclasses.fake_tensor.FakeTensorMode()

        class Model(torch.nn.Module):
            def __init__(self) -> None:
                super().__init__()
                self.linear = torch.nn.Linear(2, 2)

            def forward(self, x):
                out = self.linear(x)
                return out

        # Put the inputs on a device
        with fake_mode, torch.device('meta'):
            x = torch.rand(5, 2, 2)
            model = Model()

            exported_program = torch.export.export(model, (x,))
            export_res = exported_program(x)
            exp_res = model(x)
            all_meta_val = [node.meta["val"] for node in exported_program.graph_module.graph.nodes if 'val' in node.meta]
            self.assertTrue(export_res.size() == exp_res.size())
            self.assertTrue(all(val.device == x.device for val in all_meta_val))
            self.assertTrue(all(val.fake_mode is all_meta_val[0].fake_mode for val in all_meta_val))
            decomposed_ep = exported_program.run_decompositions()
            export_res = decomposed_ep(x)
            self.assertTrue(export_res.size() == exp_res.size())

    def test_export_with_fake_tensor_inputs_on_cuda_devices(self):
        fake_mode = torch._subclasses.fake_tensor.FakeTensorMode()

        class Model(torch.nn.Module):
            def __init__(self) -> None:
                super().__init__()
                self.linear = torch.nn.Linear(2, 2)

            def forward(self, x):
                out = self.linear(x)
                return out

        # Put the inputs on a device
        with fake_mode, torch.device('meta'):
            x = torch.rand(5, 2, 2)
            model = Model()

        # Manualy set the fake_device of fake tensors.
        x.fake_device = torch.device('cuda:0')
        for n, p in model.named_parameters():
            p.fake_device = torch.device('cuda:0')

        # Need to set all the requires_grad of tensors to False, because fake_tensor with CUDA device
        # doesn't quite work well with aot_autograd right now due to some logic fails
        # the check in call getDeviceGuardImpl in InputMetadata.
        x.requires_grad = False
        for n, p in model.named_parameters():
            p.requires_grad = False


        def check_device_and_fake_mode():
            exported_program = torch.export.export(model, (x,))
            export_res = exported_program(x)
            exp_res = model(x)
            all_meta_val = [node.meta["val"] for node in exported_program.graph_module.graph.nodes if 'val' in node.meta]
            self.assertTrue(export_res.size() == exp_res.size())
            self.assertTrue(all(val.device == x.device for val in all_meta_val))
            self.assertTrue(all(val.fake_mode is all_meta_val[0].fake_mode for val in all_meta_val))

        check_device_and_fake_mode()


    def test_export_graph_with_no_inputs(self):
        # We saw this pattern when users want to export
        # a graph that initlizes the states of a model.
        def f():
            return torch.randn(3, 4), torch.randn(3, 4)

        ep = torch.export.export(f, ())
        a, b = ep()
        self.assertEqual(a.size(), torch.Size([3, 4]))
        self.assertEqual(b.size(), torch.Size([3, 4]))

    def test_export_then_compile_tensor_ctor(self):
        class M(torch.nn.Module):
            def __init__(self,):
                super().__init__()

            def forward(self, scores, mask):
                scores = scores.masked_fill(
                    mask, torch.tensor(torch.finfo(scores.dtype).min)
                )  # (bs, n_heads, q_length, k_length)
                return scores

        tensor_cpu = torch.randn(2, 4)
        mask_cpu = torch.BoolTensor(
            [[False,  True, False, False],
            [False, False, False, False]]
        )

        m = M().eval()
        # res_ref = m(tensor_cpu, mask_cpu)
        # print("res_ref is: {}".format(res_ref), flush=True)

        exported_model = capture_pre_autograd_graph(
            m,
            (tensor_cpu, mask_cpu),
        )
        optimized_model = torch.compile(exported_model)
        optimized_model(tensor_cpu, mask_cpu)

    def test_export_mkldnn_disabled(self):
        class M(torch.nn.Module):
            def __init__(self):
                super().__init__()
                self.lstm = torch.nn.LSTM(input_size=4, hidden_size=5, num_layers=1)

            def forward(self, inputs: torch.Tensor) -> torch.Tensor:
                return self.lstm(inputs)

        inp = (torch.ones(3, 4),)
        torch._C._set_mkldnn_enabled(False)
        ep = torch.export.export(M(), inp)
        FileCheck().check_count(
            "torch.ops.aten.mkldnn_rnn_layer.default", 0, exactly=True
        ).run(ep.graph_module.code)

        torch._C._set_mkldnn_enabled(True)
        ep = torch.export.export(M(), inp)
        FileCheck().check_count(
            "torch.ops.aten.mkldnn_rnn_layer.default", 1, exactly=True
        ).run(ep.graph_module.code)

    def test_export_input_mutation_static_shape(self):
        class MutationModel(torch.nn.Module):
            def forward(self, x, y):
                x.view(3, 2, -1).add_(y)
                return x
        inputs = (torch.randn(12), 2.0)
        model = MutationModel()
        ep = torch.export.export(model, inputs)
        inputs_export = copy.deepcopy(inputs)
        inputs_model = copy.deepcopy(inputs)
        self.assertEqual(ep(*inputs_export), model(*inputs_model))
        self.assertEqual(inputs[0] + 2.0, inputs_model[0])
        self.assertEqual(inputs[0] + 2.0, inputs_export[0])

    def test_export_input_mutation_dynamic_shape(self):
        class MutationModel(torch.nn.Module):
            def forward(self, x, y):
                x[0].mul_(y)
                return x
        inputs = ((torch.randn(12), torch.randn(3, 2)), 2.0)
        model = MutationModel()
        ep = torch.export.export(
            model,
            inputs,
            dynamic_shapes={'x': ({0: torch.export.Dim("dim")}, None), "y": None}
        )
        nodes = list(ep.graph.nodes)
        self.assertEqual(nodes[0].op, "placeholder")
        self.assertIsInstance(nodes[0].meta['val'], torch.Tensor)
        self.assertIsInstance(nodes[0].meta['val'].shape[0], torch.SymInt)

        inputs_export = copy.deepcopy(inputs)
        inputs_model = copy.deepcopy(inputs)
        self.assertEqual(ep(*inputs_export), model(*inputs_model))
        self.assertEqual(inputs[0][0] * 2.0, inputs_model[0][0])
        self.assertEqual(inputs[0][0] * 2.0, inputs_export[0][0])

    @testing.expectedFailureSerDer  # symfloat nyi
    @testing.expectedFailureRetraceability
    @testing.expectedFailureNonStrict
    def test_sym_sqrt(self):
        import math
        class M(torch.nn.Module):
            def forward(self, x):
                return x / torch.sym_sqrt(x.shape[0])

        ep = export(M(), (torch.ones(16, 4),), dynamic_shapes={'x': {0: Dim("dim")}})
        _ExportPassBase()(ep.graph_module)
        FileCheck().check_count(
            "torch.sym_sqrt", 1, exactly=True
        ).run(ep.graph_module.code)

    def test_check_specialized_int(self):
        class SingleOp(torch.nn.Module):
            def __init__(self):
                super().__init__()
                self.op = torch.ops.aten.scatter_add

            def forward(self, t, dim, index, src, **kwargs):
                return self.op(t, dim, index, src, **kwargs)


        t = torch.randn(10, 5)
        dim = -1
        index = torch.tensor([[2, 4, 3, 1, 0],[0, 2, 1, 4, 3],[3, 1, 4, 2, 0],[4, 0, 3, 1, 2],[3, 0, 4, 1, 2]])
        src = torch.randn(5, 5)

        model = SingleOp()
        output = model(t, dim, index, src)

        ep = torch.export.export(model, args=(t, dim, index, src))
        ep.run_decompositions(decomp_table=torch._decomp.decomposition_table)
        self.assertEqual(ep(t, dim, index, src), output)

<<<<<<< HEAD
    def test_nn_module_stack(self):
        class Leaf(torch.nn.Module):
            def __init__(self):
                super().__init__()
                self.linear = torch.nn.Linear(4, 4)

            def forward(self, x):
                return self.linear(x)

        class Bar(torch.nn.Module):
            def __init__(self):
                super().__init__()
                self.leaf = Leaf()
                self.register_buffer("buffer", torch.randn(4, 4))

            def forward(self, x):
                return self.buffer.sum() + self.leaf(x).sum()

        class Foo(torch.nn.Module):
            def __init__(self):
                super().__init__()
                self.bar = Bar()

            def forward(self, x):
                y = self.bar.buffer + x
                return (self.bar(x) + y.sum(),)

        inp = (torch.randn(4, 4),)
        mod = Foo()
        ep_strict = torch.export.export(mod, inp)
        ep_non_strict = torch.export.export(mod, inp, strict=False)

        gm_unflat_non_strict = ep_non_strict.module(flat=False)
        self.assertTrue(hasattr(gm_unflat_non_strict, "bar"))
        self.assertTrue(hasattr(gm_unflat_non_strict.bar, "buffer"))
        self.assertTrue(hasattr(gm_unflat_non_strict.bar, "leaf"))

        gm_unflat_strict = ep_strict.module(flat=False)

        self.assertEqual(gm_unflat_non_strict(*inp), gm_unflat_strict(*inp))
        self.assertExpectedInline(
            str(gm_unflat_non_strict.bar.leaf.linear.code).strip(), """\
def forward(self, arg3_1):
    bias = self.bias
    weight = self.weight
    t = torch.ops.aten.t.default(weight);  weight = None
    addmm = torch.ops.aten.addmm.default(bias, arg3_1, t);  bias = arg3_1 = t = None
    return addmm"""
        )

        gm_flat_non_strict = ep_non_strict.module()
        gm_flat_strict = ep_strict.module()

        self.assertEqual(gm_flat_non_strict(*inp), gm_flat_strict(*inp))

    def test_nn_module_stack_shared_submodule(self):
        class Leaf(torch.nn.Module):
            def __init__(self):
                super().__init__()
                self.linear = torch.nn.Linear(4, 4)

            def forward(self, x):
                return self.linear(x)

        class Bar(torch.nn.Module):
            def __init__(self):
                super().__init__()
                self.leaf = Leaf()
                self.register_buffer("buffer", torch.randn(4, 4))

            def forward(self, x):
                return self.buffer.sum() + self.leaf(x).sum()

        class BarDifferent(torch.nn.Module):
            def __init__(self):
                super().__init__()
                self.leaf = Leaf()

            def forward(self, x):
                return self.leaf(x).sum()

        class Foo(torch.nn.Module):
            def __init__(self):
                super().__init__()
                self.bar = Bar()
                self.bar_different = BarDifferent()

            def forward(self, x):
                y = self.bar.buffer + x
                return (self.bar(x) + self.bar_different(x + 2), y.sum(),)

        inp = (torch.randn(4, 4),)
        mod = Foo()
        ep_strict = torch.export.export(mod, inp)
        ep_non_strict = torch.export.export(mod, inp, strict=False)

        gm_unflat_non_strict = ep_non_strict.module(flat=False)
        self.assertTrue(hasattr(gm_unflat_non_strict, "bar"))
        self.assertTrue(hasattr(gm_unflat_non_strict.bar, "buffer"))
        self.assertTrue(hasattr(gm_unflat_non_strict.bar, "leaf"))
        self.assertTrue(hasattr(gm_unflat_non_strict.bar_different, "leaf"))

        gm_unflat_strict = ep_strict.module(flat=False)

        self.assertEqual(gm_unflat_non_strict(*inp), gm_unflat_strict(*inp))
        self.assertExpectedInline(
            str(gm_unflat_non_strict.bar.leaf.linear.code).strip(), """\
def forward(self, arg5_1):
    bias = self.bias
    weight = self.weight
    t = torch.ops.aten.t.default(weight);  weight = None
    addmm = torch.ops.aten.addmm.default(bias, arg5_1, t);  bias = arg5_1 = t = None
    return addmm"""
        )
        self.assertExpectedInline(
            str(gm_unflat_non_strict.bar_different.leaf.linear.code).strip(), """\
def forward(self, add_2):
    bias = self.bias
    weight = self.weight
    t_1 = torch.ops.aten.t.default(weight);  weight = None
    addmm_1 = torch.ops.aten.addmm.default(bias, add_2, t_1);  bias = add_2 = t_1 = None
    return addmm_1"""
        )

        gm_flat_non_strict = ep_non_strict.module()
        gm_flat_strict = ep_strict.module()

        self.assertEqual(gm_flat_non_strict(*inp), gm_flat_strict(*inp))

    def test_cond_with_module_stack_export_with(self):
        class Bar(torch.nn.Module):
            def __init__(self):
                super().__init__()
                self.linear = torch.nn.Linear(4, 4)

            def forward(self, x):
                def true_fn(x):
                    return self.linear(x).cos()
                def false_fn(x):
                    return self.linear(x).sin()
                return torch.cond(x.shape[0] > 4, true_fn, false_fn, [x])

        class CondExport(torch.nn.Module):
            def __init__(self):
                super().__init__()
                self.bar = Bar()

            def forward(self, x):
                return x.cos() + self.bar(x)

        inp = (torch.randn(4, 4),)
        ep = torch.export.export(CondExport(), inp, strict=False)
        self.assertExpectedInline(ep.graph_module.code.strip(), """\
def forward(self, arg0_1, arg1_1, arg2_1):
    cos = torch.ops.aten.cos.default(arg2_1)
    true_graph_0 = self.true_graph_0
    false_graph_0 = self.false_graph_0
    conditional = torch.ops.higher_order.cond(False, true_graph_0, false_graph_0, [arg1_1, arg0_1, arg2_1]);  true_graph_0 = false_graph_0 = arg1_1 = arg0_1 = arg2_1 = None
    getitem = conditional[0];  conditional = None
    add = torch.ops.aten.add.Tensor(cos, getitem);  cos = getitem = None
    return (add,)""")

        cond_top_level_nn_module_stack = [
            node.meta["nn_module_stack"]
            for node in ep.graph.nodes
            if node.name == "true_graph_0"
        ][0]

        self.assertExpectedInline(
            str(cond_top_level_nn_module_stack),
            """{'L__self__': ('', <class 'test_export.TestExport.test_cond_with_module_stack_export_with.<locals>.CondExport'>), 'L__self__bar': ('bar', <class 'test_export.TestExport.test_cond_with_module_stack_export_with.<locals>.Bar'>)}"""
        )


    # TODO: See https://github.com/pytorch/pytorch/issues/115790
    @unittest.expectedFailure
    def test_cond_with_module_stack_export_with_unflatten(self):
        class Bar(torch.nn.Module):
            def __init__(self):
                super().__init__()
                self.linear = torch.nn.Linear(4, 4)

            def forward(self, x):
                def true_fn(x):
                    return self.linear(x).cos()
                def false_fn(x):
                    return self.linear(x).sin()
                return torch.cond(x.shape[0] > 4, true_fn, false_fn, [x])

        class CondExport(torch.nn.Module):
            def __init__(self):
                super().__init__()
                self.bar = Bar()

            def forward(self, x):
                return x.cos() + self.bar(x)

        inp = (torch.randn(4, 4),)
        ep = torch.export.export(CondExport(), inp, strict=False)

        cond_top_level_nn_module_stack = [
            node.meta["nn_module_stack"]
            for node in ep.graph.nodes
            if node.name == "true_graph_0"
        ][0]

        # we can't preserve nn_module_stack for the subgraphs for now.
        for node in ep.graph_module.true_graph_0.graph.nodes:
            self.assertEqual(node.meta["nn_module_stack"], cond_top_level_nn_module_stack)

        # this doesn't work today
        gm_unflat_strict = ep.module(flat=False)
=======
    @testing.expectedFailureRetraceability
    def test_fqn(self):
        class NestedChild(torch.nn.Module):
            def forward(self, x):
                return x / x

        class Child1(torch.nn.Module):
            def __init__(self):
                super().__init__()
                self.nested = NestedChild()
                self.register_parameter(
                    "child1param", torch.nn.Parameter(torch.ones(2, 3))
                )

            def forward(self, x):
                x = self.nested(x)
                return x + self.child1param

        class Child2(torch.nn.Module):
            def __init__(self):
                super().__init__()
                self.register_buffer("child2buffer", torch.ones(2, 3))

            def forward(self, x):
                return x - self.child2buffer

        class MyModule(torch.nn.Module):
            def __init__(self):
                super().__init__()
                self.foo = Child1()
                self.bar = Child2()
                self.register_parameter(
                    "rootparam", torch.nn.Parameter(torch.ones(2, 3))
                )

            def forward(self, x):
                x = x * self.rootparam
                x = self.foo(x)
                x = self.bar(x)
                return x

        orig_eager = MyModule()
        test_inp = torch.randn(2, 3)

        torch_gm = _export_to_torch_ir(orig_eager, (torch.rand(2, 3),), {})
        for k, v in orig_eager.state_dict().items():
            normalized_k = k.replace(".", "_")
            self.assertIn(normalized_k, torch_gm.state_dict())
            self.assertEqual(v, torch_gm.state_dict()[normalized_k])
        self.assertTrue(torch.allclose(torch_gm(test_inp), orig_eager(test_inp)))

        pre_autograd_gm = capture_pre_autograd_graph(orig_eager, (torch.rand(2, 3),), {})
        for k, v in orig_eager.state_dict().items():
            normalized_k = k.replace(".", "_")
            self.assertIn(normalized_k, pre_autograd_gm.state_dict())
            self.assertEqual(v, pre_autograd_gm.state_dict()[normalized_k])
        self.assertTrue(torch.allclose(pre_autograd_gm(test_inp), orig_eager(test_inp)))

        ep = export(orig_eager, (torch.rand(2, 3),), {})
        for k, v in orig_eager.state_dict().items():
            # We do not need to normalize the key here because exported
            # program's state dict is able to contain the module information.
            self.assertIn(k, ep.state_dict)
            self.assertEqual(v, ep.state_dict[k])
        self.assertTrue(torch.allclose(ep(test_inp), orig_eager(test_inp)))
>>>>>>> e1bf014a


if __name__ == '__main__':
    run_tests()<|MERGE_RESOLUTION|>--- conflicted
+++ resolved
@@ -1971,7 +1971,72 @@
         ep.run_decompositions(decomp_table=torch._decomp.decomposition_table)
         self.assertEqual(ep(t, dim, index, src), output)
 
-<<<<<<< HEAD
+    @testing.expectedFailureRetraceability
+    def test_fqn(self):
+        class NestedChild(torch.nn.Module):
+            def forward(self, x):
+                return x / x
+
+        class Child1(torch.nn.Module):
+            def __init__(self):
+                super().__init__()
+                self.nested = NestedChild()
+                self.register_parameter(
+                    "child1param", torch.nn.Parameter(torch.ones(2, 3))
+                )
+
+            def forward(self, x):
+                x = self.nested(x)
+                return x + self.child1param
+
+        class Child2(torch.nn.Module):
+            def __init__(self):
+                super().__init__()
+                self.register_buffer("child2buffer", torch.ones(2, 3))
+
+            def forward(self, x):
+                return x - self.child2buffer
+
+        class MyModule(torch.nn.Module):
+            def __init__(self):
+                super().__init__()
+                self.foo = Child1()
+                self.bar = Child2()
+                self.register_parameter(
+                    "rootparam", torch.nn.Parameter(torch.ones(2, 3))
+                )
+
+            def forward(self, x):
+                x = x * self.rootparam
+                x = self.foo(x)
+                x = self.bar(x)
+                return x
+
+        orig_eager = MyModule()
+        test_inp = torch.randn(2, 3)
+
+        torch_gm = _export_to_torch_ir(orig_eager, (torch.rand(2, 3),), {})
+        for k, v in orig_eager.state_dict().items():
+            normalized_k = k.replace(".", "_")
+            self.assertIn(normalized_k, torch_gm.state_dict())
+            self.assertEqual(v, torch_gm.state_dict()[normalized_k])
+        self.assertTrue(torch.allclose(torch_gm(test_inp), orig_eager(test_inp)))
+
+        pre_autograd_gm = capture_pre_autograd_graph(orig_eager, (torch.rand(2, 3),), {})
+        for k, v in orig_eager.state_dict().items():
+            normalized_k = k.replace(".", "_")
+            self.assertIn(normalized_k, pre_autograd_gm.state_dict())
+            self.assertEqual(v, pre_autograd_gm.state_dict()[normalized_k])
+        self.assertTrue(torch.allclose(pre_autograd_gm(test_inp), orig_eager(test_inp)))
+
+        ep = export(orig_eager, (torch.rand(2, 3),), {})
+        for k, v in orig_eager.state_dict().items():
+            # We do not need to normalize the key here because exported
+            # program's state dict is able to contain the module information.
+            self.assertIn(k, ep.state_dict)
+            self.assertEqual(v, ep.state_dict[k])
+        self.assertTrue(torch.allclose(ep(test_inp), orig_eager(test_inp)))
+
     def test_nn_module_stack(self):
         class Leaf(torch.nn.Module):
             def __init__(self):
@@ -2013,12 +2078,13 @@
 
         self.assertEqual(gm_unflat_non_strict(*inp), gm_unflat_strict(*inp))
         self.assertExpectedInline(
-            str(gm_unflat_non_strict.bar.leaf.linear.code).strip(), """\
-def forward(self, arg3_1):
-    bias = self.bias
-    weight = self.weight
-    t = torch.ops.aten.t.default(weight);  weight = None
-    addmm = torch.ops.aten.addmm.default(bias, arg3_1, t);  bias = arg3_1 = t = None
+            str(gm_unflat_non_strict.bar.leaf.linear.graph).strip(), """\
+graph():
+    %arg3_1 : [num_users=1] = placeholder[target=arg3_1]
+    %bias : [num_users=1] = get_attr[target=bias]
+    %weight : [num_users=1] = get_attr[target=weight]
+    %t : [num_users=1] = call_function[target=torch.ops.aten.t.default](args = (%weight,), kwargs = {})
+    %addmm : [num_users=1] = call_function[target=torch.ops.aten.addmm.default](args = (%bias, %arg3_1, %t), kwargs = {})
     return addmm"""
         )
 
@@ -2078,21 +2144,23 @@
 
         self.assertEqual(gm_unflat_non_strict(*inp), gm_unflat_strict(*inp))
         self.assertExpectedInline(
-            str(gm_unflat_non_strict.bar.leaf.linear.code).strip(), """\
-def forward(self, arg5_1):
-    bias = self.bias
-    weight = self.weight
-    t = torch.ops.aten.t.default(weight);  weight = None
-    addmm = torch.ops.aten.addmm.default(bias, arg5_1, t);  bias = arg5_1 = t = None
+            str(gm_unflat_non_strict.bar.leaf.linear.graph).strip(), """\
+graph():
+    %arg5_1 : [num_users=1] = placeholder[target=arg5_1]
+    %bias : [num_users=1] = get_attr[target=bias]
+    %weight : [num_users=1] = get_attr[target=weight]
+    %t : [num_users=1] = call_function[target=torch.ops.aten.t.default](args = (%weight,), kwargs = {})
+    %addmm : [num_users=1] = call_function[target=torch.ops.aten.addmm.default](args = (%bias, %arg5_1, %t), kwargs = {})
     return addmm"""
         )
         self.assertExpectedInline(
-            str(gm_unflat_non_strict.bar_different.leaf.linear.code).strip(), """\
-def forward(self, add_2):
-    bias = self.bias
-    weight = self.weight
-    t_1 = torch.ops.aten.t.default(weight);  weight = None
-    addmm_1 = torch.ops.aten.addmm.default(bias, add_2, t_1);  bias = add_2 = t_1 = None
+            str(gm_unflat_non_strict.bar_different.leaf.linear.graph).strip(), """\
+graph():
+    %add_2 : [num_users=1] = placeholder[target=add_2]
+    %bias : [num_users=1] = get_attr[target=bias]
+    %weight : [num_users=1] = get_attr[target=weight]
+    %t_1 : [num_users=1] = call_function[target=torch.ops.aten.t.default](args = (%weight,), kwargs = {})
+    %addmm_1 : [num_users=1] = call_function[target=torch.ops.aten.addmm.default](args = (%bias, %add_2, %t_1), kwargs = {})
     return addmm_1"""
         )
 
@@ -2140,11 +2208,7 @@
             if node.name == "true_graph_0"
         ][0]
 
-        self.assertExpectedInline(
-            str(cond_top_level_nn_module_stack),
-            """{'L__self__': ('', <class 'test_export.TestExport.test_cond_with_module_stack_export_with.<locals>.CondExport'>), 'L__self__bar': ('bar', <class 'test_export.TestExport.test_cond_with_module_stack_export_with.<locals>.Bar'>)}"""
-        )
-
+        self.assertTrue("test_cond_with_module_stack_export_with.<locals>.Bar" in str(cond_top_level_nn_module_stack))
 
     # TODO: See https://github.com/pytorch/pytorch/issues/115790
     @unittest.expectedFailure
@@ -2184,73 +2248,6 @@
 
         # this doesn't work today
         gm_unflat_strict = ep.module(flat=False)
-=======
-    @testing.expectedFailureRetraceability
-    def test_fqn(self):
-        class NestedChild(torch.nn.Module):
-            def forward(self, x):
-                return x / x
-
-        class Child1(torch.nn.Module):
-            def __init__(self):
-                super().__init__()
-                self.nested = NestedChild()
-                self.register_parameter(
-                    "child1param", torch.nn.Parameter(torch.ones(2, 3))
-                )
-
-            def forward(self, x):
-                x = self.nested(x)
-                return x + self.child1param
-
-        class Child2(torch.nn.Module):
-            def __init__(self):
-                super().__init__()
-                self.register_buffer("child2buffer", torch.ones(2, 3))
-
-            def forward(self, x):
-                return x - self.child2buffer
-
-        class MyModule(torch.nn.Module):
-            def __init__(self):
-                super().__init__()
-                self.foo = Child1()
-                self.bar = Child2()
-                self.register_parameter(
-                    "rootparam", torch.nn.Parameter(torch.ones(2, 3))
-                )
-
-            def forward(self, x):
-                x = x * self.rootparam
-                x = self.foo(x)
-                x = self.bar(x)
-                return x
-
-        orig_eager = MyModule()
-        test_inp = torch.randn(2, 3)
-
-        torch_gm = _export_to_torch_ir(orig_eager, (torch.rand(2, 3),), {})
-        for k, v in orig_eager.state_dict().items():
-            normalized_k = k.replace(".", "_")
-            self.assertIn(normalized_k, torch_gm.state_dict())
-            self.assertEqual(v, torch_gm.state_dict()[normalized_k])
-        self.assertTrue(torch.allclose(torch_gm(test_inp), orig_eager(test_inp)))
-
-        pre_autograd_gm = capture_pre_autograd_graph(orig_eager, (torch.rand(2, 3),), {})
-        for k, v in orig_eager.state_dict().items():
-            normalized_k = k.replace(".", "_")
-            self.assertIn(normalized_k, pre_autograd_gm.state_dict())
-            self.assertEqual(v, pre_autograd_gm.state_dict()[normalized_k])
-        self.assertTrue(torch.allclose(pre_autograd_gm(test_inp), orig_eager(test_inp)))
-
-        ep = export(orig_eager, (torch.rand(2, 3),), {})
-        for k, v in orig_eager.state_dict().items():
-            # We do not need to normalize the key here because exported
-            # program's state dict is able to contain the module information.
-            self.assertIn(k, ep.state_dict)
-            self.assertEqual(v, ep.state_dict[k])
-        self.assertTrue(torch.allclose(ep(test_inp), orig_eager(test_inp)))
->>>>>>> e1bf014a
 
 
 if __name__ == '__main__':
